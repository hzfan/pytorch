#include <c10/core/TensorImpl.h>

#include <c10/core/Backend.h>
#include <c10/core/WrapDimMinimal.h>
#include <c10/core/impl/LocalTensorTypeSet.h>
#include <c10/util/Optional.h>

C10_DEFINE_bool(
    caffe2_keep_on_shrink,
    true,
    "If set, keeps memory when a tensor is shrinking its size.");

C10_DEFINE_int64(
    caffe2_max_keep_on_shrink_memory,
    LLONG_MAX,
    "The maximum memory in bytes to keep on shrink, if the difference between "
    "tensor sizes is bigger than this then tensor will be reset.");

namespace c10 {

const char * const TensorImpl::err_msg_tensor_metadata_change_not_allowed =
    "is not allowed on a Tensor created from .data or .detach().\n"
    "If your intent is to change the metadata of a Tensor (such as sizes / strides / storage / storage_offset)\n"
    "without autograd tracking the change, remove the .data / .detach() call and wrap the change in a `with torch.no_grad():` block.\n"
    "For example, change:\n"
    "    x.data.set_(y)\n"
    "to:\n"
    "    with torch.no_grad():\n"
    "        x.set_(y)";

at::Tensor& TensorImpl::grad() {
  if (!autograd_meta_) autograd_meta_ = impl::GetAutogradMetaFactory()->make();
  return autograd_meta_->grad();
}

const at::Tensor& TensorImpl::grad() const {
  // Yes, I know this looks really weird.  But I don't really have a choice as
  // long as this function returns a const reference to Tensor.  I'm not
  // really sure how I would have designed this API differently, but it
  // is not so easy to fix right now because the mutable counterpart of
  // this function must keep working so that "x.grad() = ..." keeps working
  // (part of public API).
  if (!autograd_meta_) return impl::GetAutogradMetaFactory()->undefined_tensor();
  return autograd_meta_->grad();
}

TensorImpl::TensorImpl(Storage&& storage, TensorTypeSet type_set)
    : TensorImpl(std::move(storage), type_set, storage.dtype(), storage.device()) {}

TensorImpl::TensorImpl(TensorTypeSet type_set, const caffe2::TypeMeta& data_type, c10::optional<c10::Device> device_opt)
    : TensorImpl({}, type_set, data_type, std::move(device_opt)) {}

TensorImpl::TensorImpl(Storage&& storage, TensorTypeSet type_set, const caffe2::TypeMeta& data_type,
                       c10::optional<c10::Device> device_opt)
    : storage_(std::move(storage)),
      sizes_{0},
      storage_offset_(0),
      numel_(0),
      data_type_(data_type),
      device_opt_(device_opt),
      type_set_(type_set.add(TensorTypeId::VariableTensorId)) {
  if (!type_set.empty()) {
    AT_ASSERT(data_type.id() ==  caffe2::TypeIdentifier::uninitialized() ||
              device_opt_.has_value());
    // UndefinedTensorImpl is a singleton, so we skip logging it
    C10_LOG_API_USAGE_ONCE("tensor.create");
  }
  // we would also like to check that non-cpu devices have an index, but some Caffe2 operators create
  // Storages with default devices.
  strides_.push_back(1);
}

IntArrayRef TensorImpl::sizes() const {
  return sizes_;
}

IntArrayRef TensorImpl::strides() const {
  return strides_;
}

bool TensorImpl::compute_contiguous() const {
  bool is_contiguous = true;
  if (is_empty())
    return is_contiguous;
  int64_t z = 1;
  for (int64_t d = dim() - 1; d >= 0; d--) {
    if (sizes_[d] != 1) {
      if (strides_[d] == z) {
        z *= sizes_[d];
      } else {
        is_contiguous = false;
        break;
      }
    }
  }
  return is_contiguous;
}

bool TensorImpl::compute_channels_last_contiguous() const {
  if (sizes_.size() == 4) {
    int64_t expected = 1;
    for (auto& d : {1, 3, 2, 0}) {
      if (sizes_[d] != 1) {
        if (strides_[d] == expected) {
          expected *= sizes_[d];
        } else {
          return false;
        }
      }
    }
    return true;
  }
  return false;
}

bool TensorImpl::compute_strides_like_channels_last() const {
  if (sizes_.size() == 4) {
    int64_t min = 0;
    // special case for trivial C dimension. default to NCHW.
    if (stride(1) == 0) {
      return false;
    }
    for (auto& d : {1, 3, 2, 0}) {
<<<<<<< HEAD
      if (stride(d) < min) {
        return false;
      }
      // special case for N111, so we have NCHW as default layout;
      // There's no way to distinguish NHWC and NCHW layout here: issue #24090
      if (d==0 && min==1) {
        return false;
=======
      if (sizes_[d] != 1) {
        if (strides_[d] > min) {
          min = strides_[d];
        } else {
          return false;
        }
>>>>>>> 031939ad
      }
      min = stride(d);
    }
    return true;
  }
  return false;
}

bool TensorImpl::compute_non_overlapping_and_dense() const {
  if (dim() == 1) {
    return sizes_[0] < 2 || strides_[0] == 1;
  }
  SmallVector<int64_t,5> perm;
  perm.resize(dim());
  for (int64_t i = 0; i < dim(); i ++) {
    perm[i] = i;
  }
  // Sort by strides, leaving 0 and 1 sized dims at the end of the array
  std::sort(perm.begin(), perm.end(), [&](int64_t a, int64_t b) {
      if (sizes_[a] < 2) {
        return false;
      } else if (sizes_[b] < 2) {
        return true;
      }
      return strides_[a] < strides_[b];
  });
  auto require_stride = 1;
  for (int64_t i = 0; i < dim(); i ++) {
    if (sizes_[perm[i]] < 2) {
      return true;
    }
    if (strides_[perm[i]] != require_stride) {
      return false;
    }
    require_stride *= sizes_[perm[i]];
  }
  return true;
}

void TensorImpl::release_resources() {
  autograd_meta_.reset();
  if (storage_) {
    storage_ = {};
  }
}

int64_t TensorImpl::dim() const {
  return sizes_.size();
}

int64_t TensorImpl::size(int64_t d) const {
  d = at::maybe_wrap_dim(d, dim(), false);
  return sizes_[d];
}

int64_t TensorImpl::stride(int64_t d) const {
  d = at::maybe_wrap_dim(d, dim(), false);
  return strides_[d];
}

TensorImpl* TensorImpl::maybe_zero_dim(bool condition_when_zero_dim) {
  bool set_zero_dim = condition_when_zero_dim && this->sizes().size() == 1 && this->size(0) == 1;
  if (set_zero_dim) {
    resize_dim(0);
  }
  return this;
}

bool TensorImpl::has_storage() const {
  return storage_;
}

bool TensorImpl::is_contiguous(at::MemoryFormat memory_format) const {
#ifdef DEBUG
  AT_ASSERT(compute_contiguous() == is_contiguous_);
#endif
  if (memory_format == at::MemoryFormat::ChannelsLast) {
      return is_channels_last_contiguous_;
  }
  return is_contiguous_;
}

const Storage& TensorImpl::storage() const {
  return storage_;
}

static void deletePlacementDeleteContext(void* ptr) {
  delete static_cast<PlacementDeleteContext*>(ptr);
}

at::DataPtr PlacementDeleteContext::makeDataPtr(
    at::DataPtr&& data_ptr,
    PlacementDtor placement_dtor,
    size_t size,
    at::Device device) {
  auto* ptr = data_ptr.get();
  return {ptr,
          new PlacementDeleteContext(std::move(data_ptr), placement_dtor, size),
          &deletePlacementDeleteContext,
          device};
}

AutogradMetaInterface::~AutogradMetaInterface() {}

void TensorImpl::set_requires_grad(bool requires_grad) {
  if (!requires_grad && !autograd_meta_) return;
  if (!autograd_meta_) autograd_meta_ = impl::GetAutogradMetaFactory()->make();
  // NB: In principle, setting requires_grad to false could result in
  // the AutogradMeta becoming equal to a default constructed state,
  // in which case we could apply the nullptr AutogradMeta optimization
  // (see autograd_meta_ docs).  But we don't do this right now.  Note
  // that it is unsound to unconditionally set AutogradMeta to false
  // when you set requires_grad to False, as there may be nontrivial
  // information content in the other fields; for example, we may
  // have set the string name for a Variable, or there may be hooks
  // registered for it.
  autograd_meta_->set_requires_grad(requires_grad, this);
}

bool TensorImpl::requires_grad() const {
  if (!autograd_meta_) return false;
  return autograd_meta_->requires_grad();
}

void TensorImpl::set_autograd_meta(std::unique_ptr<c10::AutogradMetaInterface> autograd_meta) {
  // NB: autograd_meta may be null!  That just means it's the default
  // constructor
  autograd_meta_ = std::move(autograd_meta);
}

c10::AutogradMetaInterface* TensorImpl::autograd_meta() const {
  // NB: Might return null!
  return autograd_meta_.get();
}

void TensorImpl::copy_tensor_metadata(
    const TensorImpl* src_impl,
    TensorImpl* dest_impl,
    const c10::VariableVersion& version_counter,
    bool allow_tensor_metadata_change) {
  dest_impl->storage_ = src_impl->storage_;
  dest_impl->sizes_ = src_impl->sizes_;
  dest_impl->strides_ = src_impl->strides_;
  dest_impl->storage_offset_ = src_impl->storage_offset_;
  dest_impl->data_type_ = src_impl->data_type_;
  dest_impl->device_opt_ = src_impl->device_opt_;
  dest_impl->type_set_ = src_impl->type_set_;
  dest_impl->is_contiguous_ = src_impl->is_contiguous_;
  dest_impl->is_channels_last_contiguous_ = src_impl->is_channels_last_contiguous_;
  dest_impl->is_channels_last_ = src_impl->is_channels_last_;
  dest_impl->is_non_overlapping_and_dense_ = src_impl->is_non_overlapping_and_dense_;
  dest_impl->is_wrapped_number_ = src_impl->is_wrapped_number_;
  dest_impl->reserved_ = src_impl->reserved_;
  dest_impl->set_version_counter(version_counter);
  dest_impl->set_allow_tensor_metadata_change(allow_tensor_metadata_change);
  if (src_impl->named_tensor_meta_ != nullptr) {
    dest_impl->named_tensor_meta_ = src_impl->named_tensor_meta_->clone();
  }
}

namespace impl {

namespace {
AutogradMetaFactory* meta_factory = nullptr;
}

void SetAutogradMetaFactory(AutogradMetaFactory* factory) {
  meta_factory = factory;
}
AutogradMetaFactory* GetAutogradMetaFactory() {
  TORCH_CHECK(meta_factory, "Support for autograd has not been loaded; have you linked against libtorch.so?")
  return meta_factory;
}

} // namespace impl

} // namespace c10<|MERGE_RESOLUTION|>--- conflicted
+++ resolved
@@ -121,22 +121,12 @@
       return false;
     }
     for (auto& d : {1, 3, 2, 0}) {
-<<<<<<< HEAD
-      if (stride(d) < min) {
-        return false;
-      }
-      // special case for N111, so we have NCHW as default layout;
-      // There's no way to distinguish NHWC and NCHW layout here: issue #24090
-      if (d==0 && min==1) {
-        return false;
-=======
       if (sizes_[d] != 1) {
         if (strides_[d] > min) {
           min = strides_[d];
         } else {
           return false;
         }
->>>>>>> 031939ad
       }
       min = stride(d);
     }
