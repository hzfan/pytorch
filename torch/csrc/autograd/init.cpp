--- conflicted
+++ resolved
@@ -260,16 +260,11 @@
     .def(py::init([]()->torch::autograd::SavedVariable {
       TORCH_CHECK(false, "Trying to create a SavedTensor object from Python is forbidden.");
     }))
-<<<<<<< HEAD
-    // .def("register_hooks", [](torch::autograd::SavedVariable &s, py::function &pack_hook, py::function &unpack_hook) {
-        // s.register_hook(std::make_unique<torch::autograd::PySavedVariableHooks>(pack_hook, unpack_hook));
-    // });
-    ;
-=======
     .def("register_hooks", [](torch::autograd::SavedVariable &s, py::function &pack_hook, py::function &unpack_hook) {
         s.register_hooks();
-     });
->>>>>>> 7cfbd660
+        // s.register_hook(std::make_unique<torch::autograd::PySavedVariableHooks>(pack_hook, unpack_hook));
+        // s.register_hook(std::make_unique<torch::autograd::PySavedVariableHooks>(pack_hook.release().ptr(), unpack_hook.release().ptr()));
+    });
 
   Py_RETURN_TRUE;
 }
