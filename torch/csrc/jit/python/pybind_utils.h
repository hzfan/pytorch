--- conflicted
+++ resolved
@@ -18,11 +18,8 @@
 #include <torch/csrc/jit/frontend/tracer.h>
 #include <torch/csrc/jit/python/module_python.h>
 #include <torch/csrc/jit/python/python_custom_class.h>
-<<<<<<< HEAD
+#include <torch/csrc/jit/python/python_dict.h>
 #include <torch/csrc/jit/python/python_list.h>
-=======
-#include <torch/csrc/jit/python/python_dict.h>
->>>>>>> 0851b62a
 #include <torch/csrc/jit/python/python_tracer.h>
 #include <torch/csrc/jit/resource_guard.h>
 #include <torch/csrc/jit/runtime/operator.h>
@@ -709,7 +706,12 @@
   } else if (ivalue.isString()) {
     return py::cast(std::move(ivalue).toStringRef());
   } else if (ivalue.isList()) {
-    return py::cast(ScriptList(ivalue));
+    auto list = std::move(ivalue).toList();
+    py::list t{list.size()};
+    for (size_t i = 0; i < list.size(); ++i) {
+      t[i] = toPyObject(IValue{list.get(i)});
+    }
+    return std::move(t);
   } else if (ivalue.isTuple()) {
     auto tuple = std::move(ivalue).toTuple();
     const auto& elements = tuple->elements();
