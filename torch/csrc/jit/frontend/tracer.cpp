#include <torch/csrc/jit/frontend/tracer.h>

#include <ATen/Backtrace.h>
#include <ATen/TracerMode.h>
#include <ATen/core/Dict.h>
#include <ATen/core/functional.h>
#include <c10/util/Exception.h>
#include <torch/csrc/autograd/engine.h>
#include <torch/csrc/autograd/function.h>
#include <torch/csrc/autograd/variable.h>
#include <torch/csrc/jit/api/module.h>
#include <torch/csrc/jit/ir/constants.h>
#include <torch/csrc/jit/ir/ir.h>
#include <torch/csrc/jit/passes/dead_code_elimination.h>
#include <torch/csrc/jit/passes/fixup_trace_scope_blocks.h>
#include <torch/csrc/jit/passes/inliner.h>
#include <torch/csrc/jit/passes/lower_tuples.h>
#include <torch/csrc/jit/passes/normalize_ops.h>
#include <torch/csrc/jit/passes/remove_expands.h>
#include <torch/csrc/utils/variadic.h>
#include <torch/custom_class.h>

#include <memory>
#include <sstream>
#include <string>

namespace torch {
namespace jit {
namespace tracer {

////////////////////////////////////////////////////////////////////////////////
// Recording the traces
////////////////////////////////////////////////////////////////////////////////
namespace detail {

template <typename T>
void genericAddInput(Node* n, T value) {
  Value* v = n->owningGraph()->insertConstant(value);
  recordSourceLocation(v->node());
  n->addInput(v);
}

template <typename T>
void genericAddOptionalInput(
    Node* n,
    const char* name,
    const c10::optional<T>& value) {
  if (value) {
    jit::tracer::addInputs(n, name, *value);
  } else {
    Graph* g = n->owningGraph();
    Value* none = g->insertNode(g->createNone())->output();
    n->addInput(none);
  }
}

template <typename T>
void badArgType(const T& v) {
  AT_ERROR(
      "Found an unsupported argument type in the JIT tracer: ",
      c10::demangle_type<T>(),
      ". File a bug report.");
}

// NOLINTNEXTLINE(cppcoreguidelines-avoid-non-const-global-variables)
thread_local std::shared_ptr<TracingState> tracing_state;
} // namespace detail

std::function<void()> pauseTracing() {
  // NOLINTNEXTLINE
  std::shared_ptr<tracer::TracingState> state = getTracingState();
  tracer::setTracingState(nullptr);

  return [state]() { tracer::setTracingState(state); };
}

void delValueTrace(const IValue& var) {
  getTracingState()->delValue(var);
}
void TracingState::delValue(const IValue& var) {
  for (size_t i = 0; i < env_stack.size(); ++i) {
    auto& value_map = env_stack.at(env_stack.size() - 1 - i);
    auto it = value_map.find(var);
    if (it == value_map.end()) {
      continue;
    }
    value_map.erase(it);
  }
}

// Given a IValue 'var', return the 'node' which represents the instruction
// which computes the value of this variable in the IR.
// Here, we interpret untraced variables as constants that are just embedded
// in the graph.  This is useful to handle code which does things like this
// (from torch.autograd.variable, now moved to C++):
//
//    def mm(self, matrix):
//      output = Variable(self.data.new(self.data.size(0), matrix.data.size(1)))
//      return Addmm.apply(output, self, matrix, 0, 1, True)
//
// Here, mm fakes up a dummy variable with uninitialized data to do an inplace
// update on, but subsequently ignores it because the alpha scaling factor is
// zero. This is one of the cases where a Variable can be created inside of a
// trace, and if we treat it as a constant, everything will work out.
Value* getValueTrace(const IValue& var) {
  return getTracingState()->getValue(var);
}
Value* getOptTensorValueTrace(const c10::optional<at::Tensor>& var) {
  return getValueTrace(IValue(var));
}
Value* TracingState::getValue(const IValue& var) {
  // allow tracing of tuples passed to List[Tensor] or Tuple[Tensor...]
  // arguments
  if (var.isTensorList()) {
    return graph
        ->insertNode(graph->createList(
            TensorType::get(),
            fmap(
                var.toTensorVector(),
                [&](const IValue& val) { return getValue(val); })))
        ->output();
  } else if (var.isTuple()) {
    return graph
        ->insertNode(graph->createTuple(fmap(
            var.toTuple()->elements(),
            [&](const IValue& val) { return getValue(val); })))
        ->output();
  } else if (var.isGenericDict()) {
    auto dict = var.toGenericDict();
    TypePtr key_type = dict.keyType();
    TypePtr value_type = dict.valueType();
    std::vector<Value*> keys;
    std::vector<Value*> values;
    for (const auto& entry : dict) {
      keys.emplace_back(getValue(entry.key()));
      values.emplace_back(getValue(entry.value()));
    }
    auto dict_node = graph->createDict(key_type, value_type, keys, values);
    return graph->insertNode(dict_node)->output();
  }
  if (var.isTensor()) {
    auto& ten = var.toTensor();
    if (!ten.defined()) {
      Node* n = graph->createNone();
      return graph->insertNode(n)->output();
    }
    for (size_t i = 0; i < env_stack.size(); ++i) {
      auto& value_map = env_stack.at(env_stack.size() - 1 - i);
      auto it = value_map.find(var);
      if (it == value_map.end()) {
        continue;
      }
      if (!it->second->hasDebugName()) {
        auto unique_name = getTracingState()->lookup_var_name_fn(ten);
        if (!unique_name.empty()) {
          it->second->setDebugName(unique_name);
        }
      }
      return it->second;
    }

    // Didn't find it. Bake in a constant
    if (ten.requires_grad()) {
      pauseTracing();
      std::ostringstream oss;
      oss << "Cannot insert a Tensor that requires grad as a constant. "
          << "Consider making it a parameter or input, or detaching the gradient\n"
          << "Tensor:\n"
          << ten;
      throw std::runtime_error(oss.str());
    }

    Value* constant = graph->insertConstant(ten);
    recordSourceLocation(constant->node());
    constant->inferTypeFrom(ten);
    auto it = env_stack.back().emplace(var, constant);
    return it.first->second;
  } else if (var.isFuture() || var.isObject()) {
    for (size_t i = 0; i < env_stack.size(); ++i) {
      auto& future_map = env_stack.at(env_stack.size() - 1 - i);
      auto it = future_map.find(var);
      if (it == future_map.end()) {
        continue;
      }
      return it->second;
    }

    // Find torchbind classes
    if (isCustomClass(var)) {
      auto obj = Object(var.toObject());
      auto qualname = obj.type()->name();
      auto custom_class_type = getCustomClass(qualname->qualifiedName());
      if (custom_class_type) {
        auto capsule = var.toObject()->getAttr("capsule");
        for (size_t i = 0; i < env_stack.size(); ++i) {
          auto& value_map = env_stack.at(env_stack.size() - 1 - i);
          auto it = value_map.find(capsule);
          if (it == value_map.end()) {
            continue;
          }
          return it->second;
        }
      }
    }

    std::ostringstream oss;
    if (var.isFuture()) {
      oss << "Tried to trace Future or Object that the tracer was not aware of.";
    } else {
      oss << "Tried to trace " << var
          << " but it is not part of the active trace. Modules that are called during a trace"
          << " must be registered as submodules of the thing being traced.";
    }
    throw std::runtime_error(oss.str());
  } else {
    // If the values are non-tensors, we try to create constants
    // and bake those constants into the traced graph
    auto constant = tryInsertConstant(*graph, var);
    if (constant) {
      recordSourceLocation(constant.value()->node());
      return *constant;
    }
    std::ostringstream os;
    os << "Tracer cannot get value trace for type " << var.tagKind() << ". "
       << "The below value could not be materialized as a constant:\n"
       << var;
    throw std::runtime_error(os.str());
  }
}
bool TracingState::hasValue(const IValue& var) const {
  for (const auto& frame : env_stack) {
    if (frame.count(var)) {
      return true;
    }
  }
  return false;
}

Value* TracingState::getOutput(const IValue& iv, size_t i) {
  bool tracing_mode_strict = getTracingState()->strict;
  if (iv.isTensor()) {
    const at::Tensor& var = iv.toTensor();
    if (!var.defined()) {
      Node* n = graph->createNone();
      return graph->insertNode(n)->output();
    }

    auto& value_map = getTracingState()->env_stack.back();
    auto it = value_map.find(iv);
    if (it == value_map.end()) {
      std::ostringstream os;
      os << "output " << i << " (" << var
         << ") of traced region did not have observable "
         << "data dependence with trace inputs; this probably indicates your "
            "program "
         << "cannot be understood by the tracer.";
      throw std::runtime_error(os.str());
    }
    return it->second;
  } else if (iv.isTensorList()) {
    if (tracing_mode_strict) {
      tracer::warn(
          "Encountering a list at the output of the tracer", STRICT_TRACER_MSG);
    }
    return graph
        ->insertNode(graph->createList(
            TensorType::get(),
            fmap(
                iv.toTensorVector(),
                [&](const IValue& ival) { return getOutput(ival, i); })))
        ->output();
  } else if (iv.isTuple()) {
    auto tuple = iv.toTuple()->elements();
    auto tuple_node = graph->createTuple(
        fmap(tuple, [&](const IValue& ival) { return getOutput(ival, i); }));
    graph->insertNode(tuple_node);
    return tuple_node->output();
  } else if (iv.isGenericDict()) {
    if (tracing_mode_strict) {
      throw std::runtime_error(
          "Encountering a dict at the output of the tracer" +
          std::string(STRICT_TRACER_MSG));
    }
    auto dict = iv.toGenericDict();
    TypePtr key_type = dict.keyType();
    TypePtr value_type = dict.valueType();

    bool key_type_valid = key_type->isSubtypeOf(StringType::get()) ||
        key_type->isSubtypeOf(TensorType::get());
    bool value_type_valid = value_type->isSubtypeOf(TensorType::get());

    // Support tuple values that contain only tensors
    if (value_type->isSubtypeOf(AnyTupleType::get())) {
      value_type_valid = true;
      for (const auto& type : value_type->containedTypes()) {
        if (!type->isSubtypeOf(TensorType::get())) {
          value_type_valid = false;
          break;
        }
      }
    }

    if (!key_type_valid || !value_type_valid) {
      std::ostringstream os;
      os << "output " << i << " (" << dict << ") of traced region "
         << "cannot be understood by the tracer, only outputs matching"
         << "dict[Union[str, Tensor], Union[Tensor, Tuple[Tensor, ...]]] "
         << "can be a dictionary output of a traced function";
      throw std::runtime_error(os.str());
    }
    std::vector<Value*> keys;
    std::vector<Value*> values;
    for (const auto& entry : dict) {
      keys.emplace_back(getValue(entry.key()));
      values.emplace_back(getOutput(entry.value(), i));
    }
    auto dict_node = graph->createDict(key_type, value_type, keys, values);
    graph->insertNode(dict_node);
    return dict_node->output();
  } else {
    AT_ERROR(
        "Only tensors, lists, tuples of tensors, or dictionary of tensors can be output from traced functions");
  }
}

// XXX: this function mutates input
static IValue addInput(
    const std::shared_ptr<TracingState>& state,
    const IValue& input,
    const TypePtr& type,
    Value* value) {
  value->setType(type);
  if (type->isSubtypeOf(TensorType::get())) {
    auto input_tensor = input.toTensor();
    auto name = Variable(input_tensor).name();
    if (state->hasValue(input)) {
      input_tensor = input_tensor.view(input_tensor.sizes());
    }
    if (!value->hasDebugName()) {
      value->setDebugName(name);
    }
    state->setValue(input_tensor, value);
    return input_tensor;
  } else if (auto tuple_type = type->cast<TupleType>()) {
    auto unpack_node =
        state->graph->insertNode(state->graph->createTupleUnpack(value));
    auto elem_values = unpack_node->outputs();
    auto elem_types = tuple_type->elements();
    auto tuple = input.toTuple();
    auto elems = tuple->elements();
    size_t num_elems = elems.size();
    AT_ASSERT(
        elem_values.size() == num_elems && elem_types.size() == num_elems);
    for (size_t i = 0; i < num_elems; ++i) {
      elems[i] = addInput(state, elems.at(i), elem_types[i], elem_values[i]);
    }
    return tuple;
  } else if (auto dict_type = type->cast<DictType>()) {
    auto dict = input.toGenericDict();

    // Unpack the list values statically
    for (const auto& entry : dict) {
      IValue key = entry.key();
      auto static_key = state->graph->insertConstant(key);
      auto static_value =
          state->graph->insert(aten::__getitem__, {value, static_key});
      recordSourceLocation(static_value->node());
      dict.insert_or_assign(
          entry.key(),
          addInput(
              state, entry.value(), dict_type->getValueType(), static_value));
    }

    return dict;
  } else if (auto list_type = type->cast<ListType>()) {
    size_t num_elems = input.isList() ? input.toListRef().size()
                                      : input.toTensorVector().size();
    auto list_unpack = state->graph->insertNode(
        state->graph->createListUnpack(value, num_elems));
    auto unpack_outputs = list_unpack->outputs();

    if (input.isTensorList()) {
      auto elems = input.toTensorList();
      for (size_t i = 0; i < num_elems; i++) {
        elems[i] = addInput(
                       state,
                       elems.get(i),
                       list_type->getElementType(),
                       unpack_outputs[i])
                       .toTensor();
      }
      return elems;
    } else {
      auto elems = input.toList();
      for (size_t i = 0; i < num_elems; i++) {
        elems[i] = addInput(
            state,
            elems.get(i),
            list_type->getElementType(),
            unpack_outputs[i]);
      }
      return elems;
    }
  } else {
    AT_ERROR(
        "Only tensors or (possibly nested) dict or tuples of tensors can be "
        "inputs to traced functions. Got ",
        type->repr_str());
  }
}

static void gatherParametersAndBuffers(
    const std::shared_ptr<TracingState>& state,
    Value* self_value,
    const Module& self,
    const std::string& prefix) {
  Graph& g = *self_value->owningGraph();

  state->setValue(self._ivalue(), self_value);

  auto self_ty = self.type();
  for (const NameValue& s : self.named_attributes(/*recurse=*/false)) {
    auto qualname = prefix + "." + s.name;
    Value* trace_get_attr = g.insertNode(g.create(prim::TracedAttr))
                                ->s_(attr::scope, qualname)
                                ->output()
                                ->setType(s.value.type());
    if (s.value.type()->isSubtypeOf(TensorType::get())) {
      addInput(state, s.value, s.value.type(), trace_get_attr);
    }
    if (isCustomClass(s.value)) {
      tracer::setValueTrace(s.value, trace_get_attr);
    }

    auto attr_type = self_ty->getAttribute(s.name);
    // Skipping Parameters and Buffers that are behind an `InterfaceType`
    // because it is illegal for InterfaceType to expose any attribute.
    // And these attributes should never be used/exposed outside of
    // InterfaceType'd module anyway.
    if (attr_type->is_module() &&
        attr_type->kind() != TypeKind::InterfaceType) {
      gatherParametersAndBuffers(
          state, trace_get_attr, Module(s.value.toObject()), qualname);
    }
  }
}

std::pair<std::shared_ptr<TracingState>, Stack> trace(
    Stack inputs,
    const std::function<Stack(Stack)>& traced_fn,
    std::function<std::string(const Variable&)> var_name_lookup_fn,
    bool strict,
    bool force_outplace,
    Module* self,
    const std::vector<std::string>& argument_names) {
  try {
    // Start tracing, treating 'inputs' as inputs to the trace, which can be
    // varied on subsequent invocations of the trace.  Any other variables
    // will be treated as constants.
    if (isTracing()) {
      AT_ERROR("Tracing can't be nested");
    }
    auto state = std::make_shared<TracingState>();
    setTracingState(state);

    // if we are a module, then make sure the modules parameters are in the map
    // and mapped to accesses to the self object
    if (self) {
      Value* self_value = state->graph->insertInput(0, "self")->setType(
          self->_ivalue()->type());
      gatherParametersAndBuffers(state, self_value, *self, {"__module"});
    }

    // When enough argument name hints are provided, use them as debug names
    // for traced function/modules.
    // Here argument_names is allowed to have more names than needed because
    // some arguments may have valid default values, therefore they don't need
    // example inputs.
    if (argument_names.size() >= inputs.size()) {
      for (size_t i = 0, e = inputs.size(); i < e; ++i) {
        IValue& input = inputs[i];
        input = addInput(
            state,
            input,
            input.type(),
            state->graph->addInput(argument_names[i]));
      }
    } else {
      for (IValue& input : inputs) {
        input = addInput(state, input, input.type(), state->graph->addInput());
      }
    }

    auto graph = state->graph;

    getTracingState()->lookup_var_name_fn = std::move(var_name_lookup_fn);
    getTracingState()->strict = strict;
    getTracingState()->force_outplace = force_outplace;

    // Invoke the traced function
    auto out_stack = traced_fn(inputs);

    // Exit a trace, treating 'out_stack' as the outputs of the trace.  These
    // are the variables whose values will be computed upon subsequent
    // invocations of the trace.
    size_t i = 0;
    for (auto& output : out_stack) {
      // NB: The stack is in "reverse" order, so when we pass the diagnostic
      // number we need to flip it based on size.
      state->graph->registerOutput(
          state->getOutput(output, out_stack.size() - i));
      i++;
    }
    setTracingState(nullptr);

    if (getInlineEverythingMode()) {
      Inline(*graph);
    }
<<<<<<< HEAD
    FixupTraceScopeBlocks(graph, self);
=======
    fixUpTraceScopeBlocks(graph, self);
>>>>>>> 0b199f57
    normalizeOps(graph);
    return {state, out_stack};
  } catch (...) {
    tracer::abandon();
    throw;
  }
}

// Abort tracing. Used to reset the state in case of errors.
void abandon() {
  setTracingState(nullptr);
}

void setValueTrace(const IValue& v, Value* value) {
  return getTracingState()->setValue(v, value);
}
void TracingState::setValue(const IValue& v, Value* value) {
  if (v.isTensor()) {
    auto& var = v.toTensor();
    AT_ASSERT(var.defined());
    env_stack.back()[v] = value;
  } else if (v.isTensorList()) {
    auto outputs = v.toTensorList();
    Node* unpack_node =
        graph->insertNode(graph->createListUnpack(value, outputs.size()));
    for (size_t i = 0; i < outputs.size(); ++i) {
      setValue(outputs.get(i), unpack_node->outputs()[i]);
    }
  } else if (v.isTuple()) {
    auto outputs = v.toTuple()->elements();
    Node* unpack_node = graph->insertNode(graph->createTupleUnpack(value));
    for (size_t i = 0; i < outputs.size(); ++i) {
      setValue(outputs[i], unpack_node->outputs()[i]);
    }
  } else if (v.isList()) {
    auto elements = v.toListRef();
    Node* unpack_node =
        graph->insertNode(graph->createListUnpack(value, elements.size()));
    for (size_t i = 0; i < elements.size(); ++i) {
      setValue(elements[i], unpack_node->outputs()[i]);
    }
  } else if (isCustomClass(v)) {
    auto capsule = v.toObject()->getAttr("capsule");
    env_stack.back()[capsule] = value;
  } else if (v.isFuture() || v.isObject()) {
    env_stack.back()[v] = value;
  } else if (v.isGenericDict()) {
    auto dict = v.toGenericDict();
    TypePtr key_type = dict.keyType();
    TypePtr value_type = dict.valueType();
    for (const auto& entry : dict) {
      auto static_key = graph->insertConstant(entry.key());
      auto static_value = graph->insert(aten::__getitem__, {value, static_key});
      setValue(entry.value(), static_value);
    }
  } else {
    std::ostringstream os;
    os << "Tracer cannot set value trace for type " << v.tagKind() << ". "
       << "Supported types are tensor, tensor list, and tuple of tensors.";
    throw std::runtime_error(os.str());
  }
}

void addInputs(Node* n, const char* name, int64_t value) {
  using ArgumentStash = jit::tracer::ArgumentStash;
  if (ArgumentStash::hasValue(name)) {
    Value* v = ArgumentStash::popValue(name);
    n->addInput(v);
  } else {
    detail::genericAddInput(n, value);
  }
}

void addInputs(Node* n, const char* name, c10::optional<int64_t> value) {
  using ArgumentStash = jit::tracer::ArgumentStash;
  if (ArgumentStash::hasValue(name)) {
    Value* v = ArgumentStash::popValue(name);
    n->addInput(v);
  } else if (value) {
    detail::genericAddInput(n, *value);
  } else {
    Graph* g = n->owningGraph();
    Value* none = g->insertNode(g->createNone())->output();
    n->addInput(none);
  }
}
void addInputs(Node* n, const char* name, bool value) {
  detail::genericAddInput(n, value);
}
void addInputs(Node* n, const char* name, const c10::optional<bool>& value) {
  detail::genericAddOptionalInput(n, name, value);
}
void addInputs(Node* n, const char* name, double value) {
  detail::genericAddInput(n, value);
}
void addInputs(Node* n, const char* name, const c10::optional<double>& value) {
  detail::genericAddOptionalInput(n, name, value);
}
void addInputs(Node* n, const char* name, const at::Scalar& value) {
  using ArgumentStash = jit::tracer::ArgumentStash;
  if (ArgumentStash::hasValue(name)) {
    Value* v = ArgumentStash::popValue(name);
    n->addInput(v);
  } else {
    detail::genericAddInput(n, value);
  }
}
void addInputs(
    Node* n,
    const char* name,
    const c10::optional<at::Scalar>& value) {
  detail::genericAddOptionalInput(n, name, value);
}
void addInputs(Node* n, const char* name, const c10::string_view value) {
  detail::genericAddInput(n, std::string(value));
}
void addInputs(
    Node* n,
    const char* name,
    const c10::optional<c10::string_view>& value) {
  detail::genericAddOptionalInput(n, name, value);
}
void addInputs(Node* n, const char* name, const at::Tensor& value) {
  n->addInput(getValueTrace(value));
}
void addInputs(
    Node* n,
    const char* name,
    const c10::optional<at::Tensor>& value) {
  detail::genericAddOptionalInput(n, name, value);
}
void addInputs(
    Node* n,
    const char* name,
    const c10::optional<at::Generator>& value) {
  if (value.has_value() && value->defined()) {
    detail::badArgType(*value);
  }
  Graph* g = n->owningGraph();
  Value* undef_gen = g->insertNode(g->createNone())->output();
  n->addInput(undef_gen);
}
void addInputs(Node* n, const char* name, at::Device value) {
  detail::genericAddInput(n, value);
}
void addInputs(Node* n, const char* name, c10::Stream stream) {
  detail::genericAddInput(n, static_cast<int64_t>(stream.pack()));
}
void addInputs(Node* n, const char* name, at::Layout value) {
  detail::genericAddInput(n, static_cast<int64_t>(value));
}
void addInputs(Node* n, const char* name, at::ScalarType value) {
  detail::genericAddInput(n, static_cast<int64_t>(value));
}
void addInputs(Node* n, const char* name, at::MemoryFormat value) {
  detail::genericAddInput(n, static_cast<int64_t>(value));
}
void addInputs(
    Node* n,
    const char* name,
    const c10::optional<at::MemoryFormat>& value) {
  detail::genericAddOptionalInput(n, name, value);
}
void addInputs(
    Node* n,
    const char* name,
    const c10::optional<at::Layout>& value) {
  detail::genericAddOptionalInput(n, name, value);
}
void addInputs(
    Node* n,
    const char* name,
    const c10::optional<at::Device>& value) {
  detail::genericAddOptionalInput(n, name, value);
}
void addInputs(
    Node* n,
    const char* name,
    c10::optional<at::DimnameList> value) {
  TORCH_CHECK(false, "NYI: Named tensors are not supported with the tracer");
}
void addInputs(
    Node* n,
    const char* name,
    const c10::optional<at::ScalarType>& value) {
  detail::genericAddOptionalInput(n, name, value);
}

void addInputs(
    Node* n,
    const char* name,
    at::TensorList value,
    bool allow_undefined) {
  Graph* g = n->owningGraph();
  Node* list_node = nullptr;
  if (allow_undefined) {
    // if allow undefined, we create a list of optional tensors
    list_node = g->insertNode(
        g->createList(OptionalType::ofTensor(), fmap(value, getValueTrace)));
  } else {
    list_node = g->insertNode(
        g->createList(TensorType::get(), fmap(value, getValueTrace)));
  }
  n->addInput(list_node->output());
}
TORCH_API void addInputs(
    Node* n,
    const char* name,
    const List<c10::optional<at::Tensor>>& value) {
  Graph* g = n->owningGraph();
  Node* list_node = nullptr;
  list_node = g->insertNode(g->createList(
      OptionalType::ofTensor(), fmap(value, getOptTensorValueTrace)));
  n->addInput(list_node->output());
}

void addInputs(
    Node* n,
    const char* name,
    ArrayRef<c10::intrusive_ptr<c10::ivalue::Object>> value,
    const ClassTypePtr& class_type) {
  Graph* g = n->owningGraph();
  Node* list_node =
      g->insertNode(g->createList(class_type, fmap(value, getValueTrace)));
  n->addInput(list_node->output());
}

void addInputs(
    Node* n,
    const char* name,
    c10::optional<caffe2::TypeMeta> opt_dtype) {
  if (opt_dtype.has_value()) {
    return addInputs(n, name, at::typeMetaToScalarType(*opt_dtype));
  } else {
    Graph* g = n->owningGraph();
    Value* none = g->insertNode(g->createNone())->output();
    n->addInput(none);
  }
}

void addInputs(Node* n, const char* name, at::IntArrayRef value) {
  using ArgumentStash = jit::tracer::ArgumentStash;
  std::vector<Value*> info = ArgumentStash::hasIntArrayRef(name)
      ? ArgumentStash::popIntArrayRef(name)
      : ArgumentStash::IntArrayRefTrace(value.size());

  auto& g = getTracingState()->graph;
  for (size_t i = 0; i < info.size(); ++i) {
    if (info[i] != nullptr)
      continue;
    info[i] = g->insertConstant(value[i]);
    recordSourceLocation(info[i]->node());
  }
  for (jit::Value* v : info) {
    if (*v->type() != *jit::IntType::get()) {
      throw std::runtime_error(
          "Type mismatch in setposattr for IntArrayRef. Check that your program "
          "is valid without tracing, and please file a bug report if it is.");
    }
  }
  n->addInput(
      g->insertNode(g->createList(jit::IntType::get(), info))->output());
}

void addInputs(
    Node* n,
    const char* name,
    const c10::optional<at::IntArrayRef>& opt_value) {
  detail::genericAddOptionalInput(n, name, opt_value);
}

void addInputs(Node* n, const char* name, ArrayRef<double> value) {
  std::vector<Value*> info;
  auto& g = getTracingState()->graph;
  for (double elt : value) {
    info.push_back(g->insertConstant(elt));
    recordSourceLocation(info.back()->node());
  }
  n->addInput(
      g->insertNode(g->createList(jit::FloatType::get(), info))->output());
}

void addInputs(
    Node* n,
    const char* name,
    const c10::optional<c10::ArrayRef<double>>& opt_value) {
  detail::genericAddOptionalInput(n, name, opt_value);
}

void addInputs(
    Node* n,
    const char* name,
    const c10::intrusive_ptr<c10::ivalue::Object>& obj) {
  Value* v = getValueTrace(obj);
  n->addInput(v);
}

void addOutput(Node* node, const at::Tensor& output) {
  setOutput(node->addOutput(), output);
}

void setOutput(Value* value, const at::Tensor& output) {
  if (output.defined()) {
    value->inferTypeFrom(output);
    setValueTrace(output, value);
  }
}

void addOutput(Node* node, const std::vector<at::Tensor>& outputs) {
  Value* value = node->addOutput()->setType(ListType::ofTensors());
  Graph* graph = node->owningGraph();
  Node* unpack_node = graph->insertNode(
      graph->create(prim::ListUnpack, {value}, outputs.size()));
  for (size_t i = 0; i < outputs.size(); ++i) {
    Value* output_val = unpack_node->outputs()[i];
    output_val->inferTypeFrom(outputs[i]);
    setValueTrace(outputs[i], output_val);
  }
}

void addOutput(Node* node, const c10::List<at::Tensor>& outputs) {
  return addOutput(node, outputs.vec());
}

void addOutput(
    Node* node,
    const c10::intrusive_ptr<c10::ivalue::Object>& output) {
  Value* output_val = node->addOutput();
  output_val->inferTypeFrom(output);
  setValueTrace(output, output_val);
}

const std::shared_ptr<TracingState>& getTracingState() {
  return detail::tracing_state;
}

void setTracingState(std::shared_ptr<TracingState> state) {
  at::tracer::impl::set_dispatch_enabled(state != nullptr);
  detail::tracing_state = std::move(state);
}

TracingState::TracingState() : graph(new Graph()), env_stack{Frame()} {}

TracingState::~TracingState() = default;

autograd::Variable getSizeOf(const autograd::Variable& var, int64_t dim) {
  auto& tracing_state = getTracingState();
  auto& graph = tracing_state->graph;

  Variable size_var;
  {
    // Make sure this scalar to tensor isn't traced!
    at::AutoDispatchBelowADInplaceOrView guard;
    size_var = scalar_to_tensor(at::Scalar(var.size(dim)));
  }
  auto* value = getValueTrace(var);
  auto dim_val = graph->insertConstant(dim);
  recordSourceLocation(dim_val->node());
  auto* node = graph->insertNode(graph->create(aten::size, {value, dim_val}));
  recordSourceLocation(node);
  node->output()->setType(jit::IntType::get());

  auto ten =
      graph->insertNode(graph->createNumToTensor(node->output()))->output();
  setValueTrace(size_var, ten);
  return size_var;
}

void ensureUniqueIfOutOfPlaced(const char* name, const at::Tensor& tensor) {
  auto& state = getTracingState();
  if (state && state->force_outplace == false) {
    // If we're not converting in-place ops to out-of-place, this check is
    // unnecessary
    return;
  }
  auto aliases = tensor.storage().use_count();
  if (isTracing() && aliases > 1) {
    std::stringstream ss;
    ss << "There are " << aliases
       << " live references to the data region being modified when tracing in-place operator "
       << name
       << ". This might cause the trace to be incorrect, because all other views "
       << "that also reference this data will not reflect this change in the trace! "
       << "On the other hand, if all other views use the same memory chunk, but are disjoint (e.g. "
       << "are outputs of torch.split), this might still be safe.";
    warn(ss.str().c_str());
  }
}
void ensureUniqueIfOutOfPlaced(
    const char* name,
    const c10::optional<at::Tensor>& tensor) {
  ensureUniqueIfOutOfPlaced(name, tensor.has_value() ? *tensor : at::Tensor());
}

////////////////////////////////////////////////////////////////////////////////
// Argument stash
////////////////////////////////////////////////////////////////////////////////
// NOLINTNEXTLINE(cppcoreguidelines-avoid-non-const-global-variables)
thread_local ArgumentStash ArgumentStash::stash;

void ArgumentStash::stashIntArrayRefElem(
    const std::string& arg_name,
    size_t size,
    size_t idx,
    const Variable& var) {
  // TODO: check type?
  if (!isTracing())
    return;
  auto& list_trace = stash.intlists.emplace(arg_name, size).first->second;
  AT_ASSERT(size == list_trace.size());
  AT_ASSERT(idx < list_trace.size());
  AT_ASSERT(list_trace[idx] == nullptr);

  Value* ten = getValueTrace(var);
  auto& g = *ten->owningGraph();
  WithInsertPoint guard(ten->node()->next());
  auto prim = g.insert(aten::Int, {ten});
  list_trace[idx] = prim;
}

void ArgumentStash::stashValue(
    const std::string& arg_name,
    size_t idx,
    const Variable& var,
    const TypePtr& type) {
  if (!isTracing())
    return;

  Value* ten = getValueTrace(var);
  WithInsertPoint guard(ten->node()->next());
  auto& g = *ten->owningGraph();

  if (type == IntType::get()) {
    ten = g.insert(aten::Int, {ten});
  } else if (type == FloatType::get()) {
    ten = g.insert(aten::Float, {ten});
  } else if (type == NumberType::get()) {
    ten = g.insert(aten::ScalarImplicit, {ten});
  }

  stash.values.emplace(arg_name, ten);
}

////////////////////////////////////////////////////////////////////////////////
// Stack trace recording
////////////////////////////////////////////////////////////////////////////////
// no python present so we just do not record source information
void defaultRecordSourceLocation(Node* n) {}
// NOLINTNEXTLINE(cppcoreguidelines-avoid-non-const-global-variables)
std::atomic<decltype(&defaultRecordSourceLocation)> record_source_location(
    defaultRecordSourceLocation);
void recordSourceLocation(Node* n) {
  return record_source_location.load()(n);
}
void setRecordSourceLocation(void (*v)(Node*)) {
  record_source_location.store(v);
}

std::vector<StackEntry> defaultPythonCallstack() {
  return std::vector<StackEntry>();
}
// NOLINTNEXTLINE(cppcoreguidelines-avoid-non-const-global-variables)
std::atomic<decltype(&defaultPythonCallstack)> python_callstack_fn(
    defaultPythonCallstack);
std::vector<StackEntry> pythonCallstack() {
  return python_callstack_fn.load()();
}
void setPythonCallstack(std::vector<StackEntry> (*v)()) {
  python_callstack_fn.store(v);
}

void defaultWarn(const std::string& str) {
  TORCH_WARN(str);
}
// NOLINTNEXTLINE(cppcoreguidelines-avoid-non-const-global-variables)
std::atomic<warn_fn_type> warn_callback{defaultWarn};

// NOLINTNEXTLINE(cppcoreguidelines-avoid-non-const-global-variables)
const char* WARN_PYTHON_DATAFLOW =
    " might cause the trace to be incorrect. We can't record the data flow of "
    "Python values, so this value will be treated as a constant in the future. "
    "This means that the trace might not generalize to other inputs!";
// NOLINTNEXTLINE(cppcoreguidelines-avoid-non-const-global-variables)
const char* WARN_CONSTRUCTOR =
    " results are registered as constants in the trace. You can safely ignore this "
    "warning if you use this function to create tensors out of constant variables "
    "that would be the same every time you call this function. In any other case, "
    "this might cause the trace to be incorrect.";
// NOLINTNEXTLINE(cppcoreguidelines-avoid-non-const-global-variables)
const char* WARN_RESIZE =
    " can't be represented in the JIT at the moment, so we won't connect any uses of "
    "this value with its current trace. If you happen to use it again, it will show "
    "up as a constant in the graph.";
// NOLINTNEXTLINE(cppcoreguidelines-avoid-non-const-global-variables)
const char* STRICT_TRACER_MSG =
    " might cause the trace to be incorrect, this is only valid if the container "
    "structure does not change based on the module's inputs. Consider using a constant "
    "container instead (e.g. for `list`, use a `tuple` instead. for `dict`, use a "
    "`NamedTuple` instead). If you absolutely need this and know the side effects, pass "
    "strict=False to trace() to allow this behavior.";
// XXX: _kind can be a nullptr
void _do_warn(const char* _reason, const char* _kind) {
  std::string reason{_reason};
  std::string kind{_kind ? _kind : ""};
  std::ostringstream s;
  s << reason << kind;
  warn_callback.load()(s.str());
}

void setWarn(warn_fn_type fn) {
  warn_callback.store(fn);
}
} // namespace tracer
} // namespace jit
} // namespace torch

TORCH_LIBRARY_IMPL(_, Tracer, m) {
  // TODO: register fallback kernel with tracing function from
  // `torch/csrc/jit/runtime/register_c10_ops.cpp`.
  m.fallback(torch::CppFunction::makeFallthrough());
}<|MERGE_RESOLUTION|>--- conflicted
+++ resolved
@@ -516,11 +516,7 @@
     if (getInlineEverythingMode()) {
       Inline(*graph);
     }
-<<<<<<< HEAD
-    FixupTraceScopeBlocks(graph, self);
-=======
     fixUpTraceScopeBlocks(graph, self);
->>>>>>> 0b199f57
     normalizeOps(graph);
     return {state, out_stack};
   } catch (...) {
