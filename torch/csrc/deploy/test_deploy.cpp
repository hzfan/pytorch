#include <ATen/Parallel.h>
#include <gtest/gtest.h>

#include <c10/util/irange.h>
#include <torch/csrc/deploy/deploy.h>
#include <torch/script.h>
#include <torch/torch.h>

#include <future>
#include <iostream>
#include <string>

int main(int argc, char* argv[]) {
  ::testing::InitGoogleTest(&argc, argv);
  int rc = RUN_ALL_TESTS();
  return rc;
}

void compare_torchpy_jit(const char* model_filename, const char* jit_filename) {
  // Test
  torch::deploy::InterpreterManager m(1);
  torch::deploy::Package p = m.load_package(model_filename);
  auto model = p.load_pickle("model", "model.pkl");
  at::IValue eg;
  {
    auto I = p.acquire_session();
    eg = I.self.attr("load_pickle")({"model", "example.pkl"}).toIValue();
  }

  at::Tensor output = model(eg.toTuple()->elements()).toTensor();

  // Reference
  auto ref_model = torch::jit::load(jit_filename);
  at::Tensor ref_output =
      ref_model.forward(eg.toTuple()->elements()).toTensor();

  ASSERT_TRUE(ref_output.allclose(output, 1e-03, 1e-05));
}

const char* simple = "torch/csrc/deploy/example/generated/simple";
const char* simple_jit = "torch/csrc/deploy/example/generated/simple_jit";

const char* path(const char* envname, const char* path) {
  const char* e = getenv(envname);
  return e ? e : path;
}

TEST(TorchpyTest, LoadLibrary) {
  torch::deploy::InterpreterManager m(1);
  torch::deploy::Package p = m.load_package(
      path("LOAD_LIBRARY", "torch/csrc/deploy/example/generated/load_library"));
  auto model = p.load_pickle("fn", "fn.pkl");
  model({});
}

TEST(TorchpyTest, SimpleModel) {
  compare_torchpy_jit(path("SIMPLE", simple), path("SIMPLE_JIT", simple_jit));
}

TEST(TorchpyTest, ResNet) {
  compare_torchpy_jit(
      path("RESNET", "torch/csrc/deploy/example/generated/resnet"),
      path("RESNET_JIT", "torch/csrc/deploy/example/generated/resnet_jit"));
}

TEST(TorchpyTest, Movable) {
  torch::deploy::InterpreterManager m(1);
  torch::deploy::ReplicatedObj obj;
  {
    auto I = m.acquire_one();
    auto model =
        I.global("torch.nn", "Module")(std::vector<torch::deploy::Obj>());
    obj = I.create_movable(model);
  }
  obj.acquire_session();
}

TEST(TorchpyTest, MultiSerialSimpleModel) {
  torch::deploy::InterpreterManager manager(3);
  torch::deploy::Package p = manager.load_package(path("SIMPLE", simple));
  auto model = p.load_pickle("model", "model.pkl");
  auto ref_model = torch::jit::load(path("SIMPLE_JIT", simple_jit));

  auto input = torch::ones({10, 20});
  size_t ninterp = 3;
  std::vector<at::Tensor> outputs;

  for (const auto i : c10::irange(ninterp)) {
    outputs.push_back(model({input.alias()}).toTensor());
  }

  // Generate reference
  auto ref_output = ref_model.forward({input.alias()}).toTensor();

  // Compare all to reference
  for (const auto i : c10::irange(ninterp)) {
    ASSERT_TRUE(ref_output.equal(outputs[i]));
  }

  // test kwargs api with args
  std::vector<c10::IValue> args;
  args.emplace_back(input);
  std::unordered_map<std::string, c10::IValue> kwargs_empty;
  auto jit_output_args = model.call_kwargs(args, kwargs_empty).toTensor();
  ASSERT_TRUE(ref_output.equal(jit_output_args));

  // and with kwargs only
  std::unordered_map<std::string, c10::IValue> kwargs;
  kwargs["input"] = input;
  auto jit_output_kwargs = model.call_kwargs(kwargs).toTensor();
  ASSERT_TRUE(ref_output.equal(jit_output_kwargs));
}

TEST(TorchpyTest, ThreadedSimpleModel) {
  size_t nthreads = 3;
  torch::deploy::InterpreterManager manager(nthreads);

  torch::deploy::Package p = manager.load_package(path("SIMPLE", simple));
  auto model = p.load_pickle("model", "model.pkl");
  auto ref_model = torch::jit::load(path("SIMPLE_JIT", simple_jit));

  auto input = torch::ones({10, 20});

  std::vector<at::Tensor> outputs;

  std::vector<std::future<at::Tensor>> futures;
  for (const auto i : c10::irange(nthreads)) {
    futures.push_back(std::async(std::launch::async, [&model]() {
      auto input = torch::ones({10, 20});
      for (const auto i : c10::irange(100)) {
        model({input.alias()}).toTensor();
      }
      auto result = model({input.alias()}).toTensor();
      return result;
    }));
  }
  for (const auto i : c10::irange(nthreads)) {
    outputs.push_back(futures[i].get());
  }

  // Generate reference
  auto ref_output = ref_model.forward({input.alias()}).toTensor();

  // Compare all to reference
  for (const auto i : c10::irange(nthreads)) {
    ASSERT_TRUE(ref_output.equal(outputs[i]));
  }
}

<<<<<<< HEAD
TEST(TorchpyTest, RegisterModule) {
  torch::deploy::InterpreterManager m(2);
  m.register_module_source("foomodule", "def add1(x): return x + 1\n");
  for (const auto& interp : m.all_instances()) {
    auto I = interp.acquire_session();
    AT_ASSERT(3 == I.global("foomodule", "add1")({2}).toIValue().toInt());
  }
=======
TEST(TorchpyTest, ThrowsSafely) {
  // See explanation in deploy.h
  torch::deploy::InterpreterManager manager(3);
  EXPECT_THROW(manager.load_package("some garbage path"), c10::Error);

  torch::deploy::Package p = manager.load_package(path("SIMPLE", simple));
  EXPECT_THROW(p.load_pickle("some other", "garbage path"), c10::Error);

  auto model = p.load_pickle("model", "model.pkl");
  EXPECT_THROW(model(at::IValue("unexpected input")), c10::Error);
}

TEST(TorchpyTest, AcquireMultipleSessionsInTheSamePackage) {
  torch::deploy::InterpreterManager m(1);

  torch::deploy::Package p = m.load_package(path("SIMPLE", simple));
  auto I = p.acquire_session();

  auto I1 = p.acquire_session();
}

TEST(TorchpyTest, AcquireMultipleSessionsInDifferentPackages) {
  torch::deploy::InterpreterManager m(1);

  torch::deploy::Package p = m.load_package(path("SIMPLE", simple));
  auto I = p.acquire_session();

  torch::deploy::Package p1 = m.load_package(
      path("RESNET", "torch/csrc/deploy/example/generated/resnet"));
  auto I1 = p1.acquire_session();
}

TEST(TorchpyTest, TensorSharingNotAllowed) {
  size_t nthreads = 2;
  torch::deploy::InterpreterManager m(nthreads);
  // generate a tensor from one interpreter
  auto I0 = m.all_instances()[0].acquire_session();
  auto I1 = m.all_instances()[1].acquire_session();
  auto obj = I0.global("torch", "empty")({I0.from_ivalue(2)});
  auto t = obj.toIValue().toTensor();
  // try to feed it to the other interpreter, should error
  ASSERT_THROW(I1.global("torch", "sigmoid")({t}), c10::Error);
}

TEST(TorchpyTest, TaggingRace) {
  // At time of writing, this takes about 7s to run on DEBUG=1.  I think
  // this is OK, but feel free to fiddle with the knobs here to reduce the
  // runtime
  constexpr int64_t trials = 4;
  constexpr int64_t nthreads = 16;
  torch::deploy::InterpreterManager m(nthreads);
  for (const auto n : c10::irange(trials)) {
    at::Tensor t = torch::empty(2);
    std::atomic<int64_t> success(0);
    std::atomic<int64_t> failed(0);
    at::parallel_for(0, nthreads, 1, [&](int64_t begin, int64_t end) {
      for (const auto i : c10::irange(begin, end)) {
        auto I = m.all_instances()[i].acquire_session();
        try {
          I.from_ivalue(t);
          success++;
        } catch (const c10::Error& e) {
          failed++;
        }
      }
    });
    ASSERT_EQ(success, 1);
    ASSERT_EQ(failed, nthreads - 1);
  }
}

TEST(TorchpyTest, DisarmHook) {
  at::Tensor t = torch::empty(2);
  {
    torch::deploy::InterpreterManager m(1);
    auto I = m.acquire_one();
    I.from_ivalue(t);
  } // unload the old interpreter
  torch::deploy::InterpreterManager m(1);
  auto I = m.acquire_one();
  ASSERT_THROW(I.from_ivalue(t), c10::Error); // NOT a segfault
>>>>>>> 087ac75b
}<|MERGE_RESOLUTION|>--- conflicted
+++ resolved
@@ -147,15 +147,6 @@
   }
 }
 
-<<<<<<< HEAD
-TEST(TorchpyTest, RegisterModule) {
-  torch::deploy::InterpreterManager m(2);
-  m.register_module_source("foomodule", "def add1(x): return x + 1\n");
-  for (const auto& interp : m.all_instances()) {
-    auto I = interp.acquire_session();
-    AT_ASSERT(3 == I.global("foomodule", "add1")({2}).toIValue().toInt());
-  }
-=======
 TEST(TorchpyTest, ThrowsSafely) {
   // See explanation in deploy.h
   torch::deploy::InterpreterManager manager(3);
@@ -237,5 +228,13 @@
   torch::deploy::InterpreterManager m(1);
   auto I = m.acquire_one();
   ASSERT_THROW(I.from_ivalue(t), c10::Error); // NOT a segfault
->>>>>>> 087ac75b
+}
+
+TEST(TorchpyTest, RegisterModule) {
+  torch::deploy::InterpreterManager m(2);
+  m.register_module_source("foomodule", "def add1(x): return x + 1\n");
+  for (const auto& interp : m.all_instances()) {
+    auto I = interp.acquire_session();
+    AT_ASSERT(3 == I.global("foomodule", "add1")({2}).toIValue().toInt());
+  }
 }