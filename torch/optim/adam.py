--- conflicted
+++ resolved
@@ -107,41 +107,6 @@
                 states.append(state)
 
             beta1, beta2 = group['betas']
-<<<<<<< HEAD
-
-            bias_correction1 = [1 - beta1 ** state['step'] for state in states] 
-            bias_correction2 = [1 - beta2 ** state['step'] for state in states] 
-            if group['weight_decay'] != 0:
-                grads = torch._foreach_add(grads, params_with_grad, alpha=group['weight_decay'])
-
-            #
-            # Decay the first and second moment running average coefficient
-            #
-            torch._foreach_mul_(exp_avg, beta1)
-            torch._foreach_add_(exp_avg, grads, alpha=1 - beta1)
-
-            torch._foreach_mul_(exp_avg_sq, beta2)
-            torch._foreach_addcmul_(exp_avg_sq, grads, grads, 1 - beta2)
-
-            if amsgrad:
-                # Maintains the maximum of all 2nd moment running avg. till now
-                max_exp_avg_sq = torch._foreach_maximum(max_exp_avg_sq, exp_avg_sq)
-
-                # Use the max. for normalizing running avg. of gradient
-                max_exp_avg_sq_sqrt = torch._foreach_sqrt(max_exp_avg_sq)
-                bias_correction_sqrt = [math.sqrt(bc) for bc in bias_correction2]
-                torch._foreach_div_(max_exp_avg_sq_sqrt, bias_correction_sqrt)
-                denom = torch._foreach_add(max_exp_avg_sq_sqrt, group['eps'])
-            else:
-                exp_avg_sq_sqrt = torch._foreach_sqrt(exp_avg_sq)
-                bias_correction_sqrt = [math.sqrt(bc) for bc in bias_correction2]
-                torch._foreach_div_(exp_avg_sq_sqrt, bias_correction_sqrt)
-                denom = torch._foreach_add(exp_avg_sq_sqrt, group['eps'])
-
-            step_size = [(group['lr'] / bc) * -1 for bc in bias_correction1]
-            torch._foreach_addcdiv_(params_with_grad, exp_avg, denom, step_size)
-
-=======
             F.adam(params_with_grad,
                    grads,
                    exp_avgs,
@@ -154,5 +119,4 @@
                    group['lr'],
                    group['weight_decay'],
                    group['eps'])
->>>>>>> db53ca43
         return loss