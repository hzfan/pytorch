"""TorchScript

This module contains functionality to support the JIT's scripting frontend, notably:
    - torch.jit.script

This is not intended to be imported directly; please use the exposed
functionalities in `torch.jit`.
"""
import functools
import collections
import enum
import inspect
import copy
import pickle
import warnings
from typing import Any, Dict, List, Tuple, Union, Callable


import torch
import torch._jit_internal as _jit_internal
from torch.utils import set_module
from torch.jit._recursive import ScriptMethodStub, wrap_cpp_module, infer_methods_to_compile
from torch.nn import Module
from torch.jit.annotations import ann_to_type
from torch.jit._state import _enabled
from torch.jit._builtins import _register_builtin
from torch._six import with_metaclass
from torch.jit.frontend import get_jit_def, get_default_args, get_jit_class_def
from torch._jit_internal import _qualified_name
from torch.jit._fuser import _graph_for
from torch.jit._state import (
    _try_get_jit_cached_function,
    _try_get_jit_cached_overloads,
    _set_jit_function_cache,
    _set_jit_overload_cache,
)
from torch.overrides import (
    has_torch_function, has_torch_function_unary, has_torch_function_variadic)
from torch.package import PackageExporter, PackageImporter
from ._serialization import validate_map_location

from torch.jit._monkeytype_config import (
    monkeytype_trace,
    JitTypeTraceConfig ,
    JitTypeTraceStore
)
from torch._classes import classes

type_trace_db = JitTypeTraceStore()  # DB to hold all call traces from MonkeyType

torch._C.ScriptMethod.graph_for = _graph_for  # type: ignore[attr-defined]
torch._C.ScriptFunction.graph_for = _graph_for  # type: ignore[attr-defined]
ScriptFunction = torch._C.ScriptFunction
ScriptFunction.__doc__ = """
Functionally equivalent to a :class:`ScriptModule`, but represents a single
function and does not have any attributes or Parameters.
"""
set_module(ScriptFunction, "torch.jit")


if _enabled:
    Attribute = collections.namedtuple("Attribute", ["value", "type"])
else:

    def Attribute(value, type):  # type: ignore[no-redef]
        return value

Attribute.__doc__ = """
    This method is a pass-through function that returns `value`, mostly
    used to indicate to the TorchScript compiler that the left-hand side
    expression is a class instance attribute with type of `type`. Note that
    `torch.jit.Attribute` should only be used in `__init__` method of `nn.Module`
    subclasses.

    Though TorchScript can infer correct type for most Python expressions, there are some cases where
    type inference can be wrong, including:

    - Empty containers like `[]` and `{}`, which TorchScript assumes to be container of `Tensor`
    - Optional types like `Optional[T]` but assigned a valid value of type `T`, TorchScript would assume
      it is type `T` rather than `Optional[T]`

    In eager mode, it is simply a pass-through function that returns `value`
    without other implications.

    Example:

    .. testcode::

        import torch
        from typing import Dict

        class AttributeModule(torch.nn.Module):
            def __init__(self):
                super(M, self).__init__()
                self.foo = torch.jit.Attribute(0.1, float)

                # we should be able to use self.foo as a float here
                assert 0.0 < self.foo

                self.names_ages = torch.jit.Attribute({}, Dict[str, int])
                self.names_ages["someone"] = 20
                assert isinstance(self.names_ages["someone"], int)

        m = AttributeModule()
        # m will contain two attributes
        # 1. foo of type float
        # 2. names_ages of type Dict[str, int]

    .. testcleanup::

        del AttributeModule
        del m

    Args:
        value: An initial value to be assigned to attribute.
        type: A Python type

    Returns:
        Returns `value`
"""

def _get_type_trace_db():
    # This is a private API. Use of this for external purposes is discouraged.
    return type_trace_db

# Gets a function from the name of a method on a type
def _get_function_from_type(cls, name):
    return getattr(cls, name, None)


# ScriptClasses must be new-style classes because we construct them using their
# __new__ method.
def _is_new_style_class(cls):
    if hasattr(cls, "__class__"):
        return "__dict__" in dir(cls) or hasattr(cls, "__slots__")


def _compile_and_register_class(obj, rcb, qualified_name):
    ast = get_jit_class_def(obj, obj.__name__)
    defaults = torch.jit.frontend.get_default_args_for_class(obj)
    script_class = torch._C._jit_script_class_compile(qualified_name, ast, defaults, rcb)
    torch.jit._state._add_script_class(obj, script_class)
    return script_class


# These OrderedDictWrapper classes replace the actual OrderedDicts in
# module with versions that get/set properties inside of Module.
# This allows us to reuse most of nn.Module while still storing the
# data in C++.
# Each OrderedDict needs to support:
#  x not in view
#  x in view
#  view[name] = ...
#  view.values()
#  del view[name]
#  view.items()
#  view.keys()
#  len(view)


class OrderedDictWrapper(object):
    def __init__(self, _c):
        self._c = _c

    def keys(self):
        return [k for k, v in self.items()]

    def values(self):
        return [v for k, v in self.items()]

    def __len__(self):
        return len(self.values())

    def __delitem__(self, k):
        raise RuntimeError("cannot delete methods or parameters of a script module")

    def items(self):
        return self._c.items()

    def __setitem__(self, k, v):
        if k not in self:
            raise RuntimeError(
                "Can't add a new parameter after ScriptModule construction."
                " Tried to add '{}".format(k)
            )
        self._c.setattr(k, v)

    def __contains__(self, k):
        return self._c.contains(k)

    def __getitem__(self, k):
        if k not in self:
            raise KeyError(k)
        return self._c.getattr(k)


class OrderedModuleDict(OrderedDictWrapper):
    def __init__(self, module, python_dict):
        super(OrderedModuleDict, self).__init__(torch._C.ModuleDict(module))
        # contains _both_ script modules and non-script python-only modules

        # because script modules are subclassed in python and the
        # C++ Module class will not hold references to them,
        # to ensure that you always get the same python value here
        # we store it in the python dict as well
        self._python_modules = python_dict

    def items(self):
        r = self._python_modules.items()
        return r

    def __contains__(self, k):
        return k in self._python_modules

    def __setitem__(self, k, v):
        # Cases where sub-module can be re-assigned after ScriptModule construction
        # 1. If the attr is an module interface type, it's guaranteed that the module is
        #    not inlined in the graph, so it's safe to swap a new ScriptModule in.
        # 2. if the new value if a ScriptModule with the same JIT type, IR won't change
        #    and it's legit to swap a new module in.
        # In these two cases we allow swapping a new scripted module and update the
        # corresponding python module dict to keep sync.
        # Note: the value to be swapped in has to be ScriptModule instead of nn.Module,
        # otherwise it's illegal and we throw error.
        if isinstance(v, ScriptModule):
            self._c.setattr(k, v)
            self._python_modules[k] = v
        else:
            raise RuntimeError(
                "Cannot re-assign modules in a ScriptModule with non-scripted "
                "module, tried to replace existing module '{}': {}".format(k, v)
            )

    def __getitem__(self, k):
        return self._python_modules[k]


# For each user-defined class that subclasses ScriptModule, this meta-class:
# (1) finds all the methods annotated with @script_method in a ScriptModule and
#     removes them from the class attributes
# (2) puts a wrapper around the class's __init__ method to recursively compile
#     all of the script_methods with the module after the original __init__ has
#     run. This has to occur after the user-defined __init__ so that submodules and
#     parameters are initialized _before_ the script compiler resolve references to
#     `self.param` or `self.module`.
class ScriptMeta(type):
    def __init__(cls, name, bases, attrs):  # noqa: B902
        # Aggregate all the ScriptMethods and constants from superclasses
        cls._methods: Dict[str, Any] = {}
        cls._constants_set = set(getattr(cls, "__constants__", ()))
        for base in reversed(bases):
            for k, v in getattr(base, "_methods", {}).items():
                cls._methods[k] = v
            base_constants = getattr(base, "_constants_set", set())
            cls._constants_set = cls._constants_set.union(base_constants)

        # find all the script methods of the current class
        for k, v in sorted(attrs.items()):
            if isinstance(v, ScriptMethodStub):
                delattr(cls, k)
                cls._methods[v.original_method.__name__] = v

        if getattr(cls, "_disable_script_meta", False):
            # We leave built-in ScriptModule types alone, since this metaclass
            # is only for compiling user classes that inherit from
            # ScriptModule.
            return super(ScriptMeta, cls).__init__(name, bases, attrs)

        original_init = getattr(cls, "__init__", lambda self: None)

        @functools.wraps(original_init)
        def init_then_script(self, *args, **kwargs):
            num_methods = len(cls._methods)
            original_init(self, *args, **kwargs)
            added_methods_in_init = len(cls._methods) > num_methods

            if type(self) == cls:

                def make_stubs(module):
                    cls = type(module)
                    if hasattr(cls, "_methods"):
                        return [v for k, v in sorted(cls._methods.items())]
                    else:
                        return infer_methods_to_compile(module)

                self.__dict__[
                    "_actual_script_module"
                ] = torch.jit._recursive.create_script_module(self, make_stubs, share_types=not added_methods_in_init)

                # Delete the Python attributes that now shadow the ScriptModule
                # ones, so that __getattr__ and __setattr__ will properly find
                # the scripted versions.
                concrete_type = self._actual_script_module._concrete_type
                for name in concrete_type.get_attributes():
                    delattr(self, name)
                for name, _ in concrete_type.get_modules():
                    delattr(self, name)
                for name in ("_parameters", "_buffers", "_modules"):
                    delattr(self, name)

        cls.__init__ = init_then_script  # type: ignore[misc]
        return super(ScriptMeta, cls).__init__(name, bases, attrs)


class _CachedForward(object):
    def __get__(self, obj, cls):
        return self.__getattr__("forward")  # type: ignore[attr-defined]


class ScriptWarning(Warning):
    pass


def script_method(fn):
    if not _enabled:
        return fn
    # NOTE: we need to traverse two frames here because the meta-class frame
    # for ScriptModule will be present, as opposed to invoking @script on a
    # a function or invoking define() on a CompilationUnit.
    # The stack will look like:
    #
    # 0. createResolutionCallback()
    # 1. script_method()
    # 2. ScriptModule metaclass frame
    # 3. Surrounding scope
    #
    # createResolutionCallback internally adds 1 to get us to the scope of this
    # function (the calling function). Adding 2 gets us to the proper surrounding scope.
    _rcb = _jit_internal.createResolutionCallbackFromFrame(frames_up=2)
    ast = get_jit_def(fn, fn.__name__, self_name="ScriptModule")
    return ScriptMethodStub(_rcb, ast, fn)


class ConstMap:
    def __init__(self, const_mapping):
        self.const_mapping = const_mapping

    def __getattr__(self, attr):
        return self.const_mapping[attr]


def unpackage_script_module(importer: PackageImporter, script_module_id: str) -> torch.nn.Module:
    """
    Called by ``torch.package.PackageImporter``'s Pickler's ``persistent_load`` function.
    Performs work of loading and returning a ScriptModule from a ``torch.package`` archive.
    """
    if not isinstance(importer.zip_reader, torch._C.PyTorchFileReader):
        raise RuntimeError(
            "Loading ScriptObjects from a PackageImporter created from a "
            "directory is not supported. Use a package archive file instead."
        )
    cu = torch._C.CompilationUnit()
    cpp_module = torch._C._import_ir_module_from_package(
        cu,
        importer.zip_reader,
        importer.storage_context,
        validate_map_location(importer.last_map_location),
        script_module_id,
    )
    return wrap_cpp_module(cpp_module)


if _enabled:
    # this is a Python 'non-data descriptor' that causes the first access
    # to ScriptModule's forward to lookup the forward method and stash
    # it in the objects dict. Due to the standard rules for attribute lookup,
    # subsequent lookups will just directly return the previously looked up method.
    # This is necessary because nn.Module defines forward as a method. If we
    # did nothing, __getattr__ would not be called. Instead we'd get nn.Module.forward
    # which always throws an exception.

    class ScriptModule(with_metaclass(ScriptMeta, Module)):  # type: ignore[misc]
        r"""
        A wrapper around C++ ``torch::jit::Module``. ``ScriptModule``\s
        contain methods, attributes, parameters, and
        constants. These can be accessed the same way as on a normal ``nn.Module``.
        """
        __jit_unused_properties__ = ['code', 'code_with_constants', 'graph', 'inlined_graph', 'original_name']

        def __init__(self):
            super(ScriptModule, self).__init__()

        forward = _CachedForward()

        def __getattr__(self, attr):
            if "_actual_script_module" not in self.__dict__:
                return super(ScriptModule, self).__getattr__(attr)
            return getattr(self._actual_script_module, attr)

        def __setattr__(self, attr, value):
            if "_actual_script_module" not in self.__dict__:
                # Unwrap torch.jit.Attribute into a regular setattr + record
                # the provided type in __annotations__.
                #
                # This ensures that if we use the attr again in `__init__`, it
                # will look like the actual value, not an instance of Attribute.
                if isinstance(value, Attribute):
                    # NB: Ensure that we set __annotations__ on the specific
                    # class in question, and not on a superclass (which would
                    # be wrong wrong wrong!).
                    # See also https://github.com/pytorch/pytorch/issues/39463
                    if "__annotations__" not in self.__class__.__dict__:
                        self.__class__.__annotations__ = {}
                    self.__annotations__[attr] = value.type
                    value = value.value
                return super(ScriptModule, self).__setattr__(attr, value)

            setattr(self._actual_script_module, attr, value)

        def define(self, src):
            if "_actual_script_module" in self.__dict__:
                # If we have completed initialization, just defer to the
                # backing RecursiveScriptModule to eagerly compile the provided
                # source.
                return self._actual_script_module.define(src)

            # Otherwise, we are still in the object's __init__.
            # In that case, add `src` as a stub to be compiled.
            #
            # We use frames_up=1 to get to the proper surrounding scope. The stack
            # will look like:
            # 0. createResolutionCallback
            # 1. define()
            # 2. surrounding scope.
            #
            # createResolutionCallback internally adds 1 to get us to our frame, then
            # we add 1 to get to the proper surrounding scope.
            rcb = _jit_internal.createResolutionCallbackFromFrame(frames_up=1)
            ast = torch._C._parse_source_def(src)
            self._methods[ast.name().name] = ScriptMethodStub(rcb, ast, None)

        def _replicate_for_data_parallel(self):
            return self._actual_script_module._replicate_for_data_parallel()

        def __reduce_package__(self, exporter: PackageExporter):
            """
            Called by ``torch.package.PackageExporter``'s Pickler's ``persistent_id`` when
            saving TorchScript objects. Performs act of saving a ScriptModule inside of
            a ``torch.package`` archive.

            Returns method to load the ScriptModule from a ``torch.package.PackageImporter``'s
            Pickler's ``persistent_load`` function.
            """
            script_module_id = exporter.get_unique_id()
            exporter.script_module_serializer.serialize(self._c, int(script_module_id))
            return (unpackage_script_module, (script_module_id,))

    class RecursiveScriptModule(ScriptModule):
        # XXX: RecursiveScriptModule inherits from ScriptModule for the sole
        # reason that it retains the existing isinstance(ScriptModule)
        # behavior.
        r"""
        The core data structure in TorchScript is the ``ScriptModule``. It is an
        analogue of torch's ``nn.Module`` and represents an entire model as a tree of
        submodules. Like normal modules, each individual module in a ``ScriptModule`` can
        have submodules, parameters, and methods. In ``nn.Module``\s methods are implemented
        as Python functions, but in ``ScriptModule``\s methods are implemented as
        TorchScript functions, a statically-typed subset of Python that contains all
        of PyTorch's built-in Tensor operations. This difference allows your
        ``ScriptModule``\s code to run without the need for a Python interpreter.

        ``ScriptModule``\s should not be created manually, instead use
        either :func:`tracing <torch.jit.trace>` or :func:`scripting <torch.jit.script>`.
        Tracing and scripting can be applied incrementally and :ref:`composed as necessary <Types>`.

        * Tracing records the tensor operations as executed with a set of example inputs and uses these
          operations to construct a computation graph. You can use the full dynamic behavior of Python with tracing,
          but values other than Tensors and control flow aren't captured in the graph.

        * Scripting inspects the Python code of the model
          and compiles it to TorchScript. Scripting allows the use of many `types`_ of values and supports dynamic control flow.
          Many, but not all features of Python are supported by the compiler, so changes to the source code may be necessary.
        """
        _disable_script_meta = True

        def __init__(self, cpp_module):
            self.__dict__["_initializing"] = True
            self._c = cpp_module
            super(RecursiveScriptModule, self).__init__()
            # Delete the 'training' attribute set up by `Module.__init__`. It
            # will get set on the underlying cpp module, so we delete it here
            # to avoid this version shadowing the cpp module version.
            delattr(self, "training")

        @staticmethod
        def _construct(cpp_module, init_fn):
            """
            Construct a RecursiveScriptModule that's ready for use. PyTorch
            code should use this to construct a RecursiveScriptModule instead
            of instead of calling `__init__` directly, as it makes sure the
            object is properly finalized (and in the future, we may take
            control of how the RecursiveScriptModule instance is created).

            Args:
                cpp_module:  The C++ Module that will hold the actual state of
                             this RecursiveScriptModule instance.
                init_fn:  Lambda that initializes the RecursiveScriptModule passed to it.
            """
            script_module = RecursiveScriptModule(cpp_module)
            init_fn(script_module)

            # Finalize the ScriptModule: replace the nn.Module state with our
            # custom implementations and flip the _initializing bit.
            RecursiveScriptModule._finalize_scriptmodule(script_module)
            return script_module

        @staticmethod
        def _finalize_scriptmodule(script_module):
            script_module._parameters = OrderedDictWrapper(
                torch._C.ParameterDict(script_module._c)
            )
            script_module._buffers = OrderedDictWrapper(
                torch._C.BufferDict(script_module._c)
            )
            script_module._modules = OrderedModuleDict(
                script_module._c, script_module._modules
            )
            script_module._initializing = False

        def _reconstruct(self, cpp_module):
            """
            Re-construct an instance of RecursiveScriptModule using an instance of a C++ module.

            Args:
                cpp_module: The C++ module that this RecursiveScriptModule will be rebuilt around.
            """
            self.__init__(cpp_module)  # type: ignore[misc]

            # Copy the concrete type from the C++ module to this ScriptModule.
            self._concrete_type = torch._C.ConcreteModuleType.from_jit_type(
                self._c._type()
            )

            # Copy submodules from the C++ module to this ScriptModule.
            modules = {}
            for name, cpp_module in torch._C.ModuleDict(self._c).items():
                modules[name] = wrap_cpp_module(cpp_module)
            self._modules = OrderedModuleDict(self._c, modules)

            # Copy parameters and buffers.
            self._parameters = OrderedDictWrapper(torch._C.ParameterDict(self._c))
            self._buffers = OrderedDictWrapper(torch._C.BufferDict(self._c))

            # Get rid of the functions from the old C++ module.
            self.__dict__ = {
                k: v
                for k, v in self.__dict__.items()
                if not isinstance(v, torch._C.ScriptMethod)
            }
            self.__dict__["_initializing"] = False

        @property
        def graph(self):
            r"""
            Returns a string representation of the internal graph for the
            ``forward`` method. See :ref:`interpreting-graphs` for details.
            """
            return self._c._get_method("forward").graph

        @property
        def inlined_graph(self):
            r"""
            Returns a string representation of the internal graph for the
            ``forward`` method. This graph will be preprocessed to inline all function and method calls.
            See :ref:`interpreting-graphs` for details.
            """
            return self.forward.inlined_graph

        @property
        def code(self):
            r"""
            Returns a pretty-printed representation (as valid Python syntax) of
            the internal graph for the ``forward`` method. See
            :ref:`inspecting-code` for details.
            """
            return self.forward.code

        @property
        def code_with_constants(self):
            r"""
            Returns a tuple of:

            [0] a pretty-printed representation (as valid Python syntax) of
            the internal graph for the ``forward`` method. See `code`.
            [1] a ConstMap following the CONSTANT.cN format of the output in [0].
            The indices in the [0] output are keys to the underlying constant's values.

            See :ref:`inspecting-code` for details.
            """
            r = self.forward.code_with_constants
            return (r[0], ConstMap(r[1]))

        def save(self, f, **kwargs):
            r"""
            save(f, _extra_files={})

            See :func:`torch.jit.save <torch.jit.save>` for details.
            """
            return self._c.save(str(f), **kwargs)

        def _save_for_lite_interpreter(self, *args, **kwargs):
            r"""
            _save_for_lite_interpreter(f)

            Add (or update) the bytecode session to the script model. The updated model is used
            in lite interpreter for mobile applications.

            Args:
                f: a string containing a file name.
                _extra_files: Map from filename to contents which will be stored as part of 'f'.

            """
            return self._c._save_for_mobile(*args, **kwargs)

        def _save_to_buffer_for_lite_interpreter(self, *args, **kwargs):
            return self._c._save_to_buffer_for_mobile(*args, **kwargs)

        def save_to_buffer(self, *args, **kwargs):
            return self._c.save_to_buffer(*args, **kwargs)

        def get_debug_state(self, *args, **kwargs):
            return self._c.get_debug_state()

        def extra_repr(self):
            return "original_name={}".format(self.original_name)

        def graph_for(self, *args, **kwargs):
            return self.forward.graph_for(*args, **kwargs)

        @property
        def original_name(self):
            if type(self) == str(self._c._type().name()):
                return ""
            return str(self._c._type().name())

        def define(self, src):
            # We use frames_up=1 to get to the proper surrounding scope. The stack
            # will look like:
            # 0. createResolutionCallback
            # 1. define()
            # 2. surrounding scope.
            #
            # createResolutionCallback internally adds 1 to get us to our frame, then
            # we add 1 to get to the proper surrounding scope.
            rcb = _jit_internal.createResolutionCallbackFromFrame(frames_up=1)
            self._c._define(self._concrete_type, src, rcb)

        def __getattr__(self, attr):
            if "_initializing" not in self.__dict__:
                raise RuntimeError(
                    "ScriptModule has not been initialized, did you forget to call super's init?"
                )

            if self._initializing:
                return super(RecursiveScriptModule, self).__getattr__(attr)

            # _modules check is before hasattr since modules are included as attributes in _c,
            # but we want to get the python wrapper from _modules instead of the raw _c object.
            if attr in self._modules:
                return self._modules[attr]
            elif self._c.hasattr(attr):
                return self._c.getattr(attr)
            elif self._c._has_method(attr):
                script_method = self._c._get_method(attr)
                # cache method so future calls do not go through __getattr__
                # to improve invocation performance
                self.__dict__[attr] = script_method
                return script_method

            return super(RecursiveScriptModule, self).__getattr__(attr)

        def __setattr__(self, attr, value):
            if self._initializing:
                return super(RecursiveScriptModule, self).__setattr__(attr, value)

            if attr in self._modules:
                self._modules[attr] = value
            elif self._c.hasattr(attr):
                self._c.setattr(attr, value)
            elif (
                hasattr(self, "_concrete_type")
                and attr in self._concrete_type.get_constants().keys()
            ):
                # TODO: we don't have _concrete_type set after load(), and in general we lose constant information.
                # We should encode constants as class type attributes (or something) so it persists across save/load.
                raise AttributeError(
                    "Cannot mutate TorchScript constant value: '{}'. Value: '{}'".format(
                        attr, value
                    )
                )
            else:
                # We allow setting Python attributes on the ScriptModule, for
                # when people want to stash some convenience info on it.
                # TODO: it's possible that the following is confusing:
                #   s = torch.jit.script(...)
                #   s.python_attr = ...
                #   s.save()   <--- this doesn't have `python_attr`
                # It's fairly trivial to save enough info to warn in this case.
                return super(RecursiveScriptModule, self).__setattr__(attr, value)

        def __getstate__(self):
            raise pickle.PickleError(
                "ScriptModules cannot be deepcopied using copy.deepcopy or saved using torch.save. "
                + "Mixed serialization of script and non-script modules is not supported. "
                + "For purely script modules use my_script_module.save(<filename>) instead."
            )

        def __copy__(self):
            return torch.jit._recursive.wrap_cpp_module(copy.copy(self._c))

        def __deepcopy__(self, memo):
            return torch.jit._recursive.wrap_cpp_module(copy.deepcopy(self._c, memo))

        # Python magic methods do method lookups on an object's class type, instead of looking up
        # the method defines on the class instance. In order to continue to expose the magic methods
        # of builtin-containers (ModuleList, Sequential, ModuleDict) to Python, we
        # define magic methods here as a shim to the correct attribute.
        def forward_magic_method(self, method_name, *args, **kwargs):
            self_method = getattr(self, method_name)
            if getattr(self_method, "__func__", None) == getattr(
                RecursiveScriptModule, method_name
            ):
                raise NotImplementedError()
            return self_method(*args, **kwargs)

        def __iter__(self):
            return self.forward_magic_method("__iter__")

        def __getitem__(self, idx):
            return self.forward_magic_method("__getitem__", idx)

        def __len__(self):
            return self.forward_magic_method("__len__")

        def __contains__(self, key):
            return self.forward_magic_method("__contains__", key)

        # dir is defined by the base nn.Module, so instead of throwing if
        # it is not overridden, we call into the nn.Module __dir__ method
        def __dir__(self):
            self_method = self.__dir__
            if self_method.__func__ == _get_function_from_type(  # type: ignore[attr-defined]
                RecursiveScriptModule, "__dir__"
            ):
                return super(RecursiveScriptModule, self).__dir__()
            return self_method()

        # to resolve bool(value), Python looks if __bool__ is defined then __iter__
        # is defined then returns true for classes. Since __iter__() on this
        # class throws if it isn't overridden, we define __bool__ to preserve default behavior
        def __bool__(self):
            self_method = self.__bool__
            if self_method.__func__ == _get_function_from_type(  # type: ignore[attr-defined]
                RecursiveScriptModule, "__bool__"
            ):
                return True
            return self_method()

        def _replicate_for_data_parallel(self):
            # we have to initialize ScriptModule properly so that
            # it works with pybind11
            def init_fn(script_module):
                # Don't do anything here, we'll initialize the ScriptModule below
                return

            return RecursiveScriptModule._construct(
                self._c._replicate_for_data_parallel(), init_fn
            )

    # Need to copy all RecursiveScriptModule methods to ScriptModule.
    #
    # This is because `super(MyScriptModule, self).foo()` does not use
    # `__getattr__` to look up `foo`. So we need to make each method available on
    # the ScriptModule manually.
    for name, item in RecursiveScriptModule.__dict__.items():
        if not callable(item) and not isinstance(item, property):
            continue
        if name.startswith("__") or hasattr(ScriptModule, name):
            continue
        # We can copy over the implementation wholesale because besides the
        # `super()` thing above, ScriptModule behaves exactly like
        # RecursiveScriptModule
        setattr(ScriptModule, name, item)

    def _get_methods(cls):
        import inspect

        # In Python 3 unbound methods are functions, but in Python 2 they are methods
        return inspect.getmembers(
            cls, predicate=lambda x: inspect.isfunction(x) or inspect.ismethod(x)
        )

    _compiled_methods_allowlist = {
        "forward",
        "register_buffer",
        "register_parameter",
        "add_module",
        "_apply",
        "apply",
        "cuda",
        "cpu",
        "to",
        "type",
        "float",
        "double",
        "half",
        "state_dict",
        "_save_to_state_dict",
        "load_state_dict",
        "_load_from_state_dict",
        "_named_members",
        "parameters",
        "named_parameters",
        "buffers",
        "named_buffers",
        "children",
        "named_children",
        "modules",
        "named_modules",
        "zero_grad",
        "share_memory",
        "_get_name",
        "extra_repr",
        "_slow_forward",
        "_tracing_name",
        "eval",
        "train",
    }

    def _make_fail(name):
        def fail(self, *args, **kwargs):
            raise RuntimeError(name + " is not supported on ScriptModules")

        return fail

    for name, method in _get_methods(torch.nn.Module):
        if name.startswith("__"):
            continue
        if (
            name not in RecursiveScriptModule.__dict__
            and name not in _compiled_methods_allowlist
        ):
            setattr(RecursiveScriptModule, method.__name__, _make_fail(name))


else:
    # TODO MAKE SURE THAT DISABLING WORKS
    class ScriptModule(torch.nn.Module):  # type: ignore[no-redef]
        def __init__(self, arg=None):
            super().__init__()

    class RecursiveScriptModule(ScriptModule):  # type: ignore[no-redef]
        def __init__(self, arg=None):
            super().__init__()

def call_prepare_scriptable_func_impl(obj, memo):
    if not isinstance(obj, torch.nn.Module):
        return obj

    obj_id = id(obj)

    # If obj_id is in memo, obj has already been prepared or is being
    # prepared in another call up the stack.
    if obj_id in memo:
        return memo[id(obj)]

    obj = obj.__prepare_scriptable__() if hasattr(obj, '__prepare_scriptable__') else obj  # type: ignore[operator]
    # Record obj in memo to avoid infinite recursion in the case of cycles in the module
    # hierarchy when recursing below.
    memo[obj_id] = obj

    new_obj_dict = {}

    for name, sub_module in obj.__dict__.items():
        if name == '_modules':
            for k, v in sub_module.items():
                sub_module[k] = call_prepare_scriptable_func_impl(v, memo)
            new_obj_dict[name] = sub_module
        elif isinstance(sub_module, torch.nn.Module) and not isinstance(sub_module, ScriptModule):
            new_obj_dict[name] = call_prepare_scriptable_func_impl(sub_module, memo)
        else:
            new_obj_dict[name] = sub_module

    for k, v in new_obj_dict.items():
        obj.__dict__[name] = v

    return obj


def call_prepare_scriptable_func(obj):
    memo: Dict[int, torch.nn.Module] = {}
    return call_prepare_scriptable_func_impl(obj, memo)

<<<<<<< HEAD

def create_script_list(obj, type_hint=None):
    """
    Create a ``torch._C.ScriptList`` instance with the data from ``obj``. If ``type_hint``
    is provided, it is used to set the type of the ``ScriptList``. If not, the type is
    inferred based on the data inside ``obj``.
    Args:
        obj (dict): The Python list that is used to initialize the ``ScriptList``
                    returned by this function.
    Returns:
        An instance of ``torch._C.ScriptList`` that has the same data as ``obj``
        and can be passed between Python and TorchScript with reference semantics and
        zero copy overhead.
    """
    # TODO: Does it make sense to pass in loc=None here?
    if type_hint:
        ty = ann_to_type(type_hint, None)
        return torch._C.ScriptList(obj, ty)  # type: ignore

    return torch._C.ScriptList(obj)  # type: ignore


def script(obj, optimize=None, _frames_up=0, _rcb=None, type_hint=None):
=======
def _script_pdt(obj, optimize=None, _frames_up=0, _rcb=None,
                example_inputs: Union[List[Tuple], Dict[Callable, List[Tuple]], None] = None):
    # This is a private API, intended for internal use only. Usage of this API is only for experimental
    # purposes only and is highly discouraged.
    global type_trace_db
    if not _enabled:
        return obj

    if optimize is not None:
        warnings.warn(
            "`optimize` is deprecated and has no effect. Use `with torch.jit.optimized_execution() instead"
        )

    # No-op for modules and functions that are already scripted
    if isinstance(obj, ScriptModule):
        return obj
    if isinstance(obj, ScriptFunction):
        return obj

    if example_inputs:
        # If MonkeyType is installed, enable profile directed type annotation
        # Check if example_inputs are defined and generate call traces
        # for the method by running eager mode version of the method with
        # the provide example inputs. This logs all the traces in type_trace_db
        type_trace_db = JitTypeTraceStore()
        if monkeytype_trace:
            monkeytype_config = JitTypeTraceConfig(type_trace_db)
            with monkeytype_trace(monkeytype_config):
                if isinstance(example_inputs, Dict):
                    # If the obj is an nn.Module or a class, then each method is
                    # executed with the arguments provided in the example inputs.
                    # example inputs here will be of type Dict(class.method, (arguments))
                    # This is used to infer type annotations for those methods
                    # which are not called directly under the hood of monkeytype.
                    for module, example_input in example_inputs.items():
                        for example in example_input:
                            module(*example)
                elif isinstance(example_inputs, List):
                    for examples in example_inputs:
                        obj(*examples)
                else:
                    warnings.warn("Error: Unable to infer types. Please format the inputs to type `List[Tuple]`"
                                  " or `Dict[Callable, List[Tuple]]` to be run with MonkeyType.")
        else:
            warnings.warn("Warning: monkeytype is not installed. Please install https://github.com/Instagram/MonkeyType "
                          "to enable Profile-Directed Typing in TorchScript. Refer to "
                          "https://github.com/Instagram/MonkeyType/blob/master/README.rst to install MonkeyType. ")
    return script(obj, optimize, _frames_up, _rcb)


def create_script_dict(obj):
    """
    Create a ``torch._C.ScriptDict`` instance with the data from ``obj``.

    Args:
        obj (dict): The Python dictionary that is used to initialize the ``ScriptDict``
                    returned by this function.

    Returns:
        An instance of ``torch._C.ScriptDict`` that has the same data as ``obj``
        and can be passed between Python and TorchScript with reference semantics and
        zero copy overhead.
    """
    return torch._C.ScriptDict(obj)  # type: ignore[attr-defined]


def script(obj, optimize=None, _frames_up=0, _rcb=None):
>>>>>>> 0851b62a
    r"""
    Scripting a function or ``nn.Module`` will inspect the source code, compile
    it as TorchScript code using the TorchScript compiler, and return a :class:`ScriptModule` or
    :class:`ScriptFunction`. TorchScript itself is a subset of the Python language, so not all
    features in Python work, but we provide enough functionality to compute on
    tensors and do control-dependent operations. For a complete guide, see the
    :ref:`language-reference`.

<<<<<<< HEAD
    Scripting a list copies the data inside it into a TorchScript instance than can be
    subsequently passed by reference between Python and TorchScript with zero copy overhead.

    ``torch.jit.script`` can be used as a function for modules, functions, lists and as a decorator
    ``@torch.jit.script`` for :ref:`torchscript-classes` and functions.

    Args:
        obj (callable, class, or ``nn.Module``):  The ``nn.Module``, function, or class type, or
                                                    list to compile.
=======
    Scripting a dictionary copies the data inside it into a TorchScript instance than can be
    subsequently passed by reference between Python and TorchScript with zero copy overhead.

    ``torch.jit.script`` can be used as a function for modules, functions, and dictionaries
     and as a decorator ``@torch.jit.script`` for :ref:`torchscript-classes` and functions.

    Args:
        obj (callable, class, or ``nn.Module``):  The ``nn.Module``, function, class type, or
                                                  dictionary to compile.
>>>>>>> 0851b62a

    Returns:
        If ``obj`` is ``nn.Module``, ``script`` returns
        a :class:`ScriptModule` object. The returned :class:`ScriptModule` will
        have the same set of sub-modules and parameters as the
        original ``nn.Module``. If ``obj`` is a standalone function,
<<<<<<< HEAD
        a :class:`ScriptFunction` will be returned. If ``obj`` is a ``list``, then
        ``script`` returns an instance of `torch._C.ScriptList`.
=======
        a :class:`ScriptFunction` will be returned. If ``obj`` is a ``dict``, then
        ``script`` returns an instance of `torch._C.ScriptDict`.
>>>>>>> 0851b62a

    **Scripting a function**
        The ``@torch.jit.script`` decorator will construct a :class:`ScriptFunction`
        by compiling the body of the function.

        Example (scripting a function):

        .. testcode::

            import torch

            @torch.jit.script
            def foo(x, y):
                if x.max() > y.max():
                    r = x
                else:
                    r = y
                return r

            print(type(foo))  # torch.jit.ScriptFunction

            # See the compiled graph as Python code
            print(foo.code)

            # Call the function using the TorchScript interpreter
            foo(torch.ones(2, 2), torch.ones(2, 2))

        .. testoutput::
            :hide:

            ...

    **Scripting an nn.Module**
        Scripting an ``nn.Module`` by default will compile the ``forward`` method and recursively
        compile any methods, submodules, and functions called by ``forward``. If a ``nn.Module`` only uses
        features supported in TorchScript, no changes to the original module code should be necessary. ``script``
        will construct :class:`ScriptModule` that has copies of the attributes, parameters, and methods of
        the original module.

        Example (scripting a simple module with a Parameter):

        .. testcode::

            import torch

            class MyModule(torch.nn.Module):
                def __init__(self, N, M):
                    super(MyModule, self).__init__()
                    # This parameter will be copied to the new ScriptModule
                    self.weight = torch.nn.Parameter(torch.rand(N, M))

                    # When this submodule is used, it will be compiled
                    self.linear = torch.nn.Linear(N, M)

                def forward(self, input):
                    output = self.weight.mv(input)

                    # This calls the `forward` method of the `nn.Linear` module, which will
                    # cause the `self.linear` submodule to be compiled to a `ScriptModule` here
                    output = self.linear(output)
                    return output

            scripted_module = torch.jit.script(MyModule(2, 3))

        Example (scripting a module with traced submodules):

        .. testcode::

            import torch
            import torch.nn as nn
            import torch.nn.functional as F

            class MyModule(nn.Module):
                def __init__(self):
                    super(MyModule, self).__init__()
                    # torch.jit.trace produces a ScriptModule's conv1 and conv2
                    self.conv1 = torch.jit.trace(nn.Conv2d(1, 20, 5), torch.rand(1, 1, 16, 16))
                    self.conv2 = torch.jit.trace(nn.Conv2d(20, 20, 5), torch.rand(1, 20, 16, 16))

                def forward(self, input):
                    input = F.relu(self.conv1(input))
                    input = F.relu(self.conv2(input))
                    return input

            scripted_module = torch.jit.script(MyModule())

        To compile a method other than ``forward`` (and recursively compile anything it calls), add
        the :func:`@torch.jit.export <torch.jit.export>` decorator to the method. To opt out of compilation
        use :func:`@torch.jit.ignore <torch.jit.ignore>` or :func:`@torch.jit.unused <torch.jit.unused>`.

        Example (an exported and ignored method in a module)::

            import torch
            import torch.nn as nn

            class MyModule(nn.Module):
                def __init__(self):
                    super(MyModule, self).__init__()

                @torch.jit.export
                def some_entry_point(self, input):
                    return input + 10

                @torch.jit.ignore
                def python_only_fn(self, input):
                    # This function won't be compiled, so any
                    # Python APIs can be used
                    import pdb
                    pdb.set_trace()

                def forward(self, input):
                    if self.training:
                        self.python_only_fn(input)
                    return input * 99

            scripted_module = torch.jit.script(MyModule())
            print(scripted_module.some_entry_point(torch.randn(2, 2)))
            print(scripted_module(torch.randn(2, 2)))
    """
    if not _enabled:
        return obj

    if optimize is not None:
        warnings.warn(
            "`optimize` is deprecated and has no effect. Use `with torch.jit.optimized_execution() instead"
        )

    # No-op for modules and functions that are already scripted
    if isinstance(obj, ScriptModule):
        return obj
    if isinstance(obj, ScriptFunction):
        return obj

    if isinstance(obj, torch.nn.Module):
        obj = call_prepare_scriptable_func(obj)
        return torch.jit._recursive.create_script_module(
            obj, torch.jit._recursive.infer_methods_to_compile
        )

<<<<<<< HEAD
    if isinstance(obj, list):
        return create_script_list(obj, type_hint)
=======
    if isinstance(obj, dict):
        return create_script_dict(obj)
>>>>>>> 0851b62a

    qualified_name = _qualified_name(obj)
    if inspect.isclass(obj):
        # If this type is a `nn.Module` subclass, they probably meant to pass
        # an instance instead of a Module
        if issubclass(obj, torch.nn.Module):
            raise RuntimeError(
                "Type '{}' cannot be compiled since it inherits"
                " from nn.Module,"
                " pass an instance instead".format(obj)
            )

        # Enums are automatically usable in TorchScript, explicitly scripting
        # is not necessary, but not harmful either.
        if issubclass(obj, enum.Enum):
            return obj

        if not _is_new_style_class(obj):
            raise RuntimeError(
                "TorchScript classes must be new-style classes. "
                "Please inherit from 'object'."
            )
        if len(obj.mro()) > 2:
            raise RuntimeError(
                "TorchScript classes does not support inheritance yet. "
                "Please directly inherit from 'object'."
            )
        if _rcb is None:
            _rcb = _jit_internal.createResolutionCallbackFromFrame(_frames_up + 1)
        _compile_and_register_class(obj, _rcb, qualified_name)
        return obj
    else:
        # this is a decorated fn, and we need to the underlying fn and its rcb
        if hasattr(obj, "__script_if_tracing_wrapper"):
            obj = obj.__original_fn
            _rcb = _jit_internal.createResolutionCallbackFromClosure(obj)

        _check_directly_compile_overloaded(obj)
        maybe_already_compiled_fn = _try_get_jit_cached_function(obj)
        if maybe_already_compiled_fn:
            return maybe_already_compiled_fn
        ast = get_jit_def(obj, obj.__name__)
        if _rcb is None:
            _rcb = _jit_internal.createResolutionCallbackFromClosure(obj)
        fn = torch._C._jit_script_compile(
            qualified_name, ast, _rcb, get_default_args(obj)
        )
        # Forward docstrings
        fn.__doc__ = obj.__doc__
        _set_jit_function_cache(obj, fn)
        return fn


# overloads are registered in _jit_internal and compiled here so that _overload
# can be used in nn/functional.py without an import cycle


def _check_overload_defaults(impl_defaults, overload_defaults, loc):
    for name, overload_value in overload_defaults.items():
        if name not in impl_defaults or impl_defaults[name] != overload_value:
            raise torch.jit.frontend.FrontendError(
                loc,
                "Default parameters on overloads do not affect the runtime so they "
                "must equal to the default parameter on the implementation function. Found on "
                "parameter {name}".format(name=name),
            )


def _compile_function_with_overload(overload_fn, qual_name, impl_fn):
    overload_decl = get_jit_def(overload_fn, overload_fn.__name__).decl()
    overload_signature = torch.jit.annotations.get_signature(
        overload_fn, None, None, inspect.ismethod(overload_fn)
    )
    impl_ast = get_jit_def(impl_fn, impl_fn.__name__)
    overload_defaults = get_default_args(overload_fn)
    implementation_defaults = get_default_args(impl_fn)
    _rcb = _jit_internal.createResolutionCallbackFromClosure(impl_fn)
    _check_overload_defaults(
        implementation_defaults, overload_defaults, overload_decl.range()
    )
    fn = torch._C._jit_script_compile_overload(
        qual_name,
        overload_decl,
        impl_ast,
        _rcb,
        implementation_defaults,
        overload_signature,
    )
    return fn


def _get_overloads(obj):
    # check for cached compiled fns
    existing_compiled_fns = _try_get_jit_cached_overloads(obj)
    qual_name = _qualified_name(obj)
    uncompiled_overloads = _jit_internal._get_fn_overloads(qual_name)
    if uncompiled_overloads is None:
        return existing_compiled_fns

    compiled_fns = []
    for overload_fn in uncompiled_overloads:
        compiled_fns.append(
            _compile_function_with_overload(overload_fn, qual_name, obj)
        )

    if existing_compiled_fns:
        compiled_fns = existing_compiled_fns + compiled_fns

    # cache compilation, remove information stored to do compilation
    _set_jit_overload_cache(obj, compiled_fns)
    _jit_internal._clear_fn_overloads(qual_name)
    return compiled_fns


def _check_directly_compile_overloaded(obj):
    qual_name = _qualified_name(obj)
    if _jit_internal._get_fn_overloads(qual_name) or _try_get_jit_cached_overloads(obj):
        raise RuntimeError(
            "Function {} cannot be directly compiled because it"
            " is overloaded. It must be used in a context of a function"
            " where its inputs can determine which overload to call.".format(qual_name)
        )


def interface(obj):
    if not inspect.isclass(obj):
        raise RuntimeError("interface must be applied to a class")
    if not _is_new_style_class(obj):
        raise RuntimeError("TorchScript interfaces must inherit from 'object'")

    # Expected MRO is:
    #   User module
    #   torch.nn.modules.module.Module
    #   object
    is_module_interface = issubclass(obj, torch.nn.Module) and len(obj.mro()) == 3

    if not is_module_interface and len(obj.mro()) > 2:
        raise RuntimeError(
            "TorchScript interface does not support inheritance yet. "
            "Please directly inherit from 'object' or 'nn.Module'."
        )

    qualified_name = _qualified_name(obj)
    rcb = _jit_internal.createResolutionCallbackFromFrame(1)
    # if this type is a `nn.Module` subclass, generate a module interface type
    # instead of a class interface type; a module interface type only compiles
    # the user provided methods as part of the interface
    ast = get_jit_class_def(obj, obj.__name__)
    mangled_classname = torch._C._jit_script_interface_compile(
        qualified_name, ast, rcb, is_module_interface
    )
    obj.__torch_script_interface__ = mangled_classname
    return obj


def _recursive_compile_class(obj, loc):
    _qual_name = _qualified_name(obj)
    # We're starting a new compilation, so update the error call stack in
    # case it fails
    error_stack = torch._C.CallStack(_qual_name, loc)
    rcb = _jit_internal.createResolutionCallbackForClassMethods(obj)
    return _compile_and_register_class(obj, rcb, _qual_name)

CompilationUnit = torch._C.CompilationUnit
set_module(CompilationUnit, "torch.jit")


def pad(s: str, padding: int, offset: int = 0, char: str = ' '):
    if padding >= len(s):
        padding -= len(s)
    return ''.join([char for _ in range(padding + offset)]) + s


class _ScriptProfileColumn:
    def __init__(self, header: str, alignment: int = 4, offset: int = 0):
        self.header = header
        self.alignment = alignment
        self.offset = offset
        self.rows: Dict[int, Any] = {}

    def add_row(self, lineno: int, value: Any):
        self.rows[lineno] = value

    def materialize(self):
        max_length = len(self.header)
        rows: List[Tuple[int, str]] = []
        for (key, value) in self.rows.items():
            cell = str(value)
            rows.append((key, cell))
            max_length = max(len(cell), max_length)

        if self.alignment > 0:
            padding = max_length + self.alignment
            padding -= padding % self.alignment
        else:
            padding = 0

        rows = [(key, pad(cell, padding, self.offset)) for key, cell in rows]
        return pad(self.header, padding, self.offset), rows


class _ScriptProfileTable:
    def __init__(self, cols: List[_ScriptProfileColumn], source_range: List[int]):
        self.cols = cols
        self.source_range = source_range

    def dump_string(self):
        outputs: List[str] = []
        cells: List[Tuple[str, Dict[int, str]]] = []
        header_buffer = ''
        for col in self.cols:
            header, rows = col.materialize()
            header_buffer += header
            cells.append((header, dict(rows)))

        outputs.append(header_buffer)
        outputs.append(pad('', len(header_buffer), 0, '='))
        for line in self.source_range:
            row_buffer = ''
            for header, rows in cells:
                cell = rows.get(line)
                if cell is None:
                    row_buffer += pad('', len(header))
                else:
                    row_buffer += cell
            outputs.append(row_buffer)
        return '\n'.join(outputs)


class _ScriptProfile:
    def __init__(self):
        self.profile = classes.profiling._ScriptProfile()

    def enable(self):
        self.profile.enable()

    def disable(self):
        self.profile.disable()

    def dump_string(self) -> str:
        outputs: List[str] = []
        for source_stats in self.profile._dump_stats():
            source_ref = source_stats.source()
            source_lines = source_ref.text().splitlines()
            dedent = min([len(line) - len(line.lstrip(' ')) for line in source_lines])
            source_lines = [line[dedent:] for line in source_lines]

            start_line = source_ref.starting_lineno()
            end_line = start_line + len(source_lines)
            source_range = range(start_line, end_line)
            lineno = _ScriptProfileColumn("Line #")
            hits = _ScriptProfileColumn("Hits")
            time_ns = _ScriptProfileColumn("Time (ns)")
            line_contents = _ScriptProfileColumn("Line Contents", 0, 1)
            stats = source_stats.line_map()
            for line in source_range:
                lineno.add_row(line, line)
                line_contents.add_row(line, source_lines[line - start_line])
                stat = stats.get(line)
                if stat is not None:
                    hits.add_row(line, stat.count())
                    time_ns.add_row(line, stat.duration_ns())

            table = _ScriptProfileTable([lineno, hits, time_ns, line_contents], list(source_range))
            outputs.append(table.dump_string())
        return '\n\n'.join(outputs)

    def dump(self):
        print(self.dump_string())


def _unwrap_optional(x):
    assert x is not None, "Unwrapping null optional"
    return x


_register_builtin(_unwrap_optional, "aten::_unwrap_optional")
_register_builtin(_jit_internal.is_scripting, "aten::is_scripting")
_register_builtin(has_torch_function, "aten::has_torch_function")
_register_builtin(has_torch_function_unary, "aten::has_torch_function")
_register_builtin(has_torch_function_variadic, "aten::has_torch_function")<|MERGE_RESOLUTION|>--- conflicted
+++ resolved
@@ -891,31 +891,7 @@
     memo: Dict[int, torch.nn.Module] = {}
     return call_prepare_scriptable_func_impl(obj, memo)
 
-<<<<<<< HEAD
-
-def create_script_list(obj, type_hint=None):
-    """
-    Create a ``torch._C.ScriptList`` instance with the data from ``obj``. If ``type_hint``
-    is provided, it is used to set the type of the ``ScriptList``. If not, the type is
-    inferred based on the data inside ``obj``.
-    Args:
-        obj (dict): The Python list that is used to initialize the ``ScriptList``
-                    returned by this function.
-    Returns:
-        An instance of ``torch._C.ScriptList`` that has the same data as ``obj``
-        and can be passed between Python and TorchScript with reference semantics and
-        zero copy overhead.
-    """
-    # TODO: Does it make sense to pass in loc=None here?
-    if type_hint:
-        ty = ann_to_type(type_hint, None)
-        return torch._C.ScriptList(obj, ty)  # type: ignore
-
-    return torch._C.ScriptList(obj)  # type: ignore
-
-
-def script(obj, optimize=None, _frames_up=0, _rcb=None, type_hint=None):
-=======
+
 def _script_pdt(obj, optimize=None, _frames_up=0, _rcb=None,
                 example_inputs: Union[List[Tuple], Dict[Callable, List[Tuple]], None] = None):
     # This is a private API, intended for internal use only. Usage of this API is only for experimental
@@ -982,8 +958,21 @@
     return torch._C.ScriptDict(obj)  # type: ignore[attr-defined]
 
 
+def create_script_list(obj, type_hint=None):
+    """
+    Create a ``torch._C.ScriptList`` instance with the data from ``obj``.
+    Args:
+        obj (dict): The Python list that is used to initialize the ``ScriptList``
+                    returned by this function.
+    Returns:
+        An instance of ``torch._C.ScriptList`` that has the same data as ``obj``
+        and can be passed between Python and TorchScript with reference semantics and
+        zero copy overhead.
+    """
+    return torch._C.ScriptList(obj)  # type: ignore
+
+
 def script(obj, optimize=None, _frames_up=0, _rcb=None):
->>>>>>> 0851b62a
     r"""
     Scripting a function or ``nn.Module`` will inspect the source code, compile
     it as TorchScript code using the TorchScript compiler, and return a :class:`ScriptModule` or
@@ -992,40 +981,24 @@
     tensors and do control-dependent operations. For a complete guide, see the
     :ref:`language-reference`.
 
-<<<<<<< HEAD
-    Scripting a list copies the data inside it into a TorchScript instance than can be
+    Scripting a dictionary or list copies the data inside it into a TorchScript instance than can be
     subsequently passed by reference between Python and TorchScript with zero copy overhead.
 
-    ``torch.jit.script`` can be used as a function for modules, functions, lists and as a decorator
-    ``@torch.jit.script`` for :ref:`torchscript-classes` and functions.
+    ``torch.jit.script`` can be used as a function for modules, functions, dictionaries and lists
+     and as a decorator ``@torch.jit.script`` for :ref:`torchscript-classes` and functions.
 
     Args:
-        obj (callable, class, or ``nn.Module``):  The ``nn.Module``, function, or class type, or
-                                                    list to compile.
-=======
-    Scripting a dictionary copies the data inside it into a TorchScript instance than can be
-    subsequently passed by reference between Python and TorchScript with zero copy overhead.
-
-    ``torch.jit.script`` can be used as a function for modules, functions, and dictionaries
-     and as a decorator ``@torch.jit.script`` for :ref:`torchscript-classes` and functions.
-
-    Args:
-        obj (callable, class, or ``nn.Module``):  The ``nn.Module``, function, class type, or
-                                                  dictionary to compile.
->>>>>>> 0851b62a
+        obj (callable, class, or ``nn.Module``):  The ``nn.Module``, function, class type,
+                                                  dictionary, or list to compile.
 
     Returns:
         If ``obj`` is ``nn.Module``, ``script`` returns
         a :class:`ScriptModule` object. The returned :class:`ScriptModule` will
         have the same set of sub-modules and parameters as the
         original ``nn.Module``. If ``obj`` is a standalone function,
-<<<<<<< HEAD
-        a :class:`ScriptFunction` will be returned. If ``obj`` is a ``list``, then
-        ``script`` returns an instance of `torch._C.ScriptList`.
-=======
         a :class:`ScriptFunction` will be returned. If ``obj`` is a ``dict``, then
-        ``script`` returns an instance of `torch._C.ScriptDict`.
->>>>>>> 0851b62a
+        ``script`` returns an instance of `torch._C.ScriptDict`. If ``obj`` is a ``list``,
+        then ``script`` returns an instance of `torch._C.ScriptList`.
 
     **Scripting a function**
         The ``@torch.jit.script`` decorator will construct a :class:`ScriptFunction`
@@ -1165,13 +1138,10 @@
             obj, torch.jit._recursive.infer_methods_to_compile
         )
 
-<<<<<<< HEAD
-    if isinstance(obj, list):
-        return create_script_list(obj, type_hint)
-=======
     if isinstance(obj, dict):
         return create_script_dict(obj)
->>>>>>> 0851b62a
+    if isinstance(obj, list):
+        return create_script_list(obj)
 
     qualified_name = _qualified_name(obj)
     if inspect.isclass(obj):
