--- conflicted
+++ resolved
@@ -1,11 +1,8 @@
 import argparse
-<<<<<<< HEAD
+import pathlib
 import subprocess
 import os
 import shutil
-=======
-import pathlib
->>>>>>> 88ab0bb7
 
 from run import run
 from setup import setup
