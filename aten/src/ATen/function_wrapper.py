--- conflicted
+++ resolved
@@ -995,13 +995,8 @@
 
             if argument.get('is_nullable') and argument['type'] not in translate_map(False).keys():
                 argument['type'] = "c10::optional<{}>".format(argument['type'])
-<<<<<<< HEAD
             elif use_optional_tensor and argument.get('is_nullable') and argument['type'] == 'Tensor':
-                argument['type'] = "c10::optional<{}>".format(argument['type'])
-=======
-            elif schema_order and argument.get('is_nullable') and argument['type'] == 'Tensor':
                 argument['type'] = "const c10::optional<Tensor>&"
->>>>>>> 42a47033
 
 
             # Note: the 'self' trap is here only to preserve the const arg 0 for set_data.
