#include <ATen/native/ReduceOps.h>

#include <ATen/ATen.h>
#include <ATen/AccumulateType.h>
#include <ATen/ExpandUtils.h>
#include <ATen/LegacyTHFunctionsCPU.h>
#include <ATen/NativeFunctions.h>
#include <ATen/WrapDimUtils.h>
#include <ATen/WrapDimUtilsMulti.h>
#include <ATen/native/ReduceOpsUtils.h>
#include <ATen/native/Resize.h>
#include <ATen/native/TensorIterator.h>
#include <ATen/NamedTensorUtils.h>
#include <ATen/native/TensorDimApply.h>
#include <ATen/native/SharedReduceOps.h>
#include <ATen/core/grad_mode.h>

#include <c10/util/irange.h>
#include <c10/util/SmallBuffer.h>

#include <algorithm>
#include <functional>
#include <limits>
#include <numeric>
#include <vector>
#include <map>
#include <cmath>
#include <cfloat>
#include <type_traits>

namespace at {
namespace meta {

ScalarType check_allany_and_get_output_dtype(
    const char* name,
    const Tensor& self,
    const Tensor& result,
    bool keepdim) {
  // Refer [all, any : uint8 compatibility]
  TORCH_CHECK(
      self.layout() == Layout::Strided,
      name, " only supports strided layout, got: ",
      self.layout());

  ScalarType out_dtype;

  if (result.defined()) {
    // Refer [all, any : uint8 compatibility]
    TORCH_CHECK(
        result.scalar_type() == ScalarType::Bool ||
            result.scalar_type() == ScalarType::Byte,
        name, " only supports bool tensor for result, got: ",
        result.scalar_type());
    out_dtype = result.scalar_type();
  } else {
    if (self.scalar_type() == ScalarType::Byte) {
      out_dtype = self.scalar_type();
    } else {
      out_dtype = ScalarType::Bool;
    }
  }

  return out_dtype;
}

void check_allany_for_meta(
    impl::MetaBase& meta,
    const char* name,
    const Tensor& self,
    int64_t dim,
    bool keepdim) {
  dim = maybe_wrap_dim(dim, self.dim());
  const auto& result = meta.maybe_get_output();
  auto out_dtype = check_allany_and_get_output_dtype(name, self, result, keepdim);
  auto shape = get_reduction_shape(self, dim, keepdim);
  meta.set_output(shape, self.options().dtype(out_dtype));
  namedinference::propagate_names_for_reduction(result, self, dim, keepdim);
}

TORCH_META_FUNC2(all, dim)(const Tensor& self, int64_t dim, bool keepdim) {
  check_allany_for_meta(*this, "all", self, dim, keepdim);
}

TORCH_META_FUNC2(any, dim)(const Tensor& self, int64_t dim, bool keepdim) {
  check_allany_for_meta(*this, "any", self, dim, keepdim);
}

void check_argmax_argmin(
    impl::MetaBase& meta,
    const char* name,
    const Tensor& self,
    c10::optional<int64_t> dim,
    bool keepdim) {
  DimVector shape;

  if (dim.has_value()) {
<<<<<<< HEAD
    native::zero_numel_check_dims(self, dim.value(), name);
    shape = get_reduction_shape(self, dim.value(), keepdim);
=======
    auto _dim = maybe_wrap_dim(dim.value(), self.dim());
    native::zero_numel_check_dims(self, _dim, "argmax()");
    shape = get_reduction_shape(self, _dim, keepdim);
>>>>>>> 63330009
  } else {
    TORCH_CHECK_INDEX(
        self.numel() != 0,
        name, ": Expected reduction dim to be specified for input.numel() == 0.");
  }

  meta.set_output(shape, self.options().dtype(kLong));
}

TORCH_META_FUNC(argmax)
(const Tensor& self, c10::optional<int64_t> dim, bool keepdim) {
  check_argmax_argmin(*this, "argmax", self, dim, keepdim);
}

TORCH_META_FUNC(argmin)
(const Tensor& self, c10::optional<int64_t> dim, bool keepdim) {
  check_argmax_argmin(*this, "argmin", self, dim, keepdim);
}

} // namespace meta

namespace native {

// NOLINTNEXTLINE(cppcoreguidelines-avoid-non-const-global-variables)
DEFINE_DISPATCH(sum_stub);
// NOLINTNEXTLINE(cppcoreguidelines-avoid-non-const-global-variables)
DEFINE_DISPATCH(nansum_stub);
// NOLINTNEXTLINE(cppcoreguidelines-avoid-non-const-global-variables)
DEFINE_DISPATCH(std_var_stub);
// NOLINTNEXTLINE(cppcoreguidelines-avoid-non-const-global-variables)
DEFINE_DISPATCH(prod_stub);
// NOLINTNEXTLINE(cppcoreguidelines-avoid-non-const-global-variables)
DEFINE_DISPATCH(norm_stub);
// NOLINTNEXTLINE(cppcoreguidelines-avoid-non-const-global-variables)
DEFINE_DISPATCH(mean_stub);
// NOLINTNEXTLINE(cppcoreguidelines-avoid-non-const-global-variables)
DEFINE_DISPATCH(and_stub);
// NOLINTNEXTLINE(cppcoreguidelines-avoid-non-const-global-variables)
DEFINE_DISPATCH(or_stub);
// NOLINTNEXTLINE(cppcoreguidelines-avoid-non-const-global-variables)
DEFINE_DISPATCH(min_values_stub);
// NOLINTNEXTLINE(cppcoreguidelines-avoid-non-const-global-variables)
DEFINE_DISPATCH(max_values_stub);
// NOLINTNEXTLINE(cppcoreguidelines-avoid-non-const-global-variables)
DEFINE_DISPATCH(argmax_stub);
// NOLINTNEXTLINE(cppcoreguidelines-avoid-non-const-global-variables)
DEFINE_DISPATCH(argmin_stub);
// NOLINTNEXTLINE(cppcoreguidelines-avoid-non-const-global-variables)
DEFINE_DISPATCH(cumsum_stub);
// NOLINTNEXTLINE(cppcoreguidelines-avoid-non-const-global-variables)
DEFINE_DISPATCH(cumprod_stub);
// NOLINTNEXTLINE(cppcoreguidelines-avoid-non-const-global-variables)
DEFINE_DISPATCH(logcumsumexp_stub);

Tensor _logcumsumexp_cpu(const Tensor& self, int64_t dim) {
  Tensor result = at::empty_like(self, MemoryFormat::Contiguous);
  return _logcumsumexp_out_cpu(self, dim, result);
}

Tensor& _logcumsumexp_out_cpu(const Tensor& self, int64_t dim, Tensor& result) {
  logcumsumexp_stub(self.device().type(), result, self, dim);
  return result;
}

Tensor logcumsumexp(const Tensor& self, int64_t dim) {
  auto result = [&]() {
    NoNamesGuard guard;
    return at::_logcumsumexp(self, dim);
  }();
  namedinference::propagate_names(result, self);
  return result;
}

Tensor& logcumsumexp_out(const Tensor& self, int64_t dim, Tensor& result) {
  check_scalar_type_device_layout_equal(result, self);
  {
    NoNamesGuard guard;
    at::_logcumsumexp_out(result, self.toType(result.scalar_type()), dim);
  }
  namedinference::propagate_names(result, self);
  return result;
}

Tensor _cumsum_cpu(const Tensor& self, int64_t dim) {
  Tensor result = at::empty_like(self, MemoryFormat::Contiguous);
  cumsum_stub(self.device().type(), result, self, dim);
  return result;
}

Tensor& _cumsum_out_cpu(const Tensor& self, int64_t dim, Tensor& result) {
  cumsum_stub(self.device().type(), result, self, dim);
  return result;
}

Tensor cumsum(const Tensor& self, int64_t dim, c10::optional<ScalarType> dtype) {
  auto result = [&]() {
    NoNamesGuard guard;
    return at::_cumsum(integer_upcast(self, dtype), dim);
  }();
  namedinference::propagate_names(result, self);
  return result;
}

Tensor& cumsum_(Tensor& self, int64_t dim, c10::optional<ScalarType> dtype) {
  TORCH_CHECK(
          !dtype.has_value() || (self.scalar_type() == dtype.value()),
          "provided dtype must match the dtype of self tensor in cumsum. Got ",
          toString(self.scalar_type()),
          " and ",
          toString(dtype.value()),
          ".");

  return at::_cumsum_out(self, self, dim);
}

Tensor& cumsum_out(const Tensor& self, int64_t dim, c10::optional<ScalarType> dtype, Tensor& result) {
  // result type is favored over dtype; check that they match if provided (NumPy doesn't check)
  TORCH_CHECK(
      !dtype.has_value() || (result.scalar_type() == dtype.value()),
      "provided dtype must match dtype of result in cumsum. Got ",
      toString(result.scalar_type()),
      " and ",
      toString(dtype.value()),
      ".");
  {
    NoNamesGuard guard;
    at::_cumsum_out(result, self.toType(result.scalar_type()), dim);
  }
  namedinference::propagate_names(result, self);
  return result;
}

Tensor _cumprod_cpu(const Tensor& self, int64_t dim) {
  Tensor result = at::empty_like(self, MemoryFormat::Contiguous);
  cumprod_stub(self.device().type(), result, self, dim);
  return result;
}

Tensor& _cumprod_out_cpu(const Tensor& self, int64_t dim, Tensor& result) {
  cumprod_stub(self.device().type(), result, self, dim);
  return result;
}

Tensor cumprod(const Tensor& self, int64_t dim, c10::optional<ScalarType> dtype) {
  auto result = [&]() {
    NoNamesGuard guard;
    return at::_cumprod(integer_upcast(self, dtype), dim);
  }();
  namedinference::propagate_names(result, self);
  return result;
}

Tensor& cumprod_(Tensor& self, int64_t dim, c10::optional<ScalarType> dtype) {
    TORCH_CHECK(
            !dtype.has_value() || (self.scalar_type() == dtype.value()),
            "provided dtype must match the dtype of self tensor in cumprod. Got ",
            toString(self.scalar_type()),
            " and ",
            toString(dtype.value()),
            ".");

    return at::_cumprod_out(self, self, dim);
}

Tensor& cumprod_out(const Tensor& self, int64_t dim, c10::optional<ScalarType> dtype, Tensor& result) {
  // result type is favored over dtype; check that they match if provided (NumPy doesn't check)
  TORCH_CHECK(
      !dtype.has_value() || (result.scalar_type() == dtype.value()),
      "provided dtype must match dtype of result in cumprod. Got ",
      toString(result.scalar_type()),
      " and ",
      toString(dtype.value()),
      ".");
  {
    NoNamesGuard guard;
    at::_cumprod_out(result, self.toType(result.scalar_type()), dim);
  }
  namedinference::propagate_names(result, self);
  return result;
}

Tensor reversed_cumsum(const Tensor& w, int64_t dim) {
  /* Logically implements w.flip(dim).cumsum(dim).flip(dim) without copying. */
  const auto w_cumsum = w.cumsum(dim);
  const auto w_sum = w_cumsum.narrow(dim, -1, 1);
  return w_sum - w_cumsum + w;
}

Tensor cumprod_backward(const Tensor& grad, const Tensor& input, int64_t dim, const Tensor& output) {
  /*
    We show here how to derive an O(n) gradient formula for
    abitrary inputs. It follows via a basic application of the
    chain rule together with a number of observations for different
    cases. We assume that x is an n-dimensional vector and y = cumprod(x).
    In the actual implementation we will need to play a bit with masks
    to be able to implement the formulas deduced here for tensors.

    We will first deduce the formula for the case when
    x[i] != 0 for 1 <= i <= n.

    For F : R^n -> R the cost function (we will look at the complex case later),
    we have

    dF / dx_k = sum_j (dF / dy_j) * (dy_j / dx_k)   (1)

    The term dF / dy_j is just grad_output[j] (assuming again
    everything is one-dimensional).

    The term (dy_j / dx_k) is easilly seen to be

    if j >= k
      dy_j / dx_k = prod_{1 <= i <= j, i != k} x_i
    else:
      dy_j / dx_k = 0

    Note that the indicator (j>=k) can be taken out
    by replacing the sum in (1) with a sum from
    k <= j <= n.

    Thus,
    dF / dx_k = sum_{k <= j <= n} grad_output[j] * (dy_j / dx_k)

    with
    dy_j / dx_k = prod_{1 <= i <= j, i != k} x_i     (2)

    Note that this last term is just the cumulative product
    with k omitted. Thus, if x_k (the input) is nonzero, we can
    just express this as

    dy_j / dx_k = (prod_{1 <= i <= j} x_i) / x_k
                = y_j / x_k

    So therefore,

    dF / dx_k = sum_{k <= j <= n} grad_output[j] * y_j / x_k

    This formula just makes sense when input[i] != 0 for every i.

    Assume now that there exists at least a zero in the input.
    Denote by z1 the first element 1 <= z1 <= n with input[z1] = 0
    and z2 the second element z1 < z2 <= n with input[z2] = 0,
    (or z2 = n if there is just one zero in input)

    We have three cases.

    k > z1:
    Looking at (2), we see that dy_j / dx_k = 0, for j >= k, as these terms
    all include a x_{z1} which is zero. As such, dF / dx_k = 0 in this case

    k < z1:
    Reasoning as in the previous case, we see that for these elements we have that

    dF / dx_k = sum_{k <= j < z1} grad_output[j] * (dy_j / dx_k)

    as the terms of the sum for j in z1 <= j <= n are all zero

    k = z1:
    Similar to the case k < z1, we have that

    dF / dx_z1 = sum_{z1 <= j < z2} grad_output[j] * (dy_j / dx_z1)

    This case has a subtlety though. To compute (dy_j / dx_z1), we cannot use the formula

    dy_j / dx_z1 = y_j / x_z1

    as, y_j = x_z1 = 0 for j >= z1. We need to compute it with the formula for its derivative,
    that is:

    dy_j / dx_z1 = prod(x[:z1]) * (grad_output[z1] + sum(grad_output[z1+1:z2] * cumprod(x[z1+1:z2])))

    When the imputs are complex, this is map is holomorphic. As such, to compute
    its backwards is just the conjugate of the usual backwards. This simplifies to
    conjugating the input. We may also reuse the output as, since the map is holomorphic,
    cumprod(input.conj()) = cumprod(input).conj()
  */

  if (input.numel() <= 1) {
    return grad;
  }
  dim = at::maybe_wrap_dim(dim, input.dim());
  const int64_t dim_size = input.size(dim);
  if (dim_size == 1) {
    return grad;
  }

  // To enable complex support.
  // From this line on `input_conj` and output_conj`
  // are interchangeable with `input` and `output`.
  auto input_conj = input.conj();
  auto output_conj = output.conj();

  const auto w = output_conj * grad;
  const auto is_zero = input == 0;
  if (!(is_zero.any().item<uint8_t>())) {
    return reversed_cumsum(w, dim).div(input_conj);
  }

  // If we are not computing a second order gradient, we can use an
  // O(n) implementation. The derivative of this implementation is _not_
  // the second derivative of cumprod. As such, we fallback to a less efficient
  // O(n^2) implementation when at::GradMode::is_enabled().
  Tensor grad_input = at::zeros(input.sizes(), grad.options());
  if (!at::GradMode::is_enabled()) {
    // n.b. This could probably be implemented much faster with a kernel

    // From here on we need to use some mask gymnastics to
    // account for the tensorial dimensions
    // We do a cumsum of the zeros along the dimension.
    // For a vector is_zero = [False, True, False, True, False]
    // we would have cumsum = [0, 1, 1, 2, 2]
    // As such we have (in python code for simplicity)
    // The mask for the range [0, z1):
    // cumsum == 0
    // The indices of the first zero z1 and zeros when
    // there is no first zero:
    // indices = (cumsum == 1).max(dim, keepdim=True).indices
    // The mask for the first zero:
    // zeros_like(indices).scatter_(dim, indices, 1.) & cumsum == 1
    // Note that the logic_and with cumsum == 1 accounts
    // for the case when there is no first zero
    const auto cumsum = is_zero.cumsum(dim);

    // case k < z1
    // select everything before the first zero [0, z1)
    auto mask = cumsum == 0;
    // equiv to grad_input[mask] = deriv[grad]
    grad_input.masked_scatter_(mask,
        reversed_cumsum(w.masked_fill(~mask, 0.), dim).div_(input_conj).masked_select(mask));
    // select everything from the first zero to the second zero [z1, z2)
    mask = cumsum == 1;

    // case k = z1
    // We start by select the first zero [z1]
    // We locate the indices of the first zero using the max function
    // We then go from the indices to a mask index_fill_
    // When there is no zero in the slice, max will return the index 0.
    // To account for this, we need to do an intersection with mask,
    // which is true in the range [z1, z2)
    const auto first_zero_index = std::get<1>(mask.max(dim, /*keepdim*/ true));
    const auto first_zero_mask = at::zeros_like(mask)
                                  .scatter_(dim, first_zero_index, /*src*/ 1)
                                  .logical_and_(mask);

    // select everything between the first zero and the second zero (z1, z2)
    mask &= ~first_zero_mask;
    // here we compute
    // dy_j / dx_z1 = sum(cumprod(input[z1+1:z2] * grad[z1+1:z2])) * prod(output[z1-1])
    // relu_() necessary as gather does not support negative indices
    // finally, we do grad_input[z1] = dy_j / dx_z1
    grad_input.masked_scatter_(first_zero_mask,
                               input_conj.masked_fill(~mask, 1.).cumprod(dim)
                                    .mul_(grad.masked_fill(cumsum != 1, 0.))
                                    .sum(dim, /*keepdim*/true)
                                    .mul_(at::gather(output_conj, dim, (first_zero_index - 1).relu_())
                                          .masked_fill_(first_zero_index == 0, 1.))
                                    .masked_select(first_zero_mask));
  } else { // GradMode::enabled()
    /*
    If the input is nonzero, we need to calculate the dy_j / dx_k
    by using the formula (2), called in the code omitted_products.

    The way the code calculates it is simply by noting that

    prod_{1 <= i <= j, i != k} x_i
        = (prod_{1 <= i <= k} x_i) * (prod_{k + 1 <= i <= j} x_i)

    the first term is calculated as prods_until_k, which since
    doesn't depend in j is easy to vectorize.

    The second term (indexed by j) is the cumulative product of
    x_{k+1}, x_{k+2}, ..., x_n, and it's named in the code
    prods_from_k_pkus_1, and it's calculated as a cumprod.

    In order to vectorize this properly, we need to add to
    omitted_products the dimensions where k > j, and therefore
    dy_j / dx_k = 0, which is done right after the assert.
    */

    auto ones_size = input.sizes().vec();
    ones_size[dim] = 1;
    const Tensor ones = at::ones({1}, grad.options()).expand(ones_size);
    Tensor prods_from_k_plus_1;
    Tensor omitted_products;
    for (const auto k : c10::irange(dim_size)) {
      if (k == 0) {
        prods_from_k_plus_1 = at::cumprod(input_conj.slice(dim, k + 1), dim);
        omitted_products = at::cat({ones, prods_from_k_plus_1}, dim);
      } else if (k == dim_size - 1) {
        const Tensor prods_until_k = at::prod(input_conj.slice(dim, 0, k), dim, true);
        omitted_products = prods_until_k;
      } else {
        const Tensor prods_until_k = at::prod(input_conj.slice(dim, 0, k), dim, true);
        prods_from_k_plus_1 = at::cumprod(input_conj.slice(dim, k+1), dim);
        omitted_products = prods_until_k.expand_as(prods_from_k_plus_1) * prods_from_k_plus_1;
        omitted_products = at::cat({prods_until_k, omitted_products}, dim);
      }

      // At this point omitted_products is the same size
      // as input, except on the dimension dim where it's
      // dim_size - k
      TORCH_CHECK(omitted_products.size(dim) == dim_size - k);

      grad_input.select(dim, k).copy_(
          at::sum(grad.slice(dim, k) * omitted_products,dim));
    }
  }
  return grad_input;
}

// Implement std::is_nan<IntegralType> for MSVC.
namespace {
#ifdef _MSC_VER
template<typename T>
inline typename std::enable_if<std::is_integral<T>::value, bool>::type isnan_(T x) {
  return false;
}
template<typename T>
inline typename std::enable_if<!std::is_integral<T>::value, bool>::type isnan_(T x) {
  return std::isnan(x);
}
#else
template<typename T>
inline bool isnan_(T x) {
  return std::isnan(x);
}
#endif
}

template<typename T1, typename T2, typename Operation>
void cummax_cummin_helper(const T1* self_data, T1* values_data, T2* indices_data,
          int self_dim_size, int self_stride, int values_stride, int indices_stride) {
      Operation op;
      T1 out = self_data[0];
      int idx = 0;
      for(int i = 0; i < self_dim_size; i++) {
        T1 curr_elem = self_data[i*self_stride];
        if(isnan_(curr_elem) || (!isnan_(out) && op(curr_elem, out))) {
            out = self_data[i*self_stride];
            idx = i;
        }
        values_data[i*values_stride] = out;
        indices_data[i*indices_stride] = idx;
      }
}

void cummax_helper_cpu(const Tensor& self, Tensor& values, Tensor& indices, int64_t dim) {
  AT_DISPATCH_ALL_TYPES_AND(at::ScalarType::Bool,
    self.scalar_type(), "cummax_cpu",
    [&] {
      at::native::tensor_dim_apply3<scalar_t, int64_t>(self, values, indices, dim, cummax_cummin_helper<scalar_t, int64_t, std::greater_equal<scalar_t>>);
    });
}

std::tuple<Tensor&, Tensor&> cummax_out(const Tensor& self, int64_t dim, Tensor& values, Tensor& indices) {
  check_scalar_type_device_layout_equal(values, self);
  check_scalar_type_device_layout_equal(indices, at::empty({0}, self.options().dtype(at::kLong)));
  {
    NoNamesGuard guard;
    at::native::resize_output(values, self.sizes());
    at::native::resize_output(indices, self.sizes());
    if(self.dim() == 0) {
      values.fill_(self);
      indices.fill_(0);
    } else if(self.numel() != 0) {
      dim = maybe_wrap_dim(dim, self.dim());
      at::_cummax_helper(self, values, indices, dim);
    }
  }
  namedinference::propagate_names(values, self);
  namedinference::propagate_names(indices, self);
  return std::forward_as_tuple(values, indices);
}

std::tuple<Tensor, Tensor> cummax(const Tensor& self, int64_t dim) {
  auto values = at::empty(self.sizes(), self.options());
  auto indices = at::empty(self.sizes(), self.options().dtype(at::kLong));
  at::cummax_out(values, indices, self, dim);
  return std::make_tuple(values, indices);
}

void cummin_helper_cpu(const Tensor& self, Tensor& values, Tensor& indices, int64_t dim) {
  AT_DISPATCH_ALL_TYPES_AND(at::ScalarType::Bool,
    self.scalar_type(), "cummin_cpu",
    [&] {
      at::native::tensor_dim_apply3<scalar_t, int64_t>(self, values, indices, dim, cummax_cummin_helper<scalar_t, int64_t, std::less_equal<scalar_t>>);
    });
}

std::tuple<Tensor&, Tensor&> cummin_out(const Tensor& self, int64_t dim, Tensor& values, Tensor& indices) {
  check_scalar_type_device_layout_equal(values, self);
  check_scalar_type_device_layout_equal(indices, at::empty({0}, self.options().dtype(at::kLong)));
  {
    NoNamesGuard guard;
    at::native::resize_output(values, self.sizes());
    at::native::resize_output(indices, self.sizes());
    if(self.dim() == 0) {
      values.fill_(self);
      indices.fill_(0);
    } else if(self.numel() != 0) {
      dim = maybe_wrap_dim(dim, self.dim());
      at::_cummin_helper(self, values, indices, dim);
    }
  }
  namedinference::propagate_names(values, self);
  namedinference::propagate_names(indices, self);
  return std::forward_as_tuple(values, indices);
}

std::tuple<Tensor, Tensor> cummin(const Tensor& self, int64_t dim) {
  auto values = at::empty(self.sizes(), self.options());
  auto indices = at::empty(self.sizes(), self.options().dtype(at::kLong));
  at::cummin_out(values, indices, self, dim);
  return std::make_tuple(values, indices);
}

Tensor cummaxmin_backward(const Tensor& grad, const Tensor& input, const Tensor& indices, int64_t dim) {
  if (input.numel() == 0) {
    return input;
  }
  auto result = at::zeros(input.sizes(), input.options());
  return result.scatter_add_(dim, indices, grad);
}

static Tensor prepend_append_on_dim(const Tensor& self, const c10::optional<Tensor>& prepend, const c10::optional<Tensor>& append, int64_t dim) {
  // Helper for diff that handles prepending and appending when at least one is present
  TORCH_INTERNAL_ASSERT(prepend.has_value() || append.has_value(), "either prepend or append must be have value");
  if (!prepend.has_value() && append.has_value()) {
    return at::cat({self, append.value()}, dim);
  } else if (prepend.has_value() && !append.has_value()) {
    return at::cat({prepend.value(), self}, dim);
  } else {
    return at::cat({prepend.value(), self, append.value()}, dim);
  }
}

static inline void diff_check_compatible_shape(const Tensor& self, const c10::optional<Tensor>&other, int64_t dim) {
  // Helper for diff that checks whether the shape of the tensor to prepend or append
  // is compatible with that of input
  if (other.has_value()) {
    int64_t wrapped_dim = maybe_wrap_dim(dim, self.dim(), false);

    TORCH_CHECK(
        other.value().dim() == self.dim(),
        "diff expects prepend or append to be the same dimension as input");

    for (int i = 0; i < other.value().dim(); i++) {
      TORCH_CHECK(
          other.value().size(i) == self.size(i) || i == wrapped_dim,
          "diff expects the shape of tensor to prepend or append to match that of"
          " input except along the differencing dimension;"
          " input.size(", i, ") = ", self.size(i), ", but got"
          " tensor.size(", i, ") = ", other.value().size(i));
    }
  }
}

static inline void diff_check(const Tensor& self, int64_t n, int64_t dim, const c10::optional<Tensor>&prepend, const c10::optional<Tensor>& append) {
  // Helper for diff that checks whether its parameters are valid
  TORCH_CHECK(
      n == 1,
      "diff only supports n = 1 currently. Please file an issue at"
      " https://github.com/pytorch/pytorch/issues/new?assignees=&labels=&template=feature-request.md"
      " if your use case requires supporting higher-order differences");

  TORCH_CHECK(
      self.dim() >= 1,
      "diff expects input to be at least one-dimensional");

  diff_check_compatible_shape(self, prepend, dim);
  diff_check_compatible_shape(self, append, dim);
}

static inline Tensor diff_helper(const Tensor& self, int64_t n, int64_t dim) {
  auto out_len = self.size(dim) - 1;
  if (self.dtype() == at::kBool) {
    return at::logical_xor(at::narrow(self, dim, 1, out_len), at::narrow(self, dim, 0, out_len));
  }
  return at::narrow(self, dim, 1, out_len) - at::narrow(self, dim, 0, out_len);
}

Tensor diff(const Tensor& self, int64_t n, int64_t dim, const c10::optional<Tensor>& prepend, const c10::optional<Tensor>& append) {
  diff_check(self, n, dim, prepend, append);
  if (!prepend.has_value() && !append.has_value()) {
    return diff_helper(self, n, dim);
  } else {
    auto a = prepend_append_on_dim(self, prepend, append, dim);
    return diff_helper(a, n, dim);
  }
}

static inline Tensor& diff_out_helper(const Tensor& self, int64_t n, int64_t dim, Tensor& result) {
  auto out_len = self.size(dim) - 1;
  if (self.dtype() == at::kBool) {
    return at::logical_xor_out(result, at::narrow(self, dim, 1, out_len), at::narrow(self, dim, 0, out_len));
  }
  return at::sub_out(result, at::narrow(self, dim, 1, out_len), at::narrow(self, dim, 0, out_len));
}

Tensor& diff_out(const Tensor& self, int64_t n, int64_t dim, const c10::optional<Tensor>& prepend, const c10::optional<Tensor>& append, Tensor& result) {
  diff_check(self, n, dim, prepend, append);
  if (!prepend.has_value() && !append.has_value()) {
    return diff_out_helper(self, n, dim, result);
  } else {
    auto a = prepend_append_on_dim(self, prepend, append, dim);
    return diff_out_helper(a, n, dim, result);
  }
}

void pre_check_gradient(const Tensor& self, c10::optional<int64_t> spacing_size, c10::optional<IntArrayRef> dim,  int64_t edge_order) {
  // Helper for gradient function to make sure input data satisfies prerequisites
  TORCH_CHECK(self.scalar_type() != ScalarType::Byte, "torch.gradient does not support uint8 input.");
  if (spacing_size.has_value() && !dim.has_value()) {
    TORCH_CHECK(spacing_size.value() == 1 || spacing_size.value() == self.dim(), "torch.gradient expected spacing to be unspecified, a scalar or a list of length ", self.dim(), "but got a list of length ", spacing_size.value());
  }
  if (spacing_size.has_value() && dim.has_value()) {
    TORCH_CHECK(spacing_size.value() == dim.value().size(), "torch.gradient expected spacing to be unspecified, a scalar or it's spacing and dim arguments to have the same length, but got a spacing argument of length ", spacing_size.value(), " and a dim argument of length ", dim.value().size(), "." );
  }
  // See discussion : https://github.com/pytorch/pytorch/issues/56036
  TORCH_CHECK(edge_order == 1, "torch.gradient only supports edge_order=1 currently. To request support for more edge_orders please file an issue here : https://github.com/pytorch/pytorch/issues/new?assignees=&labels=&template=feature-request.md");
  if (dim.has_value()) {
    // The following function get called to check whether dim argument satisfies prerequisites.
    // The output of the function is not used for the computation of gradient.
    dim_list_to_bitset(dim.value(), self.dim());
  }
}

std::vector<Tensor> gradient_helper(const Tensor& self, TensorList coordinates, IntArrayRef dim, int64_t edge_order) {
  for (const auto i : c10::irange(coordinates.size())) {
    TORCH_CHECK(self.device() == coordinates[i].device(), "torch.gradient expected each tensor to be on the same device, but got devices ", self.device(), " and ", coordinates[i].device(), "!");
  }

  std::vector<Tensor> result;
  for (const auto i : c10::irange(dim.size())) {
    TORCH_CHECK( coordinates[i].dim() == 1, "torch.gradient expected each element of spacing to have one dimension, but got an element with ", coordinates[i].dim(), " dimensions!");
    int64_t direction = maybe_wrap_dim(dim[i], self.dim());
    std::vector<int64_t> shape(self.dim(),1);
    shape[ direction ] = -1;

    auto ax_dx = coordinates[i].diff(1,0);
    auto dx1 = at::slice(ax_dx, 0, 0, -1);
    auto dx2 = at::slice(ax_dx, 0, 1);
    auto a = (   -dx2    / (dx1*(dx1+dx2)) ).reshape(shape);
    auto b = ( (dx2-dx1) / (dx1*dx2)       ).reshape(shape);
    auto c = (    dx1    / (dx2*(dx1+dx2)) ).reshape(shape);

    auto center  = a*at::slice(self, direction, 0, -2) + b*at::slice(self, direction , 1, -1) + c*at::slice(self, direction ,2);
    auto prepend = (at::slice(self, direction, 1, 2  ) - at::slice(self, direction, 0, 1   )) / ax_dx[0]  ;
    auto append  = (at::slice(self, direction, -1    ) - at::slice(self, direction, -2, -1 )) / ax_dx[-1] ;
    result.emplace_back(prepend_append_on_dim(center, prepend, append, direction));
  }
  return result;
}

std::vector<Tensor> gradient_helper_float(const Tensor& self, ArrayRef<Scalar> spacing, IntArrayRef dim, int64_t edge_order) {
  std::vector<Tensor> result;
  for (const auto i : c10::irange(dim.size())) {
      int64_t direction = maybe_wrap_dim(dim[i], self.dim());
      auto ax_dx = spacing[i];
      auto center  = (at::slice(self,direction, 2   ) - at::slice(self, direction, 0, -2 ) ) / ax_dx;
      auto prepend = (at::slice(self,direction, 1, 2) - at::slice(self, direction, 0, 1  ) ) / ax_dx  ;
      auto append  = (at::slice(self,direction, -1  ) - at::slice(self, direction, -2, -1) ) / ax_dx ;
      result.emplace_back(prepend_append_on_dim(center/2, prepend, append, direction));
  }
  return result;
}

std::vector<int64_t> gradient_dim_preprocess(const Tensor& self, c10::optional<int64_t> dim) {
  // if gradient dim is provided as an integer, then we need to compute gradient only on this direction.
  // Moreover, if it's not provided at all, then we are interested in gradient for all directions.
  // Finally, if dim is provided as vector of ints, then it is not expected to be called by this function.
  if (dim.has_value()) {
    return std::vector<int64_t>{dim.value()};
  }

  std::vector<int64_t> axis(self.dim());
  std::iota(axis.begin(), axis.end(), 0);
  return axis;
}

std::vector<Tensor> gradient(const Tensor& self, TensorList coordinates, IntArrayRef dim, int64_t edge_order) {
    pre_check_gradient(self,
                       c10::optional<int64_t>(coordinates.size()),
                       c10::optional<IntArrayRef>(dim),
                       edge_order);
    return gradient_helper(self, coordinates, dim, edge_order);
}

std::vector<Tensor> gradient(const Tensor& self, TensorList coordinates, c10::optional<int64_t> dim, int64_t edge_order) {
  const auto processed_dim = gradient_dim_preprocess(self, dim);
  pre_check_gradient(self,
                     c10::optional<int64_t>(coordinates.size()),
                     dim.has_value() ? c10::optional<IntArrayRef>(processed_dim) : c10::nullopt,
                     edge_order);
  return gradient_helper(self, coordinates, processed_dim, edge_order);
}

std::vector<Tensor> gradient(const Tensor& self, c10::ArrayRef<Scalar> spacing, IntArrayRef dim, int64_t edge_order) {
  pre_check_gradient(self,
                     c10::optional<int64_t>(spacing.size()),
                     c10::optional<IntArrayRef>(dim),
                     edge_order);
  return gradient_helper_float(self, spacing, dim, edge_order);
}

std::vector<Tensor> gradient(const Tensor& self, ArrayRef<Scalar> spacing, c10::optional<int64_t> dim, int64_t edge_order) {
  const auto processed_dim = gradient_dim_preprocess(self, dim);
  pre_check_gradient(self,
                     c10::optional<int64_t>(spacing.size()),
                     dim.has_value() ? c10::optional<IntArrayRef>(processed_dim) : c10::nullopt,
                     edge_order);
  return gradient_helper_float(self, spacing, processed_dim, edge_order);
}

std::vector<Tensor> gradient(const Tensor& self, const Scalar& unit_size, IntArrayRef dim, int64_t edge_order) {
  // When spacing is given as scalar, while dim is given as IntArrayRef, scalar value need to
  // be taken as unit size at every given dimension element of - dim.
  std::vector<Scalar> spacing(dim.size(), unit_size);
  pre_check_gradient(self,
                     c10::optional<int64_t>(spacing.size()),
                     c10::optional<IntArrayRef>(dim),
                     edge_order);
  return gradient_helper_float(self, spacing, dim, edge_order);
}

std::vector<Tensor> gradient(const Tensor& self, const c10::optional<Scalar>& unit_size, c10::optional<int64_t> dim, int64_t edge_order) {
  const auto processed_dim = gradient_dim_preprocess(self, dim);
  // When unit_size not provided, it is always assumed to be equal to 1.
  // When dim has integer value it implies we are looking for gradient in the specific direction, however when
  // it is not provided, it means we are interested to find gradient in all directions.
  std::vector<Scalar> spacing(dim.has_value() ? 1 : self.dim(),
                              unit_size.has_value() ? unit_size.value() : 1.0) ;
  pre_check_gradient(self,
                     unit_size.has_value() ?  c10::optional<int64_t>(spacing.size()) : c10::nullopt,
                     dim.has_value() ? c10::optional<IntArrayRef>(processed_dim) : c10::nullopt,
                     edge_order);
  return gradient_helper_float(self, spacing, processed_dim, edge_order);
}

std::vector<Tensor> gradient(const Tensor& self, IntArrayRef dim, int64_t edge_order) {
  std::vector<Scalar> spacing(dim.size(), 1.0) ;
  pre_check_gradient(self,
                     c10::optional<int64_t>(spacing.size()),
                     c10::optional<IntArrayRef>(dim),
                     edge_order);
  return gradient_helper_float(self, spacing, dim, edge_order);
}

// ALL REDUCE #################################################################

inline ScalarType get_dtype_from_result(Tensor& result, optional<ScalarType> dtype) {
  TORCH_CHECK(result.defined(), "Cannot create a new tensor inside a reduction op. You likely tried to call an operator with an out argument but the out argument was an undefined tensor.");
  if (dtype.has_value()) {
    return dtype.value();
  } else {
    return result.scalar_type();
  }
}

inline ScalarType get_dtype_from_self(const Tensor& self, optional<ScalarType> dtype,
                            bool promote_integers) {
  if (dtype.has_value()) {
    return dtype.value();
  }
  ScalarType src_type = self.scalar_type();
  if (promote_integers && at::isIntegralType(src_type, /*includeBool=*/true)) {
    return kLong;
  }
  return src_type;
}

Tensor& sum_out(const Tensor& self, IntArrayRef dim,
                       bool keepdim, optional<ScalarType> opt_dtype, Tensor& result) {
  ScalarType dtype = get_dtype_from_result(result, opt_dtype);
  auto iter = make_reduction("sum", result, self, dim, keepdim, dtype);
  if (iter.numel() == 0) {
    result.zero_();
  } else {
    sum_stub(iter.device_type(), iter);
  }
  return result;
}

Tensor sum(const Tensor &self, c10::optional<ScalarType> dtype) {
  return at::native::sum(self, std::vector<int64_t>{}, false, dtype);
}

Tensor sum(const Tensor& self, IntArrayRef dim, bool keepdim, c10::optional<ScalarType> opt_dtype) {
  ScalarType dtype = get_dtype_from_self(self, opt_dtype, true);
  Tensor result = create_reduction_result(self, dim, keepdim, dtype);
  return at::native::sum_out(self, dim, keepdim, dtype, result);
}

Tensor sum(const Tensor& self, DimnameList dim, bool keepdim, c10::optional<ScalarType> dtype) {
  return at::sum(self, dimnames_to_positions(self, dim), keepdim, dtype);
}

Tensor& sum_out(const Tensor& self, DimnameList dim,
                bool keepdim, optional<ScalarType> opt_dtype, Tensor& result) {
  return at::sum_out(result, self, dimnames_to_positions(self, dim), keepdim, opt_dtype);
}

Tensor& nansum_out(const Tensor& self, IntArrayRef dim,
                       bool keepdim, optional<ScalarType> opt_dtype, Tensor& result) {
  TORCH_CHECK(!c10::isComplexType(self.scalar_type()), "nansum does not support complex inputs");
  // For integral types, use existing sum as
  // integral types don't have `Nan`.
  if (c10::isIntegralType(self.scalar_type(), true)){
    return at::sum_out(result, self, dim, keepdim, opt_dtype);
  }

  ScalarType dtype = get_dtype_from_result(result, opt_dtype);
  auto iter = make_reduction("nansum", result, self, dim, keepdim, dtype);
  if (iter.numel() == 0) {
    result = result.zero_();
  } else {
    nansum_stub(iter.device_type(), iter);
  }
  return result;
}

Tensor nansum(const Tensor &self, c10::optional<ScalarType> dtype) {
  return at::native::nansum(self, std::vector<int64_t>{}, false, dtype);
}

Tensor nansum(const Tensor& self, IntArrayRef dim, bool keepdim, c10::optional<ScalarType> opt_dtype) {
  ScalarType dtype = get_dtype_from_self(self, opt_dtype, true);
  Tensor result = create_reduction_result(self, dim, keepdim, dtype);
  return at::native::nansum_out(self, dim, keepdim, dtype, result);
}

static Tensor& prod_out_impl(Tensor& result, const Tensor& self, IntArrayRef dim,
                        bool keepdim, c10::optional<ScalarType> opt_dtype) {
  ScalarType dtype = get_dtype_from_result(result, opt_dtype);
  auto iter = make_reduction("prod", result, self, dim, keepdim, dtype);
  if (iter.numel() == 0) {
    result.fill_(1);
  } else {
    prod_stub(iter.device_type(), iter);
  }
  return result;
}

// NOTE: this could be implemented via diag and sum, but this has perf problems,
// see https://github.com/pytorch/pytorch/pull/47305,
Tensor trace_cpu(const Tensor& self) {
  Tensor result;
  // Returns the ScalarType of the self tensor if the tensor is non integral type
  // In the case, self is an integer type tensor, at::kLong is return since promote_integers
  // is set to true
  ScalarType dtype = get_dtype_from_self(self, c10::nullopt, true);
  result = at::empty({}, self.options().dtype(dtype));
  AT_DISPATCH_ALL_TYPES_AND_COMPLEX(self.scalar_type(), "trace", [&] {
    using accscalar_t = at::acc_type<scalar_t, false>;
    accscalar_t sum = 0;
    const auto* t_data = self.data_ptr<scalar_t>();

    int64_t t_stride_0, t_stride_1, t_diag_size;

    TORCH_CHECK(self.dim() == 2, "trace: expected a matrix, but got tensor with dim ", self.dim());

    t_stride_0 = self.stride(0);
    t_stride_1 = self.stride(1);

    t_diag_size = std::min(self.size(0), self.size(1));
    for (int64_t i = 0; i < t_diag_size; i++) {
      sum += t_data[i * (t_stride_0 + t_stride_1)];
    }

    c10::guts::if_constexpr<std::is_integral<accscalar_t>::value>(
      // all integer types get promoted to kLong
      [&] (auto _) { *result.data_ptr<int64_t>() = _(sum); },  // then-case, invalid for non-integral types
      [&] (auto _) { *result.data_ptr<scalar_t>() = _(sum); }  // else-case, invalid for integral types
    );
  });

  return result;
}

Tensor prod(const Tensor& self, int64_t dim, bool keepdim, c10::optional<ScalarType> opt_dtype) {
  ScalarType dtype = get_dtype_from_self(self, opt_dtype, true);
  Tensor result = create_reduction_result(self, dim, keepdim, dtype);
  native::prod_out_impl(result, self, dim, keepdim, dtype);
  return result;
}

Tensor prod(const Tensor &self, c10::optional<ScalarType> opt_dtype) {
  ScalarType dtype = get_dtype_from_self(self, opt_dtype, true);
  Tensor result = create_reduction_result(self, {}, false, dtype);
  return at::native::prod_out_impl(result, self, {}, false, dtype);
}

Tensor& prod_out(const Tensor& self, int64_t dim, bool keepdim, c10::optional<ScalarType> dtype, Tensor& result) {
  return at::native::prod_out_impl(result, self, dim, keepdim, dtype);
}

Tensor prod(const Tensor& self, Dimname dim, bool keepdim, c10::optional<ScalarType> dtype) {
  return at::prod(self, dimname_to_position(self, dim), keepdim, dtype);
}

Tensor& prod_out(const Tensor& self, Dimname dim,
                 bool keepdim, optional<ScalarType> opt_dtype, Tensor& result) {
  return at::prod_out(result, self, dimname_to_position(self, dim), keepdim, opt_dtype);
}

Tensor &mean_out_cpu_gpu(const Tensor &self, IntArrayRef dim,
                 bool keepdim, c10::optional<ScalarType> opt_dtype, Tensor &result) {
  ScalarType scalarType = opt_dtype.has_value() ? opt_dtype.value() : self.scalar_type();
  TORCH_CHECK(
      at::isFloatingType(scalarType) || at::isComplexType(scalarType),
      "Can only calculate the mean of floating types. Got ",
      toString(scalarType),
      " instead.");
  ScalarType dtype = get_dtype_from_result(result, opt_dtype);
  // TODO: the TensorIterator reduction implementation of mean
  // (mean_kernel_impl()) is unvectorized and leads to very poor performance
  // for production workloads. Once that's fixed, the following code can be used
  // in lieu of the sum + divide implementation below.
  if (self.device().is_cpu()) {
    int64_t dim_prod = 1;
    if (dim.size() == 0 || self.ndimension() == 0) {
      dim_prod = self.numel();
    } else {
      for (auto d : dim) {
        dim_prod *= self.size(d);
      }
    }
    at::sum_out(result, self, dim, keepdim, dtype).div_(dim_prod);
    return result;
  }

  auto iter = make_reduction("mean", result, self, dim, keepdim, dtype);
  if (iter.numel() == 0) {
    result.fill_(std::numeric_limits<double>::quiet_NaN());
  } else {
    mean_stub(iter.device_type(), iter);
  }
  return result;
}

Tensor mean_cpu_gpu(const Tensor &self, optional<ScalarType> dtype) {
  return at::native::mean_cpu_gpu(self, IntArrayRef{}, false, dtype);
}

Tensor mean_cpu_gpu(const Tensor& self, IntArrayRef dim, bool keepdim, optional<ScalarType> opt_dtype) {
  ScalarType dtype = get_dtype_from_self(self, opt_dtype, true);
  Tensor result = create_reduction_result(self, dim, keepdim, dtype);
  return at::native::mean_out_cpu_gpu(self, dim, keepdim, dtype, result);
}

Tensor mean(const Tensor& self, DimnameList dim, bool keepdim, optional<ScalarType> dtype) {
  return at::mean(self, dimnames_to_positions(self, dim), keepdim, dtype);
}

Tensor& mean_out(const Tensor& self, DimnameList dim,
                 bool keepdim, c10::optional<ScalarType> opt_dtype, Tensor& result) {
  return at::mean_out(result, self, dimnames_to_positions(self, dim), keepdim, opt_dtype);
}

static Tensor squeeze_multiple(const Tensor& self, IntArrayRef dims) {
  int ndims = self.sizes().size();
  auto dims_to_squeeze = at::dim_list_to_bitset(dims, ndims);
  Tensor result = self;
  for (int i = ndims - 1; i >= 0; --i) {
    if (dims_to_squeeze[i]) {
      result = result.squeeze(i);
    }
  }
  return result;
}

static Tensor& logsumexp_out_impl(Tensor& result, const Tensor& self, IntArrayRef dims, bool keepdim) {
  // can't take max of empty tensor
  if (self.numel() != 0) {
    auto maxes = at::amax(self, dims, true);
    auto maxes_squeezed = (keepdim ? maxes : squeeze_multiple(maxes, dims));
    maxes_squeezed.masked_fill_(maxes_squeezed.abs() == INFINITY, 0);
    at::sum_out(result, (self - maxes).exp_(), dims, keepdim);
    result.log_().add_(maxes_squeezed);
  } else {
    at::sum_out(result, at::exp(self), dims, keepdim);
    result.log_();
  }
  return result;
}

Tensor& logsumexp_out(const Tensor& self, IntArrayRef dims, bool keepdim, Tensor& result) {
  {
    NoNamesGuard guard;
    logsumexp_out_impl(result, self, dims, keepdim);
  }
  namedinference::propagate_names_for_reduction(result, self, dims, keepdim);
  return result;
}

Tensor logsumexp(const Tensor& self, IntArrayRef dims, bool keepdim) {
  Tensor result = at::empty({0}, self.options());
  return at::native::logsumexp_out(self, dims, keepdim, result);
}
Tensor logsumexp(const Tensor& self, DimnameList dims, bool keepdim) {
  return at::logsumexp(self, dimnames_to_positions(self, dims), keepdim);
}

Tensor& logsumexp_out(const Tensor& self, DimnameList dims, bool keepdim, Tensor& result) {
  return at::logsumexp_out(result, self, dimnames_to_positions(self, dims), keepdim);
}

static Tensor& norm_out(Tensor &result, const Tensor &self, const optional<Scalar>& opt_p,
                               IntArrayRef dim, bool keepdim, optional<ScalarType> opt_dtype) {
  auto p = opt_p.value_or(2.0).to<double>();
  TORCH_CHECK(self.device().is_cpu() || self.is_cuda(),
              "norm only supports CPU and CUDA device types, but got: ", self.device().type());
  TORCH_CHECK(self.layout() == Layout::Strided,
              "norm only supports strided layout, but got: ", self.layout());

  ScalarType in_dtype = opt_dtype.has_value() ? opt_dtype.value() : self.scalar_type();
  TORCH_CHECK(
      at::isFloatingType(in_dtype) || at::isComplexType(in_dtype),
      "Can only calculate the norm of floating point and complex dtypes. Got ",
      toString(in_dtype),
      " instead.");

  ScalarType out_dtype = result.defined() ? result.scalar_type() : (opt_dtype.has_value() ? opt_dtype.value() : toValueType(self.scalar_type()));

// omit in_dtype in the following call, to avoid make_reduction explicitly casting input to out_dtype
  auto iter = isComplexType(self.scalar_type()) ?
      make_reduction("norm", result, self, dim, keepdim, in_dtype, out_dtype) :
      make_reduction("norm", result, self, dim, keepdim, out_dtype);

  if (iter.numel() == 0) {
    result.zero_();
  } else {
    norm_stub(iter.device_type(), iter, p);
  }
  return result;
}

static inline Tensor _norm(const Tensor &self, const Scalar& p) {
  if (self.is_sparse()) {
    // Sparse tensors need a different implementation because their values
    // are accessed with a different API than strided tensors
    return at::native_norm(self, p);
  } else {
    TORCH_CHECK(self.device().is_cpu() || self.is_cuda(),
                "norm only supports CPU AND CUDA device type, got: ", self.device().type());
    TORCH_CHECK(self.layout() == Layout::Strided,
                "norm only supports strided layout, got: ", self.layout());
    TORCH_CHECK(at::isFloatingType(self.scalar_type()) || at::isComplexType(self.scalar_type()),
                "norm only supports floating-point dtypes");

    ScalarType dtype = toValueType(self.scalar_type());
    Tensor result = create_reduction_result(self, IntArrayRef{}, false, dtype);
    return at::native::norm_out(result, self, p, IntArrayRef{}, false, c10::nullopt);
  }
}

Tensor &norm_out(const Tensor& self, const optional<Scalar>& p, IntArrayRef dim, bool keepdim, ScalarType dtype, Tensor& result) {
  return at::native::norm_out(result, self, p, dim, keepdim, optional<ScalarType>(dtype));
}

Tensor &norm_out(const Tensor& self, const optional<Scalar>& p, IntArrayRef dim, bool keepdim, Tensor& result) {
  return at::native::norm_out(result, self, p, dim, keepdim, c10::nullopt);
}

static Tensor norm(const Tensor& self, const optional<Scalar>& p, IntArrayRef dim, bool keepdim,
            optional<ScalarType> opt_dtype) {
  if (self.is_sparse()) {
    // Sparse tensors need a different implementation because their values
    // are accessed with a different API than strided tensors
    return at::native_norm(self, p, dim, keepdim, opt_dtype);
  } else {
    ScalarType out_dtype = value_or_else(opt_dtype, [&] {return toValueType(self.scalar_type());});
    Tensor result = create_reduction_result(self, dim, keepdim, out_dtype);
    return at::native::norm_out(result, self, p, dim, keepdim, opt_dtype);
  }
}

Tensor norm(const Tensor& self, const optional<Scalar>& p, IntArrayRef dim, bool keepdim, ScalarType dtype) {
  return at::native::norm(self, p, dim, keepdim, optional<ScalarType>(dtype));
}

Tensor norm(const Tensor& self, const optional<Scalar>& p, ScalarType dtype) {
  return at::native::norm(self, p, IntArrayRef{}, false, optional<ScalarType>(dtype));
}

Tensor norm(const Tensor& self, const optional<Scalar>& p, IntArrayRef dim, bool keepdim) {
  return at::native::norm(self, p, dim, keepdim, c10::nullopt);
}

// leave it so we support sparse tensors
Tensor norm(const Tensor& self, const Scalar& p) {
  return at::native::_norm(self, p);
}

// Note [all, any : uint8 compatibility]:
// ~~~~~~~~~~~~~~~~~~~~~~~~~~~~~~~~~~~~~~~~
// For NumPy comptability, `all` and `any` return
// Tensor of dtype `bool`. However for compatibility reason,
// for `uint8`, they return Tensor of same dtype `uint8`.
// Reference: https://github.com/pytorch/pytorch/pull/47878#issuecomment-747108561
inline const Tensor & _all(const Tensor & result, TensorIterator & iter) {
  if (iter.numel() == 0) {
    result.fill_(1);
  } else {
    and_stub(iter.device_type(), iter);
  }

  return result;
}

inline TensorIterator get_allany_iter(
    const Tensor& self,
    const Tensor& result,
    IntArrayRef dims,
    bool keepdim) {
  if (self.is_cuda()) {
    // As CUDA supports dynamic type casting, we use this overload of
    // `make_reduction`, which doesn't cast input to the result type i.e. kBool.,
    // otherwise we use the overload below which casts the input to kBool (which is
    // an extra operation).
    return meta::make_reduction(self, result, dims, keepdim, self.scalar_type());
  }
  return meta::make_reduction_from_out_ty(
      self, result, dims, keepdim, result.scalar_type());
}

Tensor all(const Tensor& self) {
  Tensor result;

  auto out_dtype =
      meta::check_allany_and_get_output_dtype("all", self, result, false);
  auto shape = meta::get_reduction_shape(self, {}, false);

  result = at::empty(shape, self.options().dtype(out_dtype));
  auto iter = get_allany_iter(self, result, {}, false);

  return _all(result, iter);
}

TORCH_IMPL_FUNC(all_out)
(const Tensor& self, int64_t dim, bool keepdim, const Tensor& result) {
  dim = maybe_wrap_dim(dim, self.dim());
  auto iter = get_allany_iter(self, result, dim, keepdim);
  auto mut_result = const_cast<Tensor&>(result);
  if (!_dimreduce_return_trivial(mut_result, self, 1, dim, keepdim)) {
    _all(mut_result, iter);
  }
}

inline const Tensor & _any(const Tensor & result, TensorIterator & iter) {
  if (iter.numel() == 0) {
    result.fill_(0);
  } else {
    or_stub(iter.device_type(), iter);
  }

  return result;
}

Tensor any(const Tensor& self) {
  Tensor result;

  auto out_dtype =
      meta::check_allany_and_get_output_dtype("any", self, result, false);
  auto shape = meta::get_reduction_shape(self, {}, false);

  result = at::empty(shape, self.options().dtype(out_dtype));
  auto iter = get_allany_iter(self, result, {}, false);

  return _any(result, iter);
}

TORCH_IMPL_FUNC(any_out)
(const Tensor& self, int64_t dim, bool keepdim, const Tensor& result) {
  dim = maybe_wrap_dim(dim, self.dim());
  auto iter = get_allany_iter(self, result, dim, keepdim);
  auto mut_result = const_cast<Tensor&>(result);
  if (!_dimreduce_return_trivial(mut_result, self, 0, dim, keepdim)) {
    _any(mut_result, iter);
  }
}

Tensor &amin_out(const Tensor& self, IntArrayRef dim, bool keepdim, Tensor& result) {
  TORCH_CHECK(self.scalar_type() == result.scalar_type(), "Expected the dtype for input and out to match, but got ",
              self.scalar_type(), " for input's dtype and ",  result.scalar_type(), " for out's dtype.");
  if (self.numel() == 0) {
    zero_numel_check_dims(self, dim, "amin()");
  }

  auto iter = make_reduction("amin", result, self, dim, keepdim, self.scalar_type());
  if (iter.numel() != 0) {
    min_values_stub(iter.device_type(), iter);
  }
  return result;
}

Tensor amin(const Tensor& self, IntArrayRef dim, bool keepdim) {
  Tensor result = at::empty({0}, self.options());
  return at::amin_out(result, self, dim, keepdim);
}

Tensor &amax_out(const Tensor& self, IntArrayRef dim, bool keepdim, Tensor& result) {
  TORCH_CHECK(self.scalar_type() == result.scalar_type(), "Expected the dtype for input and out to match, but got ",
              self.scalar_type(), " for input's dtype and ",  result.scalar_type(), " for out's dtype.");
  if (self.numel() == 0) {
    zero_numel_check_dims(self, dim, "amax()");
  }

  auto iter = make_reduction("amax", result, self, dim, keepdim, self.scalar_type());
  if (iter.numel() != 0) {
    max_values_stub(iter.device_type(), iter);
  }
  return result;
}

Tensor amax(const Tensor& self, IntArrayRef dim, bool keepdim) {
  Tensor result = at::empty({0}, self.options());
  return at::amax_out(result, self, dim, keepdim);
}

template <class Stub>
void argmax_argmin_impl(
    const Tensor& self,
    c10::optional<int64_t> dim,
    bool keepdim,
    const Tensor& result,
    Stub& stub) {
  c10::MaybeOwned<Tensor> in;
  DimVector dims;
  int64_t _dim = 0;

  if (dim.has_value()) {
    _dim = maybe_wrap_dim(dim.value(), self.dim());
    auto sizes = self.sizes();

    if (sizes[_dim] == 1) {
      result.fill_(0);
      return;
    }

    dims = IntArrayRef(_dim);
    in = c10::MaybeOwned<Tensor>::borrowed(self);
  } else {
    in = c10::MaybeOwned<Tensor>::owned(self.reshape({-1}));
    keepdim = false;
  }

  auto iter =
      meta::make_reduction(*in, result, dims, keepdim, self.scalar_type());

  if (iter.numel() != 0) {
    stub(iter.device_type(), iter);
  }
}

TORCH_IMPL_FUNC(argmax_out)
(const Tensor& self,
 c10::optional<int64_t> dim,
 bool keepdim,
 const Tensor& result) {
  argmax_argmin_impl(self, dim, keepdim, result, argmax_stub);
}

TORCH_IMPL_FUNC(argmin_out)
(const Tensor& self,
 c10::optional<int64_t> dim,
 bool keepdim,
 const Tensor& result) {
  argmax_argmin_impl(self, dim, keepdim, result, argmin_stub);
}

static double std_var_all_cpu(const Tensor& self, int64_t correction, bool take_sqrt) {
  const auto dtype = self.scalar_type();
  TORCH_CHECK(dtype == kDouble || dtype == kFloat,
              "std_var_all: Unsupported dtype ", dtype);

  auto mean = self.mean().item<double>();
  auto iter = TensorIteratorConfig()
      .add_input(self)
      .build();

  auto reduction = [&](int64_t begin, int64_t end, double thread_sum) {
    AT_DISPATCH_FLOATING_TYPES(iter.common_dtype(), "std_var_all_cpu", [&] {
      iter.serial_for_each([&] (char** data, const int64_t* strides, int64_t size0, int64_t size1) {
        const double local_mean = mean;
        const int64_t inner_stride = strides[0];
        const int64_t outer_stride = strides[1];

        double local_sum = 0.0;
        for (int64_t i = 0; i < size1; ++i) {
          const char* row_ptr = data[0] + outer_stride * i;
          for (int64_t j = 0; j < size0; ++j) {
            const auto ptr = reinterpret_cast<const scalar_t*>(row_ptr + inner_stride * j);
            auto dx = (static_cast<double>(*ptr) - local_mean);
            local_sum += dx * dx;
          }
        }
        thread_sum += local_sum;
      }, {begin, end});
    });

    return thread_sum;
  };

  // ((x - mean)**2).sum()
  const double sum_dx2 = at::parallel_reduce(
      0, iter.numel(), at::internal::GRAIN_SIZE, 0.0, reduction, std::plus<>{});

  const auto var = [&] () __ubsan_ignore_float_divide_by_zero__ {
    return sum_dx2 / std::max(int64_t{0}, self.numel() - correction);
  }();
  const auto result = take_sqrt ? std::sqrt(var) : var;

  if (dtype == kFloat) {
    // Convert to infinity if out of range for a float.
    // Doing it now prevents checked_convert failing later
    return static_cast<float>(result);
  }
  return result;
}

static Tensor& std_var_out(
    const char* fname, Tensor& result, const Tensor& self,
    c10::optional<IntArrayRef> dim, c10::optional<int64_t> correction_opt,
    bool keepdim, bool take_sqrt) {
  TORCH_CHECK(self.device().is_cpu() || self.device().is_cuda(),
              "std and var only supports tensors on a CPU or CUDA device, but got: ",
              self.device().type());
  TORCH_CHECK(self.layout() == Layout::Strided,
              "std and var only supports strided layout, got: ", self.layout());
  TORCH_CHECK(at::isFloatingType(self.scalar_type()) || at::isComplexType(self.scalar_type()),
              "std and var only support floating point and complex dtypes");

  if (at::isComplexType(self.scalar_type())) {
    // For complex, calculate variance of real and imaginary components
    // seperately then add to get overall variance.
    ScalarType dtype = c10::toValueType(get_dtype_from_result(result, {}));
    Tensor real_in = at::real(self);
    Tensor real_out = at::empty({0}, self.options().dtype(dtype));
    std_var_out(
        fname,
        real_out,
        real_in,
        dim,
        correction_opt,
        keepdim,
        /*take_sqrt=*/false);

    Tensor imag_in = at::imag(self);
    Tensor imag_out = at::empty({0}, self.options().dtype(dtype));
    std_var_out(
        fname,
        imag_out,
        imag_in,
        dim,
        correction_opt,
        keepdim,
        /*take_sqrt=*/false);

    at::add_out(result, real_out, imag_out);
    if (take_sqrt) {
      at::sqrt_out(result, result);
    }
    return result;
  }

  // Computation for floating point
  const auto correction = correction_opt.value_or(1);
  ScalarType dtype = get_dtype_from_result(result, {});
  auto iter = make_reduction(fname, result, self, dim, keepdim, dtype);

  if (iter.numel() == 0) {
    // Trivial reduction
    result.fill_(std::numeric_limits<double>::quiet_NaN());
    return result;
  } else if (
      result.numel() == 1 && iter.device_type() == kCPU &&
      iter.common_dtype() != kBFloat16 && iter.common_dtype() != kHalf) {
    // NOTE: CPU performance significantly regressed when attempting to port to
    // ATen,
    //   so all-reduce has a custom implementation.
    //   See https://github.com/pytorch/pytorch/pull/43858.
    result.fill_(std_var_all_cpu(self, correction, take_sqrt));
  } else {
    std_var_stub(iter.device_type(), iter, correction, take_sqrt);
  }
  return result;
}

static std::tuple<Tensor&, Tensor&> std_var_mean_out(
    const char* fname, Tensor& result1, Tensor& result2, const Tensor& self,
    c10::optional<IntArrayRef> dim, c10::optional<int64_t> correction_opt,
    bool keepdim, bool take_sqrt) {
  AT_ASSERT(result1.defined() && result2.defined());
  TORCH_CHECK(self.device().is_cpu() || self.is_cuda(),
              fname, " only supports tensors on a CPU or CUDA device, got: ",
              self.device().type());
  TORCH_CHECK(self.layout() == Layout::Strided,
              fname, " only supports strided layout, got: ", self.layout());
  TORCH_CHECK(at::isFloatingType(self.scalar_type()) || at::isComplexType(self.scalar_type()),
              fname, " only support floating point and complex dtypes");
  TORCH_CHECK(result1.scalar_type() == c10::toValueType(result2.scalar_type()),
              fname, " expected result1 to be real and match the precision of result2. Got ",
              result1.scalar_type(), " and ", result2.scalar_type(), ".");

  if (at::isComplexType(self.scalar_type())) {
    // For complex, calculate for real and imaginary components seperately then combine as:
    // variance = var_real + var_imag
    // mean = mean_real + j * mean_imag
    ScalarType dtype = c10::toValueType(get_dtype_from_result(result1, {}));
    Tensor real_in = at::real(self);
    Tensor real_out_var = at::empty({0}, self.options().dtype(dtype));
    Tensor real_out_mean = at::empty({0}, self.options().dtype(dtype));
    std_var_mean_out(
        fname,
        real_out_var,
        real_out_mean,
        real_in,
        dim,
        correction_opt,
        keepdim,
        /*take_sqrt=*/false);

    Tensor imag_in = at::imag(self);
    Tensor imag_out_var = at::empty({0}, self.options().dtype(dtype));
    Tensor imag_out_mean = at::empty({0}, self.options().dtype(dtype));
    std_var_mean_out(
        fname,
        imag_out_var,
        imag_out_mean,
        imag_in,
        dim,
        correction_opt,
        keepdim,
        /*take_sqrt=*/false);

    at::add_out(result1, real_out_var, imag_out_var);
    if (take_sqrt) {
      at::sqrt_out(result1, result1);
    }
    at::complex_out(result2, real_out_mean, imag_out_mean);
    return std::tuple<Tensor&, Tensor&>(result1, result2);
  }

  // Computation for floating point
  const auto correction = correction_opt.value_or(1);
  ScalarType dtype = get_dtype_from_result(result1, {});
  auto iter =
      make_reduction(fname, result1, result2, self, dim, keepdim, dtype);

  if (iter.numel() == 0) {
    // Trivial reduction
    result1.fill_(std::numeric_limits<double>::quiet_NaN());
    result2.fill_(std::numeric_limits<double>::quiet_NaN());
  } else {
    std_var_stub(iter.device_type(), iter, correction, take_sqrt);
  }
  return std::tuple<Tensor&, Tensor&>(result1, result2);
}

std::tuple<Tensor, Tensor> var_mean(
    const Tensor& self, IntArrayRef dim, bool unbiased, bool keepdim) {
  return at::var_mean(self, /*dim=*/c10::optional<IntArrayRef>(dim),
                      /*correction=*/int64_t{unbiased ? 1 : 0}, keepdim);
}

std::tuple<Tensor, Tensor> std_mean(
    const Tensor& self, IntArrayRef dim, bool unbiased, bool keepdim) {
  return at::std_mean(self, /*dim=*/c10::optional<IntArrayRef>(dim),
                      /*correction=*/int64_t{unbiased ? 1 : 0}, keepdim);
}

std::tuple<Tensor, Tensor> std_mean(const Tensor& self, bool unbiased) {
  return at::std_mean(
      self, /*dim=*/c10::nullopt, /*correction=*/int64_t{unbiased ? 1 : 0});
}

std::tuple<Tensor, Tensor> var_mean(const Tensor& self, bool unbiased) {
  return at::var_mean(
      self, /*dim=*/c10::nullopt, /*correction=*/int64_t{unbiased ? 1 : 0});
}

std::tuple<Tensor&, Tensor&> var_mean_out(
    Tensor& result1, Tensor& result2, const Tensor& self, IntArrayRef dim,
    int64_t correction, bool keepdim) {
  return std_var_mean_out(
      "var_mean", result1, result2, self, dim, correction, keepdim, false);
}

static TensorOptions options_to_value_type(TensorOptions opts) {
  auto scalar_type = typeMetaToScalarType(opts.dtype());
  return opts.dtype(c10::toValueType(scalar_type));
}

std::tuple<Tensor, Tensor> var_mean(
    const Tensor& self, c10::optional<IntArrayRef> dim,
    c10::optional<int64_t> correction, bool keepdim) {
  Tensor result1 = at::empty({0}, options_to_value_type(self.options()));
  Tensor result2 = at::empty({0}, self.options());
  return std_var_mean_out(
      "var_mean", result1, result2, self, dim, correction, keepdim, false);
}

std::tuple<Tensor, Tensor> std_mean(
    const Tensor& self, c10::optional<IntArrayRef> dim,
    c10::optional<int64_t> correction, bool keepdim) {
  Tensor result1 = at::empty({0}, options_to_value_type(self.options()));
  Tensor result2 = at::empty({0}, self.options());
  return std_var_mean_out(
      "std_mean", result1, result2, self, dim, correction, keepdim, true);
}

Tensor var(const Tensor& self, bool unbiased) {
  return at::var(
      self, /*dim=*/c10::nullopt, /*correction=*/int64_t{unbiased ? 1 : 0});
}

Tensor var(const Tensor& self, IntArrayRef dim, bool unbiased, bool keepdim) {
  return at::var(self, /*dim=*/c10::optional<IntArrayRef>(dim),
                 /*correction=*/int64_t{unbiased ? 1 : 0}, keepdim);
}

Tensor& var_out(const Tensor& self, IntArrayRef dim, bool unbiased, bool keepdim, Tensor& result) {
  return at::var_out(result, self, /*dim=*/c10::optional<IntArrayRef>(dim),
                     /*correction=*/int64_t{unbiased ? 1 : 0}, keepdim);
}

Tensor std(const Tensor& self, bool unbiased) {
  return at::std(
      self, /*dim=*/c10::nullopt, /*correction=*/int64_t{unbiased ? 1 : 0});
}

Tensor std(const Tensor& self, IntArrayRef dim, bool unbiased, bool keepdim) {
  return at::std(self, /*dim=*/c10::optional<IntArrayRef>(dim),
                 /*correction=*/int64_t{unbiased ? 1 : 0}, keepdim);
}

Tensor& std_out(const Tensor& self, IntArrayRef dim, bool unbiased, bool keepdim, Tensor& result) {
  return at::std_out(result, self, /*dim=*/c10::optional<IntArrayRef>(dim),
                     /*correction=*/int64_t{unbiased ? 1 : 0}, keepdim);
}

Tensor std(const Tensor& self, c10::optional<IntArrayRef> dim,
           c10::optional<int64_t> correction, bool keepdim) {
  Tensor result = at::empty({0}, options_to_value_type(self.options()));
  return std_var_out("std", result, self, dim, correction, keepdim, true);
}

Tensor& std_out(
    const Tensor& self, c10::optional<IntArrayRef> dim,
    c10::optional<int64_t> correction, bool keepdim, Tensor& result) {
  return std_var_out("std", result, self, dim, correction, keepdim, true);
}

Tensor& var_out(
    const Tensor& self, c10::optional<IntArrayRef> dim,
    c10::optional<int64_t> correction, bool keepdim, Tensor& result) {
  return std_var_out("var", result, self, dim, correction, keepdim, false);
}

Tensor var(
    const Tensor& self, c10::optional<IntArrayRef> dim,
    c10::optional<int64_t> correction, bool keepdim) {
  Tensor result = at::empty({0}, options_to_value_type(self.options()));
  return std_var_out("var", result, self, dim, correction, keepdim, false);
}

Tensor std(const Tensor& self, DimnameList dim, bool unbiased, bool keepdim) {
  return at::std(self, dimnames_to_positions(self, dim), unbiased, keepdim);
}

Tensor& std_out(const Tensor& self, DimnameList dim, bool unbiased, bool keepdim, Tensor& result) {
  return at::std_out(result, self, dimnames_to_positions(self, dim), unbiased, keepdim);
}

Tensor var(const Tensor& self, DimnameList dim, bool unbiased, bool keepdim) {
  return at::var(self, dimnames_to_positions(self, dim), unbiased, keepdim);
}

Tensor& var_out(const Tensor& self, DimnameList dim, bool unbiased, bool keepdim, Tensor& result) {
  return at::var_out(
      result, self, dimnames_to_positions(self, dim), unbiased, keepdim);
}

std::tuple<Tensor,Tensor> var_mean(const Tensor& self, DimnameList dim, bool unbiased, bool keepdim) {
  return at::var_mean(self, dimnames_to_positions(self, dim), unbiased, keepdim);
}

std::tuple<Tensor,Tensor> std_mean(const Tensor& self, DimnameList dim, bool unbiased, bool keepdim) {
  return at::std_mean(self, dimnames_to_positions(self, dim), unbiased, keepdim);
}

Tensor std(const Tensor& self, DimnameList dim, c10::optional<int64_t> correction, bool keepdim) {
  return at::std(self, dimnames_to_positions(self, dim), correction, keepdim);
}

Tensor& std_out(const Tensor& self, DimnameList dim, c10::optional<int64_t> correction,
                bool keepdim, Tensor& result) {
  return at::std_out(result, self, dimnames_to_positions(self, dim), correction, keepdim);
}

Tensor var(const Tensor& self, DimnameList dim, c10::optional<int64_t> correction, bool keepdim) {
  return at::var(self, dimnames_to_positions(self, dim), correction, keepdim);
}

Tensor& var_out(const Tensor& self, DimnameList dim, c10::optional<int64_t> correction,
                bool keepdim, Tensor& result) {
  return at::var_out(
      result, self, dimnames_to_positions(self, dim), correction, keepdim);
}

std::tuple<Tensor,Tensor> var_mean(const Tensor& self, DimnameList dim,
                                   c10::optional<int64_t> correction, bool keepdim) {
  return at::var_mean(self, dimnames_to_positions(self, dim), correction, keepdim);
}

std::tuple<Tensor,Tensor> std_mean(const Tensor& self, DimnameList dim,
                                   c10::optional<int64_t> correction, bool keepdim) {
  return at::std_mean(self, dimnames_to_positions(self, dim), correction, keepdim);
}

Tensor& norm_out(const Tensor& self, const optional<Scalar>& p, DimnameList dim, bool keepdim, ScalarType dtype, Tensor& result) {
  return at::norm_out(result, self, p, dimnames_to_positions(self, dim), keepdim, dtype);
}

Tensor& norm_out(const Tensor& self, const optional<Scalar>& p, DimnameList dim, bool keepdim, Tensor& result) {
  return at::norm_out(result, self, p, dimnames_to_positions(self, dim), keepdim);
}

Tensor norm(const Tensor& self, const optional<Scalar>& p, DimnameList dim, bool keepdim, ScalarType dtype) {
  return at::norm(self, p, dimnames_to_positions(self, dim), keepdim, dtype);
}

Tensor norm(const Tensor& self, const optional<Scalar>& p, DimnameList dim, bool keepdim) {
  return at::norm(self, p, dimnames_to_positions(self, dim), keepdim);
}

Tensor any(const Tensor& self, Dimname dim, bool keepdim) {
  reportNYIDimnameOverload("any");
}
Tensor& any_out(const Tensor &self, Dimname dim, bool keepdim, Tensor& result) {
  reportNYIDimnameOverload("any");
}
Tensor all(const Tensor& self, Dimname dim, bool keepdim) {
  reportNYIDimnameOverload("all");
}
Tensor& all_out(const Tensor &self, Dimname dim, bool keepdim, Tensor& result) {
  reportNYIDimnameOverload("all");
}
Tensor logcumsumexp(const Tensor& self, Dimname dim) {
  return at::logcumsumexp(self, dimname_to_position(self, dim));
}
Tensor& logcumsumexp_out(const Tensor& self, Dimname dim, Tensor& result) {
  return at::logcumsumexp_out(result, self, dimname_to_position(self, dim));
}
Tensor cumsum(const Tensor& self, Dimname dim, c10::optional<ScalarType> dtype) {
  return at::cumsum(self, dimname_to_position(self, dim), dtype);
}
Tensor& cumsum_(Tensor& self, Dimname dim, c10::optional<ScalarType> dtype) {
    return native::cumsum_(self, dimname_to_position(self, dim), dtype);
}
Tensor& cumsum_out(const Tensor& self, Dimname dim, c10::optional<ScalarType> dtype, Tensor& result) {
  return at::cumsum_out(result, self, dimname_to_position(self, dim), dtype);
}
Tensor cumprod(const Tensor& self, Dimname dim, c10::optional<ScalarType> dtype) {
  return at::cumprod(self, dimname_to_position(self, dim), dtype);
}
Tensor& cumprod_(Tensor& self, Dimname dim, c10::optional<ScalarType> dtype) {
    return native::cumprod_(self, dimname_to_position(self, dim), dtype);
}
Tensor& cumprod_out(const Tensor& self, Dimname dim, c10::optional<ScalarType> dtype, Tensor& result) {
  return at::cumprod_out(result, self, dimname_to_position(self, dim), dtype);
}
std::tuple<Tensor, Tensor> cummax(const Tensor& self, Dimname dim) {
  return at::cummax(self, dimname_to_position(self, dim));
}
std::tuple<Tensor&, Tensor&> cummax_out(const Tensor& self, Dimname dim, Tensor& values, Tensor& indices) {
  return at::cummax_out(values, indices, self, dimname_to_position(self, dim));
}
std::tuple<Tensor, Tensor> cummin(const Tensor& self, Dimname dim) {
  return at::cummin(self, dimname_to_position(self, dim));
}
std::tuple<Tensor&, Tensor&> cummin_out(const Tensor& self, Dimname dim, Tensor& values, Tensor& indices) {
  return at::cummin_out(values, indices, self, dimname_to_position(self, dim));
}

Tensor dist(const Tensor &self, const Tensor& other, const Scalar& p){
  return at::norm(self - other, p);
}

bool cpu_equal(const Tensor& self, const Tensor& other) {
  if (!at::namedinference::are_names_equal(
        self.unsafeGetTensorImpl(), other.unsafeGetTensorImpl())) {
    return false;
  }
  at::NoNamesGuard guard;
  TORCH_CHECK(self.device() == other.device(), "Cannot compare two tensors on "
              "different devices. Got: ", self.device(), " and ", other.device());
  TORCH_CHECK(self.dtype() == other.dtype(),
              "Expected object of scalar type ", self.dtype(), " but got scalar type ",
              other.dtype(), " for argument 'other'");
  if (!self.is_same_size(other)) {
    return false;
  }
  std::atomic<bool> result{true};
  auto iter = TensorIteratorConfig()
    .add_input(self)
    .add_input(other)
    .allow_cpu_scalars(true)
    .promote_inputs_to_common_dtype(true)
    .build();

  AT_DISPATCH_ALL_TYPES_AND_COMPLEX_AND3(kBool, kBFloat16, kHalf, iter.input_dtype(), "equal_cpu", [&] {
    iter.for_each([&](char** data, const int64_t *strides, int64_t dim_size) {
      if (!result) {
          return;
      }
      char* self_data = data[0];
      char* other_data = data[1];
      for (int64_t i = 0; i < dim_size; ++i) {
        if (*((scalar_t*)self_data) != *((scalar_t*)other_data)) {
          result = false;
          return;
        }
        self_data += strides[0];
        other_data += strides[1];
      }
    });
  });
  return result.load();
}

// max(dim), min(dim), topk(dim), mode(dim), are examples of reduction
// functions that select values. value_selecting_reduction_backward is the
// backward function for those operators; it propagates the grad to the
// specific value locations referred to at `indices`.
Tensor value_selecting_reduction_backward(const Tensor& grad, int64_t dim, const Tensor& indices, IntArrayRef sizes, bool keepdim) {
  if (!keepdim && sizes.size() > 0) {
    auto grad_ = grad.unsqueeze(dim);
    auto indices_ = indices.unsqueeze(dim);
    return at::zeros(sizes, grad_.options()).scatter_(dim, indices_, grad_);
  }
  return at::zeros(sizes, grad.options()).scatter_(dim, indices, grad);
}

}} // namespace at::native<|MERGE_RESOLUTION|>--- conflicted
+++ resolved
@@ -94,14 +94,9 @@
   DimVector shape;
 
   if (dim.has_value()) {
-<<<<<<< HEAD
-    native::zero_numel_check_dims(self, dim.value(), name);
-    shape = get_reduction_shape(self, dim.value(), keepdim);
-=======
     auto _dim = maybe_wrap_dim(dim.value(), self.dim());
-    native::zero_numel_check_dims(self, _dim, "argmax()");
+    native::zero_numel_check_dims(self, _dim, name);
     shape = get_reduction_shape(self, _dim, keepdim);
->>>>>>> 63330009
   } else {
     TORCH_CHECK_INDEX(
         self.numel() != 0,
