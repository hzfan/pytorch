--- conflicted
+++ resolved
@@ -34,28 +34,14 @@
 
   if (memory_format == MemoryFormat::Preserve) {
     if (self.is_non_overlapping_and_dense()) {
-<<<<<<< HEAD
-      // Copy all strides
-      if (self.is_quantized()){
-        auto r = at::empty_quantized(self.sizes(), self, options);
-        r.copy_(self, non_blocking);
-        return r;
-      } else {
-        auto r = at::empty_strided(self.sizes(),
-                                 self.strides(),
-                                 options.memory_format(c10::nullopt).pinned_memory(pin_out));
-        r.copy_(self, non_blocking);
-        return r;
-=======
       Tensor r;
       if (self.is_quantized()) {
         r = at::empty_quantized(self.sizes(), self, options);
       } else {
-        auto r = at::empty_strided(
+        r = at::empty_strided(
             self.sizes(),
             self.strides(),
             options.memory_format(c10::nullopt).pinned_memory(pin_out));
->>>>>>> 0829e468
       }
       r.copy_(self, non_blocking);
       return r;
