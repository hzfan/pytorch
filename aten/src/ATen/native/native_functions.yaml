# See README.md in this directory for more guidance

# *********NB: _cast_* operators are DEPRECATED and will be removed
# eventually. These were previously used before TorchScript IR supported
# representing ScalarType's. They are now superseded by usage of
# `aten::to()`. The ops remain here for backward compatibility purposes.

# DEPRECATED. DO NOT USE
- func: _cast_Byte(Tensor self, bool non_blocking=False) -> Tensor
  variants: function

# DEPRECATED. DO NOT USE
- func: _cast_Char(Tensor self, bool non_blocking=False) -> Tensor
  variants: function

# DEPRECATED. DO NOT USE
- func: _cast_Double(Tensor self, bool non_blocking=False) -> Tensor
  variants: function

# DEPRECATED. DO NOT USE
- func: _cast_Float(Tensor self, bool non_blocking=False) -> Tensor
  variants: function

# DEPRECATED. DO NOT USE
- func: _cast_Int(Tensor self, bool non_blocking=False) -> Tensor
  variants: function

# DEPRECATED. DO NOT USE
- func: _cast_Long(Tensor self, bool non_blocking=False) -> Tensor
  variants: function

# DEPRECATED. DO NOT USE
- func: _cast_Short(Tensor self, bool non_blocking=False) -> Tensor
  variants: function

# DEPRECATED. DO NOT USE
- func: _cast_Half(Tensor self, bool non_blocking=False) -> Tensor
  variants: function

# Computes the gradient of current tensor w.r.t. graph leaves.
- func: _backward(Tensor self, Tensor[] inputs, Tensor? gradient=None, bool? retain_graph=None, bool create_graph=False) -> ()
  manual_cpp_binding: True
  variants: method

# DEPRECATED. Sets the tensor data held by this `Variable` to be the same as
# `new_data`.  It requires that `new_data` and `Variable` have compatible tensor
# type, by checking `_has_compatible_shallow_copy_type(this, new_data)`.
#
# This function is deprecated because it doesn't really make sense in a world
# where Variables *are* Tensors (as opposed to them containing tensors, which
# is what the previous interpretation was.)
- func: set_data(Tensor(a!) self, Tensor new_data) -> ()
  manual_cpp_binding: True
  variants: method

- func: data(Tensor self) -> Tensor
  manual_cpp_binding: True
  variants: method

# True if this `Variable` is a leaf and thus does not have a `grad_fn`.
- func: is_leaf(Tensor self) -> bool
  manual_cpp_binding: True
  variants: method

# Returns the output index of this variable from the forward operation that
# produced it.  Conversely, it returns the input index of the gradient `Node` to
# which this `Variable` is connected (because in the gradient computation,
# inputs and outputs switch meaning).  For example:
#
#   y0, y1, y2 = f(x)
#   assert y0.output_nr == 0
#   assert y1.output_nr == 1
#   assert y2.output_nr == 2
#
- func: output_nr(Tensor self) -> int
  manual_cpp_binding: True
  variants: method

- func: _version(Tensor self) -> int
  manual_cpp_binding: True
  variants: method

- func: requires_grad_(Tensor(a!) self, bool requires_grad=True) -> Tensor(a!)
  manual_cpp_binding: True
  variants: method

# Enables .grad attribute for non-leaf Tensors.
- func: retain_grad(Tensor(a!) self) -> ()
  manual_cpp_binding: True
  variants: method

- func: _fw_primal(Tensor(a) self, int level) -> Tensor(a)
  variants: method
  dispatch:
    CompositeExplicitAutograd: _fw_primal

- func: _make_dual(Tensor(a) primal, Tensor tangent, int level) -> Tensor(a)
  variants: function

- func: _unpack_dual(Tensor(a) dual, int level) -> (Tensor(a) primal, Tensor tangent)
  variants: function

- func: rename_(Tensor(a!) self, Dimname[]? names) -> Tensor(a!)
  variants: method

- func: rename(Tensor(a) self, Dimname[]? names) -> Tensor(a)
  variants: method

- func: align_to(Tensor(a) self, Dimname[] names) -> Tensor(a)
  variants: method

- func: align_to.ellipsis_idx(Tensor(a) self, Dimname[] order, int ellipsis_idx) -> Tensor(a)
  variants: method

- func: align_as(Tensor self, Tensor other) -> Tensor
  variants: method

- func: align_tensors(Tensor[] tensors) -> Tensor[]

# Not assert because it's a keyword; not Assert because FX already
# took that syntax
# TODO: need to specify this is side-effectful somehow
- func: _assert_async(Tensor self) -> ()
  dispatch:
    CPU: _assert_async_cpu
    CUDA: _assert_async_cuda

- func: refine_names(Tensor(a) self, Dimname[] names) -> Tensor(a)
  variants: method

- func: _use_cudnn_ctc_loss(Tensor log_probs, Tensor targets, int[] input_lengths, int[] target_lengths, int blank) -> bool
  device_check: NoCheck  # Tensor arguments allowed to be on different devices, see also _cudnn_ctc_loss
  dispatch:
    CUDA: _use_cudnn_ctc_loss

- func: _cudnn_ctc_loss(Tensor log_probs, Tensor targets, int[] input_lengths, int[] target_lengths, int blank, bool deterministic, bool zero_infinity) -> (Tensor, Tensor)
  device_check: NoCheck  # log_probs is expected to be on CUDA while targets is expected to be on CPU
  dispatch:
    CUDA: _cudnn_ctc_loss

- func: _use_cudnn_rnn_flatten_weight() -> bool

- func: _cudnn_rnn_flatten_weight(Tensor[] weight_arr, int weight_stride0, int input_size, int mode, int hidden_size, int proj_size, int num_layers, bool batch_first, bool bidirectional) -> Tensor
  dispatch:
    CUDA: _cudnn_rnn_flatten_weight

- func: _cudnn_rnn(Tensor input, Tensor[] weight, int weight_stride0, Tensor? weight_buf, Tensor hx, Tensor? cx, int mode, int hidden_size, int proj_size, int num_layers, bool batch_first, float dropout, bool train, bool bidirectional, int[] batch_sizes, Tensor? dropout_state) -> (Tensor, Tensor, Tensor, Tensor, Tensor)
  # rnn_tanh may or may not redispatch to _cudnn_rnn based on algorithm and build. Thus it might hit dispatch or kernel device check.
  # Disable dispatch time device check for consistent behavior.
  device_check: NoCheck
  dispatch:
    CUDA: _cudnn_rnn

- func: _cudnn_rnn_backward(Tensor input, Tensor[] weight, int weight_stride0, Tensor weight_buf, Tensor hx, Tensor? cx, Tensor output, Tensor? grad_output, Tensor? grad_hy, Tensor? grad_cy, int mode, int hidden_size, int proj_size, int num_layers, bool batch_first, float dropout, bool train, bool bidirectional, int[] batch_sizes, Tensor? dropout_state, Tensor reserve, bool[4] output_mask) -> (Tensor, Tensor, Tensor, Tensor[])
  dispatch:
    CUDA: _cudnn_rnn_backward

- func: _cudnn_init_dropout_state(float dropout, bool train, int dropout_seed, *, ScalarType? dtype=None, Layout? layout=None, Device? device=None, bool? pin_memory=False) -> Tensor
  dispatch:
    CUDA: _cudnn_init_dropout_state

- func: _debug_has_internal_overlap(Tensor self) -> int
  variants: function

- func: _fused_dropout(Tensor self, float p, Generator? generator=None) -> (Tensor, Tensor)
  variants: function
  dispatch:
    CUDA: fused_dropout_cuda

- func: _masked_scale(Tensor self, Tensor mask, float scale) -> Tensor
  variants: function
  dispatch:
    CUDA: masked_scale_cuda

- func: _sobol_engine_draw(Tensor quasi, int n, Tensor sobolstate, int dimension, int num_generated, ScalarType? dtype) -> (Tensor, Tensor)

- func: _sobol_engine_ff_(Tensor(a!) self, int n, Tensor sobolstate, int dimension, int num_generated) -> Tensor(a!)

- func: _sobol_engine_scramble_(Tensor(a!) self, Tensor ltm, int dimension) -> Tensor(a!)

- func: _sobol_engine_initialize_state_(Tensor(a!) self, int dimension) -> Tensor(a!)

- func: _reshape_from_tensor(Tensor self, Tensor shape) -> Tensor

- func: _shape_as_tensor(Tensor self) -> Tensor

- func: dropout(Tensor input, float p, bool train) -> Tensor

- func: dropout_(Tensor(a!) self, float p, bool train) -> Tensor(a!)

- func: feature_dropout(Tensor input, float p, bool train) -> Tensor

- func: feature_dropout_(Tensor(a!) self, float p, bool train) -> Tensor(a!)

- func: alpha_dropout(Tensor input, float p, bool train) -> Tensor

- func: alpha_dropout_(Tensor(a!) self, float p, bool train) -> Tensor(a!)

- func: feature_alpha_dropout(Tensor input, float p, bool train) -> Tensor

- func: feature_alpha_dropout_(Tensor(a!) self, float p, bool train) -> Tensor(a!)

- func: abs(Tensor self) -> Tensor
  device_check: NoCheck   # TensorIterator
  variants: function, method
  dispatch:
    CompositeExplicitAutograd: abs

- func: abs_(Tensor(a!) self) -> Tensor(a!)
  device_check: NoCheck   # TensorIterator
  variants: function, method
  dispatch:
    CompositeExplicitAutograd: abs_

- func: abs.out(Tensor self, *, Tensor(a!) out) -> Tensor(a!)
  device_check: NoCheck   # TensorIterator
  dispatch:
    CPU, CUDA: abs_out

# Note [Adding an alias]
# To add an alias do the following:
#
# 1) Copy the original functions native_functions.yaml entry, but replace the
#      original function's name with their own and delete any dispatch
#      keys for the aliases. Specifying a dispatch key will prevent
#      autograd from recording the operations the alias performs, which
#      will stop it from "inheriting" the original operation's autograd behavior.
# 2) Implement the corresponding functions and have them redispatch to the
#      original function.
# 3) Add entries for the alias (and original function, if needed) to
#      aten/src/ATen/core/interned_strings.h
#      (This may require removing an entry from ATen/core/aten_interned_strings.h.)
# 4) Add docstrings to the new function that reference the original function,
#      and document the method as usual (if it exists.)
#    (See torch/_torch_docs.py and docs/source/torch.rst if adding a function,
#     torch/_tensor_docs.py and docs/source/tensors.rst if adding a method,
#     or module-specific doc bindings (like torch/linalg/__init__.py) if
#     adding an alias in a namespace.)
# 5) Update torch/overrides.py consistent with the original function.
# 6) Update the alias_map in torch/csrc/jit/passes/normalize_ops.cpp.
# 7) Add aliases argument to existing OpInfo/UnaryUfuncInfo or create new OpInfo/UnaryUfuncInfo entry
# in op_db list in torch/testing/_internal/common_methods_invocations.py
#
# See torch.absolute, an alias for torch.abs, as an example.

# Absolute, alias for abs
- func: absolute(Tensor self) -> Tensor
  device_check: NoCheck   # TensorIterator
  variants: function, method

- func: absolute_(Tensor(a!) self) -> Tensor(a!)
  device_check: NoCheck   # TensorIterator
  variants: method

- func: absolute.out(Tensor self, *, Tensor(a!) out) -> Tensor(a!)
  device_check: NoCheck   # TensorIterator

- func: angle(Tensor self) -> Tensor
  device_check: NoCheck   # TensorIterator
  variants: function, method
  dispatch:
    CPU, CUDA: angle

- func: angle.out(Tensor self, *, Tensor(a!) out) -> Tensor(a!)
  device_check: NoCheck   # TensorIterator
  dispatch:
    CPU, CUDA: angle_out

- func: view_as_real(Tensor(a) self) -> Tensor(a)
  variants: function
  dispatch:
    CPU, CUDA: view_as_real

- func: _view_as_real_physical(Tensor(a) self) -> Tensor(a)
  variants: function
  dispatch:
    CPU, CUDA: _view_as_real_physical

- func: view_as_complex(Tensor(a) self) -> Tensor(a)
  variants: function
  dispatch:
    CPU, CUDA: view_as_complex

- func: sgn(Tensor self) -> Tensor
  variants: function, method
  dispatch:
    CompositeExplicitAutograd: sgn

- func: sgn_(Tensor(a!) self) -> Tensor(a!)
  variants: method
  dispatch:
    CompositeExplicitAutograd: sgn_

- func: sgn.out(Tensor self, *, Tensor(a!) out) -> Tensor(a!)
  dispatch:
    CPU, CUDA: sgn_out

- func: real(Tensor(a) self) -> Tensor(a)
  device_check: NoCheck   # TensorIterator
  variants: function

- func: imag(Tensor(a) self) -> Tensor(a)
  device_check: NoCheck   # TensorIterator
  variants: function

- func: _conj(Tensor(a) self) -> Tensor(a)
  variants: function, method
  dispatch:
    CompositeExplicitAutograd: _conj

- func: conj(Tensor(a) self) -> Tensor(a)
  variants: function, method
  manual_cpp_binding: True

- func: _conj_physical(Tensor self) -> Tensor
  variants: function, method
  dispatch:
<<<<<<< HEAD
    CompositeExplicitAutograd: _conj_physical
=======
    CPU, CUDA: conj_out
    SparseCPU, SparseCUDA: conj_out_sparse
>>>>>>> fc9c4860

- func: conj_physical(Tensor self) -> Tensor
  variants: function, method

- func: conj_physical.out(Tensor self, *, Tensor(a!) out) -> Tensor(a!)
  dispatch:
    CPU, CUDA: conj_physical_out

- func: conj_physical_(Tensor(a!) self) -> Tensor(a!)
  variants: function, method
  dispatch:
    CompositeExplicitAutograd: conj_physical_

- func: _resolve_conj(Tensor(a) self) -> Tensor(a)
  variants: function, method
  dispatch:
    CompositeExplicitAutograd: _resolve_conj

- func: resolve_conj(Tensor(a) self) -> Tensor(a)
  variants: function, method

- func: acos(Tensor self) -> Tensor
  device_check: NoCheck   # TensorIterator
  variants: function, method
  structured_delegate: acos.out

- func: acos_(Tensor(a!) self) -> Tensor(a!)
  device_check: NoCheck   # TensorIterator
  variants: function, method
  structured_delegate: acos.out

- func: acos.out(Tensor self, *, Tensor(a!) out) -> Tensor(a!)
  device_check: NoCheck   # TensorIterator
  structured: True
  structured_inherits: TensorIteratorBase
  dispatch:
    CPU, CUDA: acos_out

# arccos, alias of acos
- func: arccos(Tensor self) -> Tensor
  variants: function, method

- func: arccos_(Tensor(a!) self) -> Tensor(a!)
  variants: function, method

- func: arccos.out(Tensor self, *, Tensor(a!) out) -> Tensor(a!)

- func: avg_pool1d(Tensor self, int[1] kernel_size, int[1] stride=[], int[1] padding=0, bool ceil_mode=False, bool count_include_pad=True) -> Tensor

- func: adaptive_avg_pool1d(Tensor self, int[1] output_size) -> Tensor

# Return: (Tensor output, Tensor indices)
- func: adaptive_max_pool1d(Tensor self, int[1] output_size) -> (Tensor, Tensor)

- func: add.Tensor(Tensor self, Tensor other, *, Scalar alpha=1) -> Tensor
  device_check: NoCheck   # TensorIterator
  structured_delegate: add.out
  variants: function, method
  dispatch:
    SparseCPU, SparseCUDA: add_sparse
    SparseCsrCPU: add_sparse_csr
    MkldnnCPU: mkldnn_add

- func: add_.Tensor(Tensor(a!) self, Tensor other, *, Scalar alpha=1) -> Tensor(a!)
  device_check: NoCheck   # TensorIterator
  variants: method
  structured_delegate: add.out
  dispatch:
    SparseCPU, SparseCUDA: add_sparse_
    SparseCsrCPU: add_sparse_csr_
    MkldnnCPU: mkldnn_add_

- func: add.out(Tensor self, Tensor other, *, Scalar alpha=1, Tensor(a!) out) -> Tensor(a!)
  device_check: NoCheck   # TensorIterator
  structured: True
  structured_inherits: TensorIteratorBase
  dispatch:
    CPU, CUDA: add_out
    SparseCPU: add_out_sparse_cpu
    SparseCUDA: add_out_sparse_cuda
    SparseCsrCPU: add_out_sparse_csr_cpu
    MkldnnCPU: mkldnn_add_out

- func: _add_relu.Tensor(Tensor self, Tensor other, *, Scalar alpha=1) -> Tensor
  variants: function
  dispatch:
    CPU: add_relu

- func: _add_relu_.Tensor(Tensor(a!) self, Tensor other, *, Scalar alpha=1) -> Tensor(a!)
  variants: function
  dispatch:
    CPU: add_relu_

- func: _add_relu.out(Tensor self, Tensor other, *, Scalar alpha=1, Tensor(a!) out) -> Tensor(a!)
  variants: function
  dispatch:
    CPU: add_relu_out

# For C++ only, until we have conversion from C++ numbers to Tensor
- func: add.Scalar(Tensor self, Scalar other, Scalar alpha=1) -> Tensor
  device_check: NoCheck   # TensorIterator
  variants: function, method
  dispatch:
    CompositeExplicitAutograd: add

- func: add_.Scalar(Tensor(a!) self, Scalar other, Scalar alpha=1) -> Tensor(a!)
  device_check: NoCheck   # TensorIterator
  variants: method
  dispatch:
    CompositeExplicitAutograd: add_

- func: addmv(Tensor self, Tensor mat, Tensor vec, *, Scalar beta=1, Scalar alpha=1) -> Tensor
  structured_delegate: addmv.out
  variants: function, method

- func: addmv_(Tensor(a!) self, Tensor mat, Tensor vec, *, Scalar beta=1, Scalar alpha=1) -> Tensor(a!)
  structured_delegate: addmv.out
  variants: function, method

- func: addmv.out(Tensor self, Tensor mat, Tensor vec, *, Scalar beta=1, Scalar alpha=1, Tensor(a!) out) -> Tensor(a!)
  structured: True
  dispatch:
    CPU: addmv_out_cpu
    CUDA: addmv_out_cuda

- func: addr(Tensor self, Tensor vec1, Tensor vec2, *, Scalar beta=1, Scalar alpha=1) -> Tensor
  variants: function, method
  dispatch:
    CPU, CUDA: addr
    CompositeImplicitAutograd: math_addr

- func: addr_(Tensor(a!) self, Tensor vec1, Tensor vec2, *, Scalar beta=1, Scalar alpha=1) -> Tensor(a!)
  variants: method
  dispatch:
    CompositeExplicitAutograd: addr_

- func: addr.out(Tensor self, Tensor vec1, Tensor vec2, *, Scalar beta=1, Scalar alpha=1, Tensor(a!) out) -> Tensor(a!)
  dispatch:
    CPU, CUDA: addr_out
    CompositeImplicitAutograd: math_addr_out

- func: affine_grid_generator(Tensor theta, int[] size, bool align_corners) -> Tensor
  variants: function
  dispatch:
    CompositeExplicitAutograd: affine_grid_generator

- func: affine_grid_generator_backward(Tensor grad, int[] size, bool align_corners) -> Tensor
  variants: function

- func: all.dim(Tensor self, int dim, bool keepdim=False) -> Tensor
  device_check: NoCheck   # TensorIterator
  variants: function, method
  dispatch:
    CPU, CUDA: all

- func: all.out(Tensor self, int dim, bool keepdim=False, *, Tensor(a!) out) -> Tensor(a!)
  device_check: NoCheck   # TensorIterator
  dispatch:
    CPU, CUDA: all_out

- func: all.dimname(Tensor self, Dimname dim, bool keepdim=False) -> Tensor
  device_check: NoCheck   # TensorIterator
  variants: function, method

- func: all.dimname_out(Tensor self, Dimname dim, bool keepdim=False, *, Tensor(a!) out) -> Tensor(a!)
  device_check: NoCheck   # TensorIterator

- func: allclose(Tensor self, Tensor other, float rtol=1e-05, float atol=1e-08, bool equal_nan=False) -> bool
  variants: function, method

- func: any.dim(Tensor self, int dim, bool keepdim=False) -> Tensor
  device_check: NoCheck   # TensorIterator
  variants: function, method
  dispatch:
    CPU, CUDA: any

- func: any.out(Tensor self, int dim, bool keepdim=False, *, Tensor(a!) out) -> Tensor(a!)
  device_check: NoCheck   # TensorIterator
  dispatch:
    CPU, CUDA: any_out

- func: any.dimname(Tensor self, Dimname dim, bool keepdim=False) -> Tensor
  device_check: NoCheck   # TensorIterator
  variants: function, method

- func: any.dimname_out(Tensor self, Dimname dim, bool keepdim=False, *, Tensor(a!) out) -> Tensor(a!)
  device_check: NoCheck   # TensorIterator

- func: arange(Scalar end, *, ScalarType? dtype=None, Layout? layout=None, Device? device=None, bool? pin_memory=None) -> Tensor

- func: arange.start(Scalar start, Scalar end, *, ScalarType? dtype=None, Layout? layout=None, Device? device=None, bool? pin_memory=None) -> Tensor

- func: arange.start_step(Scalar start, Scalar end, Scalar step, *, ScalarType? dtype=None, Layout? layout=None, Device? device=None, bool? pin_memory=None) -> Tensor

- func: arange.out(Scalar end, *, Tensor(a!) out) -> Tensor(a!)

- func: arange.start_out(Scalar start, Scalar end, Scalar step=1, *, Tensor(a!) out) -> Tensor(a!)
  dispatch:
    CPU: arange_cpu_out
    CUDA: arange_cuda_out

# This function is a temporary hack to allow tracing of arange like constructs with dynamic
# bounds on arange.  Normal arange is not traceable because it does not take any tensor inputs;
# if the range you need is based on another tensor, calling this function directly will
# preserve tracing.  Get rid of this when arange can directly take tensors for bounds
# (so that it can be traced directly).
- func: _dim_arange(Tensor like, int dim) -> Tensor

- func: argmax(Tensor self, int? dim=None, bool keepdim=False) -> Tensor
  device_check: NoCheck   # TensorIterator
  variants: function, method
  dispatch:
    CPU, CUDA: argmax

- func: argmax.out(Tensor self, int? dim=None, bool keepdim=False, *, Tensor(a!) out) -> Tensor(a!)
  dispatch:
    CPU, CUDA: argmax_out

- func: argmin(Tensor self, int? dim=None, bool keepdim=False) -> Tensor
  device_check: NoCheck   # TensorIterator
  variants: function, method
  dispatch:
    CPU, CUDA: argmin

- func: argmin.out(Tensor self, int? dim=None, bool keepdim=False, *, Tensor(a!) out) -> Tensor(a!)
  dispatch:
    CPU, CUDA: argmin_out

- func: acosh(Tensor self) -> Tensor
  variants: function, method
  structured_delegate: acosh.out

- func: acosh_(Tensor(a!) self) -> Tensor(a!)
  variants: function, method
  structured_delegate: acosh.out

- func: acosh.out(Tensor self, *, Tensor(a!) out) -> Tensor(a!)
  structured: True
  structured_inherits: TensorIteratorBase
  dispatch:
    CPU, CUDA: acosh_out

# arccosh, alias for acosh
- func: arccosh(Tensor self) -> Tensor
  variants: function, method

- func: arccosh_(Tensor(a!) self) -> Tensor(a!)
  variants: function, method

- func: arccosh.out(Tensor self, *, Tensor(a!) out) -> Tensor(a!)

- func: asinh(Tensor self) -> Tensor
  variants: function, method
  structured_delegate: asinh.out

- func: asinh_(Tensor(a!) self) -> Tensor(a!)
  variants: function, method
  structured_delegate: asinh.out

- func: asinh.out(Tensor self, *, Tensor(a!) out) -> Tensor(a!)
  structured: True
  structured_inherits: TensorIteratorBase
  dispatch:
    CPU, CUDA: asinh_out

# arcsinh, alias for asinh
- func: arcsinh(Tensor self) -> Tensor
  variants: function, method

- func: arcsinh_(Tensor(a!) self) -> Tensor(a!)
  variants: function, method

- func: arcsinh.out(Tensor self, *, Tensor(a!) out) -> Tensor(a!)

- func: atanh(Tensor self) -> Tensor
  structured_delegate: atanh.out
  variants: function, method

- func: atanh_(Tensor(a!) self) -> Tensor(a!)
  structured_delegate: atanh.out
  variants: function, method

- func: atanh.out(Tensor self, *, Tensor(a!) out) -> Tensor(a!)
  structured: True
  structured_inherits: TensorIteratorBase
  dispatch:
    CPU, CUDA: atanh_out

# arctanh, alias for atanh
- func: arctanh(Tensor self) -> Tensor
  variants: function, method

- func: arctanh_(Tensor(a!) self) -> Tensor(a!)
  variants: function, method

- func: arctanh.out(Tensor self, *, Tensor(a!) out) -> Tensor(a!)

- func: as_strided(Tensor(a) self, int[] size, int[] stride, int? storage_offset=None) -> Tensor(a)
  variants: function, method
  dispatch:
    CPU, CUDA, Meta: as_strided_tensorimpl
    QuantizedCPU, QuantizedCUDA: as_strided_qtensorimpl
  device_check: NoCheck
  device_guard: False

- func: as_strided_(Tensor(a!) self, int[] size, int[] stride, int? storage_offset=None) -> Tensor(a!)
  use_const_ref_for_mutable_tensors: True
  variants: function, method
  device_check: NoCheck
  device_guard: False
  dispatch:
    CompositeExplicitAutograd: as_strided_

- func: asin(Tensor self) -> Tensor
  device_check: NoCheck   # TensorIterator
  variants: function, method
  structured_delegate: asin.out
  dispatch:
    SparseCPU, SparseCUDA: asin_sparse

- func: asin_(Tensor(a!) self) -> Tensor(a!)
  device_check: NoCheck   # TensorIterator
  variants: function, method
  structured_delegate: asin.out
  dispatch:
    SparseCPU, SparseCUDA: asin_sparse_

- func: asin.out(Tensor self, *, Tensor(a!) out) -> Tensor(a!)
  device_check: NoCheck   # TensorIterator
  structured: True
  structured_inherits: TensorIteratorBase
  dispatch:
    CPU, CUDA: asin_out
    SparseCPU, SparseCUDA: asin_out_sparse

# arcsin, alias of asin
- func: arcsin(Tensor self) -> Tensor
  variants: function, method

- func: arcsin_(Tensor(a!) self) -> Tensor(a!)
  variants: function, method

- func: arcsin.out(Tensor self, *, Tensor(a!) out) -> Tensor(a!)

- func: atan(Tensor self) -> Tensor
  device_check: NoCheck   # TensorIterator
  structured_delegate: atan.out
  variants: function, method

- func: atan_(Tensor(a!) self) -> Tensor(a!)
  device_check: NoCheck   # TensorIterator
  structured_delegate: atan.out
  variants: function, method

- func: atan.out(Tensor self, *, Tensor(a!) out) -> Tensor(a!)
  device_check: NoCheck   # TensorIterator
  structured: True
  structured_inherits: TensorIteratorBase
  dispatch:
    CPU, CUDA: atan_out

# arctan, alias of atan
- func: arctan(Tensor self) -> Tensor
  variants: function, method

- func: arctan_(Tensor(a!) self) -> Tensor(a!)
  variants: function, method

- func: arctan.out(Tensor self, *, Tensor(a!) out) -> Tensor(a!)

- func: atleast_1d(Tensor self) -> Tensor
  variants: function

- func: atleast_1d.Sequence(Tensor[] tensors) -> Tensor[]

- func: atleast_2d(Tensor self) -> Tensor
  variants: function

- func: atleast_2d.Sequence(Tensor[] tensors) -> Tensor[]
  variants: function

- func: atleast_3d(Tensor self) -> Tensor
  variants: function

- func: atleast_3d.Sequence(Tensor[] tensors) -> Tensor[]
  variants: function

- func: baddbmm(Tensor self, Tensor batch1, Tensor batch2, *, Scalar beta=1, Scalar alpha=1) -> Tensor
  variants: function, method
  dispatch:
    CPU: baddbmm_cpu
    CUDA: baddbmm_cuda

- func: baddbmm_(Tensor(a!) self, Tensor batch1, Tensor batch2, *, Scalar beta=1, Scalar alpha=1) -> Tensor(a!)
  variants: method
  dispatch:
    CPU: baddbmm__cpu
    CUDA: baddbmm__cuda

- func: _baddbmm_mkl_(Tensor(a!) self, Tensor batch1, Tensor batch2, *, Scalar beta=1, Scalar alpha=1) -> Tensor(a!)
  variants: function

- func: baddbmm.out(Tensor self, Tensor batch1, Tensor batch2, *, Scalar beta=1, Scalar alpha=1, Tensor(a!) out) -> Tensor(a!)
  variants: function
  dispatch:
    CPU: baddbmm_out_cpu
    CUDA: baddbmm_out_cuda

- func: bartlett_window(int window_length, *, ScalarType? dtype=None, Layout? layout=None, Device? device=None, bool? pin_memory=None) -> Tensor

- func: bartlett_window.periodic(int window_length, bool periodic, *, ScalarType? dtype=None, Layout? layout=None, Device? device=None, bool? pin_memory=None) -> Tensor

- func: batch_norm(Tensor input, Tensor? weight, Tensor? bias, Tensor? running_mean, Tensor? running_var, bool training, float momentum, float eps, bool cudnn_enabled) -> Tensor

- func: quantized_batch_norm(Tensor input, Tensor? weight, Tensor? bias, Tensor mean, Tensor var, float eps, float output_scale, int output_zero_point) -> Tensor
  dispatch:
    QuantizedCPU: quantized_batch_norm

- func: _batch_norm_impl_index(Tensor input, Tensor? weight, Tensor? bias, Tensor? running_mean, Tensor? running_var, bool training, float momentum, float eps, bool cudnn_enabled) -> (Tensor, Tensor, Tensor, Tensor, int)

- func: _batch_norm_impl_index_backward(int impl_index, Tensor input, Tensor grad_output, Tensor? weight, Tensor? running_mean, Tensor? running_var, Tensor? save_mean, Tensor? save_var_transform, bool train, float eps, bool[3] output_mask, Tensor reservedSpace) -> (Tensor, Tensor, Tensor)

# Sample bernoulli with values in `self` as probability.
- func: bernoulli(Tensor self, *, Generator? generator=None) -> Tensor
  device_check: NoCheck   # TensorIterator
  variants: function, method
  dispatch:
    CompositeExplicitAutograd: bernoulli

- func: bernoulli.out(Tensor self, *, Generator? generator=None, Tensor(a!) out) -> Tensor(a!)
  device_check: NoCheck   # TensorIterator
  variants: function
  dispatch:
    CPU, CUDA: bernoulli_out

- func: bernoulli_.Tensor(Tensor(a!) self, Tensor p, *, Generator? generator=None) -> Tensor(a!)
  device_check: NoCheck   # TensorIterator
  variants: method
  dispatch:
    CPU, CUDA: bernoulli_

- func: bernoulli_.float(Tensor(a!) self, float p=0.5, *, Generator? generator=None) -> Tensor(a!)
  device_check: NoCheck   # TensorIterator
  variants: method
  dispatch:
    CPU, CUDA: bernoulli_

# This out-of-place version isn't used explicitly, but needed by jit.
# There is no default valid on `p` here because it would introduce ambiguity
# with `bernoulli(Tensor self, *, Generator? generator=None)` declaration.
- func: bernoulli.p(Tensor self, float p, *, Generator? generator=None) -> Tensor
  device_check: NoCheck   # TensorIterator
  variants: function, method

- func: bilinear(Tensor input1, Tensor input2, Tensor weight, Tensor? bias) -> Tensor

- func: binary_cross_entropy(Tensor self, Tensor target, Tensor? weight=None, int reduction=Mean) -> Tensor
  device_check: NoCheck   # TensorIterator
  python_module: nn
  variants: function
  dispatch:
    CPU: binary_cross_entropy_cpu
    CUDA: binary_cross_entropy_cuda

- func: binary_cross_entropy.out(Tensor self, Tensor target, Tensor? weight=None, int reduction=Mean, *, Tensor(a!) out) -> Tensor(a!)
  device_check: NoCheck   # TensorIterator
  python_module: nn
  variants: function
  dispatch:
    CPU: binary_cross_entropy_out_cpu
    CUDA: binary_cross_entropy_out_cuda

- func: binary_cross_entropy_backward(Tensor grad_output, Tensor self, Tensor target, Tensor? weight=None, int reduction=Mean) -> Tensor
  python_module: nn
  variants: function
  dispatch:
    CPU: binary_cross_entropy_backward_cpu
    CUDA: binary_cross_entropy_backward_cuda

- func: binary_cross_entropy_backward.grad_input(Tensor grad_output, Tensor self, Tensor target, Tensor? weight=None, int reduction=Mean, *, Tensor(a!) grad_input) -> Tensor(a!)
  python_module: nn
  variants: function
  dispatch:
    CPU: binary_cross_entropy_backward_out_cpu
    CUDA: binary_cross_entropy_backward_out_cuda

- func: binary_cross_entropy_with_logits(Tensor self, Tensor target, Tensor? weight=None, Tensor? pos_weight=None, int reduction=Mean) -> Tensor
  device_check: NoCheck   # TensorIterator
  variants: function
  dispatch:
    CompositeExplicitAutograd: binary_cross_entropy_with_logits

- func: binary_cross_entropy_with_logits_backward(Tensor grad_output, Tensor self, Tensor target, Tensor? weight=None, Tensor? pos_weight=None, int reduction=Mean) -> Tensor
  variants: function

- func: bincount(Tensor self, Tensor? weights=None, int minlength=0) -> Tensor
  variants: function, method
  dispatch:
    CPU: _bincount_cpu
    CUDA: _bincount_cuda

- func: bitwise_not(Tensor self) -> Tensor
  device_check: NoCheck   # TensorIterator
  structured_delegate: bitwise_not.out
  variants: function, method

- func: bitwise_not_(Tensor(a!) self) -> Tensor(a!)
  device_check: NoCheck   # TensorIterator
  structured_delegate: bitwise_not.out
  variants: method

- func: bitwise_not.out(Tensor self, *, Tensor(a!) out) -> Tensor(a!)
  device_check: NoCheck   # TensorIterator
  structured: True
  structured_inherits: TensorIteratorBase
  dispatch:
    CPU, CUDA: bitwise_not_out

- func: copysign.out(Tensor self, Tensor other, *, Tensor(a!) out) -> Tensor(a!)
  device_check: NoCheck   # TensorIterator
  structured: True
  structured_inherits: TensorIteratorBase
  dispatch:
    CPU, CUDA: copysign_out

- func: copysign.Tensor(Tensor self, Tensor other) -> Tensor
  device_check: NoCheck   # TensorIterator
  variants: function, method
  structured_delegate: copysign.out

- func: copysign_.Tensor(Tensor(a!) self, Tensor other) -> Tensor(a!)
  device_check: NoCheck   # TensorIterator
  variants: method
  structured_delegate: copysign.out

- func: copysign.Scalar(Tensor self, Scalar other) -> Tensor
  variants: function, method
  dispatch:
    CompositeExplicitAutograd: copysign

- func: copysign_.Scalar(Tensor(a!) self, Scalar other) -> Tensor(a!)
  variants: method
  dispatch:
    CompositeExplicitAutograd: copysign_

- func: copysign.Scalar_out(Tensor self, Scalar other, *, Tensor(a!) out) -> Tensor(a!)
  dispatch:
    CompositeExplicitAutograd: copysign_out

- func: logical_not(Tensor self) -> Tensor
  device_check: NoCheck   # TensorIterator
  variants: function, method

- func: logical_not_(Tensor(a!) self) -> Tensor(a!)
  device_check: NoCheck   # TensorIterator
  variants: method

- func: logical_not.out(Tensor self, *, Tensor(a!) out) -> Tensor(a!)
  device_check: NoCheck   # TensorIterator
  dispatch:
    CPU, CUDA: logical_not_out

- func: logical_xor(Tensor self, Tensor other) -> Tensor
  device_check: NoCheck   # TensorIterator
  variants: function, method

- func: logical_xor_(Tensor(a!) self, Tensor other) -> Tensor(a!)
  device_check: NoCheck   # TensorIterator
  variants: method

- func: logical_xor.out(Tensor self, Tensor other, *, Tensor(a!) out) -> Tensor(a!)
  device_check: NoCheck   # TensorIterator
  dispatch:
    CPU, CUDA: logical_xor_out

- func: logical_and(Tensor self, Tensor other) -> Tensor
  device_check: NoCheck   # TensorIterator
  variants: function, method

- func: logical_and_(Tensor(a!) self, Tensor other) -> Tensor(a!)
  device_check: NoCheck   # TensorIterator
  variants: method

- func: logical_and.out(Tensor self, Tensor other, *, Tensor(a!) out) -> Tensor(a!)
  device_check: NoCheck   # TensorIterator
  dispatch:
    CPU, CUDA: logical_and_out

- func: logical_or(Tensor self, Tensor other) -> Tensor
  device_check: NoCheck   # TensorIterator
  variants: function, method

- func: logical_or_(Tensor(a!) self, Tensor other) -> Tensor(a!)
  device_check: NoCheck   # TensorIterator
  variants: method

- func: logical_or.out(Tensor self, Tensor other, *, Tensor(a!) out) -> Tensor(a!)
  device_check: NoCheck   # TensorIterator
  dispatch:
    CPU, CUDA: logical_or_out

- func: blackman_window(int window_length, *, ScalarType? dtype=None, Layout? layout=None, Device? device=None, bool? pin_memory=None) -> Tensor

- func: blackman_window.periodic(int window_length, bool periodic, *, ScalarType? dtype=None, Layout? layout=None, Device? device=None, bool? pin_memory=None) -> Tensor

- func: bmm(Tensor self, Tensor mat2) -> Tensor
  variants: function, method
  dispatch:
    CPU: bmm_cpu
    CUDA: bmm_cuda
    SparseCPU: bmm_sparse_cpu
    SparseCUDA: bmm_sparse_cuda

- func: _bmm(Tensor self, Tensor mat2, *, bool deterministic=False) -> Tensor
  variants: function
  dispatch:
    SparseCUDA: _bmm_sparse_cuda

- func: bmm.out(Tensor self, Tensor mat2, *, Tensor(a!) out) -> Tensor(a!)
  variants: function
  dispatch:
    CPU: bmm_out_cpu
    CUDA: bmm_out_cuda
    SparseCPU: bmm_out_sparse_cpu
    SparseCUDA: bmm_out_sparse_cuda

- func: _bmm.out(Tensor self, Tensor mat2, *, bool deterministic=False, Tensor(a!) out) -> Tensor(a!)
  variants: function
  dispatch:
    SparseCUDA: _bmm_out_sparse_cuda

- func: broadcast_tensors(Tensor[] tensors) -> Tensor[]
  device_check: NoCheck
  device_guard: False

- func: broadcast_to(Tensor(a) self, int[] size) -> Tensor(a)
  variants: function, method

- func: cat(Tensor[] tensors, int dim=0) -> Tensor
  dispatch:
    CompositeExplicitAutograd: cat

- func: cat.out(Tensor[] tensors, int dim=0, *, Tensor(a!) out) -> Tensor(a!)
  dispatch:
    CompositeExplicitAutograd: cat_out

- func: cat.names(Tensor[] tensors, Dimname dim) -> Tensor

- func: cat.names_out(Tensor[] tensors, Dimname dim, *, Tensor(a!) out) -> Tensor(a!)

- func: block_diag(Tensor[] tensors) -> Tensor
  variants: function

- func: ceil(Tensor self) -> Tensor
  device_check: NoCheck   # TensorIterator
  structured_delegate: ceil.out
  variants: function, method
  dispatch:
    CompositeExplicitAutograd: ceil

- func: ceil_(Tensor(a!) self) -> Tensor(a!)
  device_check: NoCheck   # TensorIterator
  structured_delegate: ceil.out
  variants: function, method
  dispatch:
    CompositeExplicitAutograd: ceil_

- func: ceil.out(Tensor self, *, Tensor(a!) out) -> Tensor(a!)
  device_check: NoCheck   # TensorIterator
  structured: True
  structured_inherits: TensorIteratorBase
  dispatch:
    CPU, CUDA: ceil_out

# alias for torch.linalg.multi_dot
- func: chain_matmul(Tensor[] matrices) -> Tensor
  variants: function

# alias for torch.linalg.multi_dot
- func: chain_matmul.out(Tensor[] matrices, *, Tensor(a!) out) -> Tensor(a!)

- func: unsafe_chunk(Tensor self, int chunks, int dim=0) -> Tensor[]
  variants: function, method
  device_check: NoCheck
  device_guard: False

- func: chunk(Tensor(a) self, int chunks, int dim=0) -> Tensor(a)[]
  variants: function, method
  device_check: NoCheck
  device_guard: False

- func: tensor_split.sections(Tensor(a) self, int sections, int dim=0) -> Tensor(a)[]
  variants: function, method

- func: tensor_split.indices(Tensor(a) self, int[] indices, int dim=0) -> Tensor(a)[]
  variants: function, method

- func: tensor_split.tensor_indices_or_sections(Tensor(a) self, Tensor tensor_indices_or_sections, int dim=0) -> Tensor(a)[]
  variants: function, method

- func: clamp(Tensor self, Scalar? min=None, Scalar? max=None) -> Tensor
  device_check: NoCheck   # TensorIterator
  variants: function, method
  cpp_no_default_args: ['min']
  dispatch:
    CPU, CUDA: clamp
    QuantizedCPU: clamp_quantized_cpu

- func: clamp.Tensor(Tensor self, Tensor? min=None, Tensor? max=None) -> Tensor
  variants: function, method
  dispatch:
    CPU, CUDA: clamp

- func: clamp_(Tensor(a!) self, Scalar? min=None, Scalar? max=None) -> Tensor(a!)
  device_check: NoCheck   # TensorIterator
  variants: function, method
  cpp_no_default_args: ['min']
  dispatch:
    CompositeExplicitAutograd: clamp_

- func: clamp_.Tensor(Tensor(a!) self, Tensor? min=None, Tensor? max=None) -> Tensor(a!)
  variants: function, method
  dispatch:
    CompositeExplicitAutograd: clamp_

- func: clamp.out(Tensor self, Scalar? min=None, Scalar? max=None, *, Tensor(a!) out) -> Tensor(a!)
  device_check: NoCheck   # TensorIterator
  cpp_no_default_args: ['min']
  dispatch:
    CPU, CUDA: clamp_out

- func: clamp.Tensor_out(Tensor self, Tensor? min=None, Tensor? max=None, *, Tensor(a!) out) -> Tensor(a!)
  device_check: NoCheck   # TensorIterator
  dispatch:
    CPU, CUDA: clamp_out

- func: clamp_max(Tensor self, Scalar max) -> Tensor
  device_check: NoCheck   # TensorIterator
  variants: function, method
  dispatch:
    CompositeExplicitAutograd: clamp_max

- func: clamp_max.Tensor(Tensor self, Tensor max) -> Tensor
  variants: function, method
  dispatch:
    CompositeExplicitAutograd: clamp_max

- func: clamp_max_(Tensor(a!) self, Scalar max) -> Tensor(a!)
  device_check: NoCheck   # TensorIterator
  variants: function, method
  dispatch:
    CompositeExplicitAutograd: clamp_max_

- func: clamp_max_.Tensor(Tensor(a!) self, Tensor max) -> Tensor(a!)
  variants: function, method
  dispatch:
    CompositeExplicitAutograd: clamp_max_

- func: clamp_max.out(Tensor self, Scalar max, *, Tensor(a!) out) -> Tensor(a!)
  device_check: NoCheck   # TensorIterator
  dispatch:
    CPU, CUDA: clamp_max_out

- func: clamp_max.Tensor_out(Tensor self, Tensor max, *, Tensor(a!) out) -> Tensor(a!)
  dispatch:
    CPU, CUDA: clamp_max_out

- func: clamp_min(Tensor self, Scalar min) -> Tensor
  device_check: NoCheck   # TensorIterator
  variants: function, method
  dispatch:
    CompositeExplicitAutograd: clamp_min

- func: clamp_min.Tensor(Tensor self, Tensor min) -> Tensor
  variants: function, method
  dispatch:
    CompositeExplicitAutograd: clamp_min

- func: clamp_min_(Tensor(a!) self, Scalar min) -> Tensor(a!)
  device_check: NoCheck   # TensorIterator
  variants: function, method
  dispatch:
    CompositeExplicitAutograd: clamp_min_

- func: clamp_min_.Tensor(Tensor(a!) self, Tensor min) -> Tensor(a!)
  variants: function, method
  dispatch:
    CompositeExplicitAutograd: clamp_min_

- func: clamp_min.out(Tensor self, Scalar min, *, Tensor(a!) out) -> Tensor(a!)
  device_check: NoCheck   # TensorIterator
  dispatch:
    CPU, CUDA: clamp_min_out

- func: clamp_min.Tensor_out(Tensor self, Tensor min, *, Tensor(a!) out) -> Tensor(a!)
  dispatch:
    CPU, CUDA: clamp_min_out

# clip is an alias for clamp
- func: clip(Tensor self, Scalar? min=None, Scalar? max=None) -> Tensor
  cpp_no_default_args: ['min']
  variants: function, method

- func: clip.Tensor(Tensor self, Tensor? min=None, Tensor? max=None) -> Tensor
  variants: function, method

- func: clip_(Tensor(a!) self, Scalar? min=None, Scalar? max=None) -> Tensor(a!)
  cpp_no_default_args: ['min']
  variants: function, method

- func: clip_.Tensor(Tensor(a!) self, Tensor? min=None, Tensor? max=None) -> Tensor(a!)
  variants: function, method

- func: clip.out(Tensor self, Scalar? min=None, Scalar? max=None, *, Tensor(a!) out) -> Tensor(a!)
  cpp_no_default_args: ['min']

- func: clip.Tensor_out(Tensor self, Tensor? min=None, Tensor? max=None, *, Tensor(a!) out) -> Tensor(a!)

- func: cudnn_is_acceptable(Tensor self) -> bool
  device_check: NoCheck
  device_guard: False

- func: complex(Tensor real, Tensor imag) -> Tensor
  variants: function
  dispatch:
    CompositeExplicitAutograd: complex

- func: complex.out(Tensor real, Tensor imag, *, Tensor(a!) out) -> Tensor(a!)
  dispatch:
    CPU, CUDA: complex_out

- func: polar(Tensor abs, Tensor angle) -> Tensor
  variants: function
  dispatch:
    CompositeExplicitAutograd: polar

- func: polar.out(Tensor abs, Tensor angle, *, Tensor(a!) out) -> Tensor(a!)
  dispatch:
    CPU, CUDA: polar_out

- func: constant_pad_nd(Tensor self, int[] pad, Scalar value=0) -> Tensor
  variants: function
  dispatch:
    CompositeExplicitAutograd: constant_pad_nd

- func: contiguous(Tensor(a) self, *, MemoryFormat memory_format=contiguous_format) -> Tensor(a)
  variants: method
  manual_cpp_binding: True

- func: convolution(Tensor input, Tensor weight, Tensor? bias, int[] stride, int[] padding, int[] dilation, bool transposed, int[] output_padding, int groups) -> Tensor

- func: convolution_overrideable(Tensor input, Tensor weight, Tensor? bias, int[] stride, int[] padding, int[] dilation, bool transposed, int[] output_padding, int groups) -> Tensor
  dispatch:
    CompositeExplicitAutograd: convolution_overrideable

- func: convolution_backward_overrideable(Tensor grad_output, Tensor input, Tensor weight, int[] stride, int[] padding, int[] dilation, bool transposed, int[] output_padding, int groups, bool[3] output_mask) -> (Tensor grad_input, Tensor grad_weight, Tensor grad_bias)
  dispatch:
    CompositeExplicitAutograd: convolution_backward_overrideable

- func: _convolution(Tensor input, Tensor weight, Tensor? bias, int[] stride, int[] padding, int[] dilation, bool transposed, int[] output_padding, int groups, bool benchmark, bool deterministic, bool cudnn_enabled, bool allow_tf32) -> Tensor

- func: _convolution.deprecated(Tensor input, Tensor weight, Tensor? bias, int[] stride, int[] padding, int[] dilation, bool transposed, int[] output_padding, int groups, bool benchmark, bool deterministic, bool cudnn_enabled) -> Tensor

- func: _convolution_mode(Tensor input, Tensor weight, Tensor? bias, int[] stride, str padding, int[] dilation, int groups) -> Tensor

- func: _convolution_nogroup(Tensor input, Tensor weight, Tensor? bias, int[] stride, int[] padding, int[] dilation, bool transposed, int[] output_padding) -> Tensor

- func: _convolution_double_backward(Tensor? ggI, Tensor? ggW, Tensor? ggb, Tensor gO, Tensor weight, Tensor self, int[] stride, int[] padding, int[] dilation, bool transposed, int[] output_padding, int groups, bool benchmark, bool deterministic, bool cudnn_enabled, bool allow_tf32, bool[3] output_mask) -> (Tensor, Tensor, Tensor)

- func: conv1d(Tensor input, Tensor weight, Tensor? bias=None, int[1] stride=1, int[1] padding=0, int[1] dilation=1, int groups=1) -> Tensor

- func: conv2d(Tensor input, Tensor weight, Tensor? bias=None, int[2] stride=1, int[2] padding=0, int[2] dilation=1, int groups=1) -> Tensor

- func: conv3d(Tensor input, Tensor weight, Tensor? bias=None, int[3] stride=1, int[3] padding=0, int[3] dilation=1, int groups=1) -> Tensor

- func: conv1d.padding(Tensor input, Tensor weight, Tensor? bias=None, int[1] stride=1, str padding="valid", int[1] dilation=1, int groups=1) -> Tensor
  cpp_no_default_args: ['bias', 'stride', 'padding']

- func: conv2d.padding(Tensor input, Tensor weight, Tensor? bias=None, int[2] stride=1, str padding="valid", int[2] dilation=1, int groups=1) -> Tensor
  cpp_no_default_args: ['bias', 'stride', 'padding']

- func: conv3d.padding(Tensor input, Tensor weight, Tensor? bias=None, int[3] stride=1, str padding="valid", int[3] dilation=1, int groups=1) -> Tensor
  cpp_no_default_args: ['bias', 'stride', 'padding']

- func: conv_tbc(Tensor self, Tensor weight, Tensor bias, int pad=0) -> Tensor
  dispatch:
    CompositeExplicitAutograd: conv_tbc

- func: conv_tbc_backward(Tensor self, Tensor input, Tensor weight, Tensor bias, int pad) -> (Tensor, Tensor, Tensor)

# NB: we inherit the goofy argument order from PyTorch torch.nn.functional
- func: conv_transpose1d(Tensor input, Tensor weight, Tensor? bias=None, int[1] stride=1, int[1] padding=0, int[1] output_padding=0, int groups=1, int[1] dilation=1) -> Tensor

- func: conv_transpose2d.input(Tensor input, Tensor weight, Tensor? bias=None, int[2] stride=1, int[2] padding=0, int[2] output_padding=0, int groups=1, int[2] dilation=1) -> Tensor

- func: conv_transpose3d.input(Tensor input, Tensor weight, Tensor? bias=None, int[3] stride=1, int[3] padding=0, int[3] output_padding=0, int groups=1, int[3] dilation=1) -> Tensor

- func: copy_(Tensor(a!) self, Tensor src, bool non_blocking=False) -> Tensor(a!)
  variants: method
  device_check: NoCheck
  device_guard: False
  dispatch:
    MkldnnCPU: copy_mkldnn_
    CompositeExplicitAutograd: copy_

- func: _copy_from(Tensor self, Tensor dst, bool non_blocking=False) -> Tensor
  dispatch: {}

- func: cos(Tensor self) -> Tensor
  device_check: NoCheck   # TensorIterator
  variants: function, method
  structured_delegate: cos.out

- func: cos_(Tensor(a!) self) -> Tensor(a!)
  device_check: NoCheck   # TensorIterator
  variants: function, method
  structured_delegate: cos.out

- func: cos.out(Tensor self, *, Tensor(a!) out) -> Tensor(a!)
  device_check: NoCheck   # TensorIterator
  structured: True
  structured_inherits: TensorIteratorBase
  dispatch:
    CPU, CUDA: cos_out

- func: cosh(Tensor self) -> Tensor
  device_check: NoCheck   # TensorIterator
  variants: function, method
  structured_delegate: cosh.out

- func: cosh_(Tensor(a!) self) -> Tensor(a!)
  device_check: NoCheck   # TensorIterator
  variants: function, method
  structured_delegate: cosh.out

- func: cosh.out(Tensor self, *, Tensor(a!) out) -> Tensor(a!)
  device_check: NoCheck   # TensorIterator
  structured: True
  structured_inherits: TensorIteratorBase
  dispatch:
    CPU, CUDA: cosh_out

- func: cosine_embedding_loss(Tensor input1, Tensor input2, Tensor target, float margin=0.0, int reduction=Mean) -> Tensor

- func: count_nonzero.dim_IntList(Tensor self, int[] dim) -> Tensor
  variants: function, method
  dispatch:
    CPU, CUDA: count_nonzero

- func: count_nonzero(Tensor self, int? dim=None) -> Tensor
  variants: function, method
  dispatch:
    CompositeExplicitAutograd: count_nonzero

- func: cudnn_affine_grid_generator(Tensor theta, int N, int C, int H, int W) -> Tensor grid
  dispatch:
    CUDA: cudnn_affine_grid_generator_forward

# TODO: Why do I have to call this grad?!
- func: cudnn_affine_grid_generator_backward(Tensor grad, int N, int C, int H, int W) -> Tensor grad_theta
  dispatch:
    CUDA: cudnn_affine_grid_generator_backward

- func: cudnn_batch_norm(Tensor input, Tensor weight, Tensor? bias, Tensor? running_mean, Tensor? running_var, bool training, float exponential_average_factor, float epsilon) -> (Tensor, Tensor, Tensor, Tensor)
  dispatch:
    CUDA: cudnn_batch_norm

# NB: You can only use this if you used cudnn_batch_norm training=True
- func: cudnn_batch_norm_backward(Tensor input, Tensor grad_output, Tensor weight, Tensor? running_mean, Tensor? running_var, Tensor? save_mean, Tensor? save_var, float epsilon, Tensor reserveSpace) -> (Tensor, Tensor, Tensor)
  dispatch:
    CUDA: cudnn_batch_norm_backward

- func: cudnn_convolution.deprecated(Tensor self, Tensor weight, Tensor? bias, int[] padding, int[] stride, int[] dilation, int groups, bool benchmark, bool deterministic) -> Tensor
  dispatch:
    CUDA: cudnn_convolution_deprecated

- func: cudnn_convolution.deprecated2(Tensor self, Tensor weight, int[] padding, int[] stride, int[] dilation, int groups, bool benchmark, bool deterministic) -> Tensor
  dispatch:
    CUDA: cudnn_convolution_deprecated2

- func: cudnn_convolution(Tensor self, Tensor weight, int[] padding, int[] stride, int[] dilation, int groups, bool benchmark, bool deterministic, bool allow_tf32) -> Tensor
  dispatch:
    CUDA: cudnn_convolution

- func: cudnn_convolution_backward_input(int[] self_size, Tensor grad_output, Tensor weight, int[] padding, int[] stride, int[] dilation, int groups, bool benchmark, bool deterministic, bool allow_tf32) -> Tensor
  dispatch:
    CUDA: cudnn_convolution_backward_input

- func: cudnn_convolution_backward(Tensor self, Tensor grad_output, Tensor weight, int[] padding, int[] stride, int[] dilation, int groups, bool benchmark, bool deterministic, bool allow_tf32, bool[2] output_mask) -> (Tensor, Tensor)
  dispatch:
    CUDA: cudnn_convolution_backward

- func: cudnn_convolution_backward_weight(int[] weight_size, Tensor grad_output, Tensor self, int[] padding, int[] stride, int[] dilation, int groups, bool benchmark, bool deterministic, bool allow_tf32) -> Tensor
  dispatch:
    CUDA: cudnn_convolution_backward_weight

- func: cudnn_convolution_transpose.deprecated(Tensor self, Tensor weight, Tensor? bias, int[] padding, int[] output_padding, int[] stride, int[] dilation, int groups, bool benchmark, bool deterministic) -> Tensor
  dispatch:
    CUDA: cudnn_convolution_transpose_deprecated

- func: cudnn_convolution_transpose.deprecated2(Tensor self, Tensor weight, int[] padding, int[] output_padding, int[] stride, int[] dilation, int groups, bool benchmark, bool deterministic) -> Tensor
  dispatch:
    CUDA: cudnn_convolution_transpose_deprecated2

- func: cudnn_convolution_transpose(Tensor self, Tensor weight, int[] padding, int[] output_padding, int[] stride, int[] dilation, int groups, bool benchmark, bool deterministic, bool allow_tf32) -> Tensor
  dispatch:
    CUDA: cudnn_convolution_transpose

# NB: output_padding not strictly needed here, but it's helpful for the float
# backwards
- func: cudnn_convolution_transpose_backward(Tensor self, Tensor grad_output, Tensor weight, int[] padding, int[] output_padding, int[] stride, int[] dilation, int groups, bool benchmark, bool deterministic, bool allow_tf32, bool[2] output_mask) -> (Tensor, Tensor)
  dispatch:
    CUDA: cudnn_convolution_transpose_backward

- func: cudnn_convolution_transpose_backward_input(Tensor grad_output, Tensor weight, int[] padding, int[] stride, int[] dilation, int groups, bool benchmark, bool deterministic, bool allow_tf32) -> Tensor
  dispatch:
    CUDA: cudnn_convolution_transpose_backward_input

- func: cudnn_convolution_transpose_backward_weight(int[] weight_size, Tensor grad_output, Tensor self, int[] padding, int[] stride, int[] dilation, int groups, bool benchmark, bool deterministic, bool allow_tf32) -> Tensor
  dispatch:
    CUDA: cudnn_convolution_transpose_backward_weight

- func: cudnn_convolution_relu(Tensor self, Tensor weight, Tensor? bias, int[] stride, int[] padding, int[] dilation, int groups) -> Tensor
  dispatch:
    CUDA: cudnn_convolution_relu

- func: cudnn_convolution_add_relu(Tensor self, Tensor weight, Tensor z, Scalar? alpha, Tensor? bias, int[] stride, int[] padding, int[] dilation, int groups) -> Tensor
  dispatch:
    CUDA: cudnn_convolution_add_relu

# NB: input is special cased in a way I don't quite understand
- func: cudnn_grid_sampler(Tensor self, Tensor grid) -> Tensor output
  dispatch:
    CUDA: cudnn_grid_sampler_forward

- func: cudnn_grid_sampler_backward(Tensor self, Tensor grid, Tensor grad_output) -> (Tensor grad_self, Tensor grad_grid)
  dispatch:
    CUDA: cudnn_grid_sampler_backward

- func: cummax(Tensor self, int dim) -> (Tensor values, Tensor indices)
  device_check: NoCheck   # TensorIterator
  variants: function, method
  dispatch:
    CompositeExplicitAutograd: cummax

- func: cummax.out(Tensor self, int dim, *, Tensor(a!) values, Tensor(b!) indices) -> (Tensor(a!) values, Tensor(b!) indices)
  device_check: NoCheck   # TensorIterator
  dispatch:
    CompositeExplicitAutograd: cummax_out

- func: cummax.dimname(Tensor self, Dimname dim) -> (Tensor values, Tensor indices)
  device_check: NoCheck   # TensorIterator
  variants: function, method

- func: cummax.dimname_out(Tensor self, Dimname dim, *, Tensor(a!) values, Tensor(b!) indices) -> (Tensor(a!) values, Tensor(b!) indices)
  device_check: NoCheck   # TensorIterator

- func: _cummax_helper(Tensor self, Tensor(a!) values, Tensor(b!) indices, int dim) -> ()
  variants: function
  dispatch:
    CPU: cummax_helper_cpu
    CUDA: cummax_helper_cuda

- func: cummin(Tensor self, int dim) -> (Tensor values, Tensor indices)
  device_check: NoCheck   # TensorIterator
  variants: function, method
  dispatch:
    CompositeExplicitAutograd: cummin

- func: cummin.out(Tensor self, int dim, *, Tensor(a!) values, Tensor(b!) indices) -> (Tensor(a!) values, Tensor(b!) indices)
  device_check: NoCheck   # TensorIterator
  dispatch:
    CompositeExplicitAutograd: cummin_out

- func: cummin.dimname(Tensor self, Dimname dim) -> (Tensor values, Tensor indices)
  device_check: NoCheck   # TensorIterator
  variants: function, method

- func: cummin.dimname_out(Tensor self, Dimname dim, *, Tensor(a!) values, Tensor(b!) indices) -> (Tensor(a!) values, Tensor(b!) indices)
  device_check: NoCheck   # TensorIterator

- func: _cummin_helper(Tensor self, Tensor(a!) values, Tensor(b!) indices, int dim) -> ()
  variants: function
  dispatch:
    CPU: cummin_helper_cpu
    CUDA: cummin_helper_cuda

- func: cummaxmin_backward(Tensor grad, Tensor input, Tensor indices, int dim) -> Tensor
  variants: function
  device_check: NoCheck
  device_guard: False

- func: cumprod(Tensor self, int dim, *, ScalarType? dtype=None) -> Tensor
  device_check: NoCheck   # TensorIterator
  variants: function, method
  dispatch:
    CompositeExplicitAutograd: cumprod

- func: cumprod_(Tensor(a!) self, int dim, *, ScalarType? dtype=None) -> Tensor(a!)
  variants: method
  dispatch:
    CompositeExplicitAutograd: cumprod_

- func: cumprod.out(Tensor self, int dim, *, ScalarType? dtype=None, Tensor(a!) out) -> Tensor(a!)
  device_check: NoCheck   # TensorIterator
  dispatch:
    CompositeExplicitAutograd: cumprod_out

- func: cumprod.dimname(Tensor self, Dimname dim, *, ScalarType? dtype=None) -> Tensor
  device_check: NoCheck   # TensorIterator
  variants: function, method

- func: cumprod_.dimname(Tensor(a!) self, Dimname dim, *, ScalarType? dtype=None) -> Tensor(a!)
  variants: method

- func: cumprod.dimname_out(Tensor self, Dimname dim, *, ScalarType? dtype=None, Tensor(a!) out) -> Tensor(a!)
  device_check: NoCheck   # TensorIterator

- func: cumprod_backward(Tensor grad, Tensor input, int dim, Tensor output) -> Tensor
  variants: function
  device_check: NoCheck
  device_guard: False

- func: cumsum(Tensor self, int dim, *, ScalarType? dtype=None) -> Tensor
  device_check: NoCheck   # TensorIterator
  variants: function, method
  dispatch:
    CompositeExplicitAutograd: cumsum

- func: cumsum_(Tensor(a!) self, int dim, *, ScalarType? dtype=None) -> Tensor(a!)
  variants: method
  dispatch:
    CompositeExplicitAutograd: cumsum_

- func: cumsum.out(Tensor self, int dim, *, ScalarType? dtype=None, Tensor(a!) out) -> Tensor(a!)
  device_check: NoCheck   # TensorIterator
  dispatch:
    CompositeExplicitAutograd: cumsum_out

- func: cumsum.dimname(Tensor self, Dimname dim, *, ScalarType? dtype=None) -> Tensor
  device_check: NoCheck   # TensorIterator
  variants: function, method

- func: cumsum_.dimname(Tensor(a!) self, Dimname dim, *, ScalarType? dtype=None) -> Tensor(a!)
  variants: method

- func: cumsum.dimname_out(Tensor self, Dimname dim, *, ScalarType? dtype=None, Tensor(a!) out) -> Tensor(a!)
  device_check: NoCheck   # TensorIterator

- func: ctc_loss.IntList(Tensor log_probs, Tensor targets, int[] input_lengths, int[] target_lengths, int blank=0, int reduction=Mean, bool zero_infinity=False) -> Tensor

# convenience function that converts to intlists for you
- func: ctc_loss.Tensor(Tensor log_probs, Tensor targets, Tensor input_lengths, Tensor target_lengths, int blank=0, int reduction=Mean, bool zero_infinity=False) -> Tensor

- func: _ctc_loss(Tensor log_probs, Tensor targets, int[] input_lengths, int[] target_lengths, int blank=0, bool zero_infinity=False) -> (Tensor, Tensor)
  dispatch:
    CPU: ctc_loss_cpu
    CUDA: ctc_loss_gpu

- func: _ctc_loss_backward(Tensor grad, Tensor log_probs, Tensor targets, int[] input_lengths, int[] target_lengths, Tensor neg_log_likelihood, Tensor log_alpha, int blank, bool zero_infinity=False) -> Tensor
  dispatch:
    CPU: ctc_loss_backward_cpu
    CUDA: ctc_loss_backward_gpu

- func: diag_embed(Tensor self, int offset=0, int dim1=-2, int dim2=-1) -> Tensor
  variants: function, method

- func: diagflat(Tensor self, int offset=0) -> Tensor
  variants: function, method

- func: diagonal(Tensor(a) self, int offset=0, int dim1=0, int dim2=1) -> Tensor(a)
  variants: function, method
  dispatch:
    CompositeExplicitAutograd: diagonal

- func: diagonal.Dimname(Tensor(a) self, *, Dimname outdim, Dimname dim1, Dimname dim2, int offset=0) -> Tensor(a)
  variants: function, method

- func: diagonal_backward(Tensor grad, int[] input_sizes, int offset, int dim1, int dim2) -> Tensor
  variants: function
  device_check: NoCheck
  device_guard: False

- func: fill_diagonal_(Tensor(a!) self, Scalar fill_value, bool wrap=False) -> Tensor(a!)
  variants: method

- func: diff(Tensor self, int n=1, int dim=-1, Tensor? prepend=None, Tensor? append=None) -> Tensor
  variants: function, method

- func: diff.out(Tensor self, int n=1, int dim=-1, Tensor? prepend=None, Tensor? append=None, *, Tensor(a!) out) -> Tensor(a!)
  variants: function

- func: div.Tensor(Tensor self, Tensor other) -> Tensor
  device_check: NoCheck   # TensorIterator
  variants: function, method
  structured_delegate: div.out
  dispatch:
    SparseCPU, SparseCUDA: div_sparse

- func: div_.Tensor(Tensor(a!) self, Tensor other) -> Tensor(a!)
  device_check: NoCheck   # TensorIterator
  variants: method
  structured_delegate: div.out
  dispatch:
    SparseCPU, SparseCUDA: div_sparse_

- func: div.out(Tensor self, Tensor other, *, Tensor(a!) out) -> Tensor(a!)
  device_check: NoCheck   # TensorIterator
  structured: True
  structured_inherits: TensorIteratorBase
  dispatch:
    CPU, CUDA: div_out
    SparseCPU, SparseCUDA: div_out_sparse_zerodim

- func: div.Tensor_mode(Tensor self, Tensor other, *, str? rounding_mode) -> Tensor
  device_check: NoCheck   # TensorIterator
  variants: function, method
  structured_delegate: div.out_mode
  dispatch:
    SparseCPU, SparseCUDA: div_sparse

- func: div_.Tensor_mode(Tensor(a!) self, Tensor other, *, str? rounding_mode) -> Tensor(a!)
  device_check: NoCheck   # TensorIterator
  variants: method
  structured_delegate: div.out_mode
  dispatch:
    SparseCPU, SparseCUDA: div_sparse_

- func: div.out_mode(Tensor self, Tensor other, *, str? rounding_mode, Tensor(a!) out) -> Tensor(a!)
  device_check: NoCheck   # TensorIterator
  structured: True
  structured_inherits: TensorIteratorBase
  dispatch:
    CPU, CUDA: div_out_mode
    SparseCPU, SparseCUDA: div_out_sparse_zerodim

# For C++ only, until we have conversion from C++ numbers to Tensor
- func: div.Scalar(Tensor self, Scalar other) -> Tensor
  device_check: NoCheck   # TensorIterator
  variants: function, method
  dispatch:
    CompositeExplicitAutograd: div

- func: div_.Scalar(Tensor(a!) self, Scalar other) -> Tensor(a!)
  device_check: NoCheck   # TensorIterator
  variants: method
  dispatch:
    CompositeExplicitAutograd: div_

- func: div.Scalar_mode(Tensor self, Scalar other, *, str? rounding_mode) -> Tensor
  variants: function, method
  dispatch:
    CompositeExplicitAutograd: div

- func: div_.Scalar_mode(Tensor(a!) self, Scalar other, *, str? rounding_mode) -> Tensor(a!)
  variants: method
  dispatch:
    CompositeExplicitAutograd: div_

# divide, alias for div
- func: divide.Tensor(Tensor self, Tensor other) -> Tensor
  variants: function, method

- func: divide_.Tensor(Tensor(a!) self, Tensor other) -> Tensor(a!)
  variants: method

- func: divide.out(Tensor self, Tensor other, *, Tensor(a!) out) -> Tensor(a!)

- func: divide.Scalar(Tensor self, Scalar other) -> Tensor
  variants: function, method

- func: divide_.Scalar(Tensor(a!) self, Scalar other) -> Tensor(a!)
  variants: method

- func: divide.Tensor_mode(Tensor self, Tensor other, *, str? rounding_mode) -> Tensor
  variants: function, method

- func: divide_.Tensor_mode(Tensor(a!) self, Tensor other, *, str? rounding_mode) -> Tensor(a!)
  variants: method

- func: divide.out_mode(Tensor self, Tensor other, *, str? rounding_mode, Tensor(a!) out) -> Tensor(a!)

- func: divide.Scalar_mode(Tensor self, Scalar other, *, str? rounding_mode) -> Tensor
  variants: function, method

- func: divide_.Scalar_mode(Tensor(a!) self, Scalar other, *, str? rounding_mode) -> Tensor(a!)
  variants: method

  # true_divide, an alias for div
- func: true_divide.Tensor(Tensor self, Tensor other) -> Tensor
  device_check: NoCheck   # TensorIterator
  variants: function, method

- func: true_divide_.Tensor(Tensor(a!) self, Tensor other) -> Tensor(a!)
  device_check: NoCheck   # TensorIterator
  variants: method

- func: true_divide.out(Tensor self, Tensor other, *, Tensor(a!) out) -> Tensor(a!)
  device_check: NoCheck   # TensorIterator

- func: true_divide.Scalar(Tensor self, Scalar other) -> Tensor
  device_check: NoCheck   # TensorIterator
  variants: function, method

- func: true_divide_.Scalar(Tensor(a!) self, Scalar other) -> Tensor(a!)
  device_check: NoCheck   # TensorIterator
  variants: method

- func: dot(Tensor self, Tensor tensor) -> Tensor
  variants: function, method
  dispatch:
    CPU: dot
    CUDA: dot_cuda

- func: dot.out(Tensor self, Tensor tensor, *, Tensor(a!) out) -> Tensor(a!)
  dispatch:
    CompositeExplicitAutograd: dot_out

- func: vdot(Tensor self, Tensor other) -> Tensor
  variants: function, method
  dispatch:
    CPU: vdot
    CUDA: vdot_cuda

- func: vdot.out(Tensor self, Tensor other, *, Tensor(a!) out) -> Tensor(a!)
  dispatch:
    CompositeExplicitAutograd: vdot_out

- func: einsum(str equation, Tensor[] tensors) -> Tensor

- func: embedding(Tensor weight, Tensor indices, int padding_idx=-1, bool scale_grad_by_freq=False, bool sparse=False) -> Tensor
  dispatch:
    CompositeExplicitAutograd: embedding

- func: embedding_backward(Tensor grad, Tensor indices, int num_weights, int padding_idx, bool scale_grad_by_freq, bool sparse) -> Tensor

- func: embedding_dense_backward(Tensor grad_output, Tensor indices, int num_weights, int padding_idx, bool scale_grad_by_freq) -> Tensor
  dispatch:
    CPU: embedding_dense_backward_cpu
    CUDA: embedding_dense_backward_cuda

- func: embedding_renorm_(Tensor(a!) self, Tensor indices, float max_norm, float norm_type) -> Tensor(a!)
  dispatch:
    CPU: embedding_renorm_cpu_
    CUDA: embedding_renorm_cuda_

- func: embedding_sparse_backward(Tensor grad, Tensor indices, int num_weights, int padding_idx, bool scale_grad_by_freq) -> Tensor

# NOTE [ embedding_bag Native Functions ]
# The `_embedding_bag.*` variants assume that input tensors except for `weight`,
# e.g. `indices` and `offsets` (and `offset2bag`), are contiguous.
# We really only need to enforce this for `_embedding_bag` (the forward) because
# the backward inputs are the same as forward ones.
# The above `embedding_bag` wrapper is created to achieve this, e.g.,
# applying indices = indices.contiguous().
# The backward functions apply a check that these input tensors are contiguous.


- func: _embedding_bag_forward_only(Tensor weight, Tensor indices, Tensor offsets, bool scale_grad_by_freq=False, int mode=0, bool sparse=False, Tensor? per_sample_weights=None, bool include_last_offset=False, int padding_idx=-1) -> (Tensor, Tensor, Tensor, Tensor)
  dispatch:
    CPU: _embedding_bag_forward_only_cpu
    CUDA: _embedding_bag_forward_only_cuda

- func: _rowwise_prune(Tensor weight, Tensor mask, ScalarType compressed_indices_dtype) -> (Tensor, Tensor)

# row_stack is the alias of vstack
- func: row_stack(Tensor[] tensors) -> Tensor

- func: row_stack.out(Tensor[] tensors, *, Tensor(a!) out) -> Tensor(a!)

- func: embedding_bag(Tensor weight, Tensor indices, Tensor offsets, bool scale_grad_by_freq=False, int mode=0, bool sparse=False, Tensor? per_sample_weights=None, bool include_last_offset=False) -> (Tensor, Tensor, Tensor, Tensor)

# To keep backward and forward compatibility, and to avoid ambiguity with the
# original signature above, scale_grad_by_freq, mode, sparse,
# per_sample_weights, and include_last_offset parameters do not have default
# values. Once the original signature is removed, default values can be added.
- func: embedding_bag.padding_idx(Tensor weight, Tensor indices, Tensor offsets, bool scale_grad_by_freq, int mode, bool sparse, Tensor? per_sample_weights, bool include_last_offset, int? padding_idx) -> (Tensor, Tensor, Tensor, Tensor)

- func: _embedding_bag(Tensor weight, Tensor indices, Tensor offsets, bool scale_grad_by_freq=False, int mode=0, bool sparse=False, Tensor? per_sample_weights=None, bool include_last_offset=False, int padding_idx=-1) -> (Tensor, Tensor, Tensor, Tensor)
  dispatch:
    CPU: _embedding_bag_cpu
    CUDA: _embedding_bag_cuda

- func: _embedding_bag_backward(Tensor grad, Tensor indices, Tensor offsets, Tensor offset2bag, Tensor bag_size, Tensor maximum_indices, int num_weights, bool scale_grad_by_freq, int mode, bool sparse, Tensor? per_sample_weights, int padding_idx=-1) -> Tensor

- func: _embedding_bag_sparse_backward(Tensor grad, Tensor indices, Tensor offsets, Tensor offset2bag, Tensor bag_size, int num_weights, bool scale_grad_by_freq, int mode, Tensor? per_sample_weights, int padding_idx=-1) -> Tensor

- func: _embedding_bag_dense_backward(Tensor grad, Tensor indices, Tensor offset2bag, Tensor bag_size, Tensor maximum_indices, int num_weights, bool scale_grad_by_freq, int mode, Tensor? per_sample_weights, int padding_idx=-1) -> Tensor
  dispatch:
    CPU: _embedding_bag_dense_backward_cpu
    CUDA: _embedding_bag_dense_backward_cuda

- func: _embedding_bag_per_sample_weights_backward(Tensor grad, Tensor weight, Tensor indices, Tensor offsets, Tensor offset2bag, int mode, int padding_idx=-1) -> Tensor
  dispatch:
    CPU: _embedding_bag_per_sample_weights_backward_cpu
    CUDA: _embedding_bag_per_sample_weights_backward_cuda

- func: empty.names(int[] size, *, Dimname[]? names, ScalarType? dtype=None, Layout? layout=None, Device? device=None, bool? pin_memory=None, MemoryFormat? memory_format=None) -> Tensor
  device_check: NoCheck
  device_guard: False

- func: empty.memory_format(int[] size, *, ScalarType? dtype=None, Layout? layout=None, Device? device=None, bool? pin_memory=None, MemoryFormat? memory_format=None) -> Tensor
  dispatch:
    CPU: empty_cpu
    CUDA: empty_cuda
    Meta: empty_meta
    MkldnnCPU: empty_mkldnn
    SparseCPU, SparseCUDA: empty_sparse

- func: new_empty(Tensor self, int[] size, *, ScalarType? dtype=None, Layout? layout=None, Device? device=None, bool? pin_memory=None) -> Tensor
  variants: method

- func: new_empty_strided(Tensor self, int[] size, int[] stride, *, ScalarType? dtype=None, Layout? layout=None, Device? device=None, bool? pin_memory=None) -> Tensor
  variants: method

- func: new_full(Tensor self, int[] size, Scalar fill_value, *, ScalarType? dtype=None, Layout? layout=None, Device? device=None, bool? pin_memory=None) -> Tensor
  variants: method

- func: new_zeros(Tensor self, int[] size, *, ScalarType? dtype=None, Layout? layout=None, Device? device=None, bool? pin_memory=None) -> Tensor
  variants: method

# other overrides are to provide a more helpful error message that dtype is required
- func: _empty_affine_quantized(int[] size, *, ScalarType? dtype=None, Layout? layout=None, Device? device=None, bool? pin_memory=None, float scale=1, int zero_point=0, MemoryFormat? memory_format=contiguous_format) -> Tensor
  dispatch:
    CPU: empty_affine_quantized_other_backends_stub
    QuantizedCPU, QuantizedCUDA: empty_affine_quantized

# it's a factory function receiving a tensor argument, thus overriding explicitly
# other overrides are to provide a more helpful error message that dtype is required
- func: _empty_per_channel_affine_quantized(int[] size, *, Tensor scales, Tensor zero_points, int axis, ScalarType? dtype=None, Layout? layout=None, Device? device=None, bool? pin_memory=None, MemoryFormat? memory_format=contiguous_format) -> Tensor
  category_override: factory
  dispatch:
    CPU: empty_per_channel_affine_quantized_other_backends_stub
    QuantizedCPU, QuantizedCUDA: empty_per_channel_affine_quantized

- func: resize_(Tensor(a!) self, int[] size, *, MemoryFormat? memory_format=None) -> Tensor(a!)
  use_const_ref_for_mutable_tensors: True
  variants: method
  device_check: NoCheck
  device_guard: False
  dispatch:
    CPU, Meta: resize_
    CUDA: resize_cuda_
    QuantizedCPU: quantized_resize_cpu_

- func: empty_quantized(int[] size, Tensor qtensor) -> Tensor
  variants: function
  dispatch:
    QuantizedCPU, QuantizedCUDA: empty_quantized

- func: empty.out(int[] size, *, MemoryFormat? memory_format=None, Tensor(a!) out) -> Tensor(a!)
  device_check: NoCheck
  device_guard: False

- func: empty_like(Tensor self, *, ScalarType? dtype=None, Layout? layout=None, Device? device=None, bool? pin_memory=None, MemoryFormat? memory_format=None) -> Tensor
  device_check: NoCheck
  device_guard: False

- func: empty_strided(int[] size, int[] stride, *, ScalarType? dtype=None, Layout? layout=None, Device? device=None, bool? pin_memory=None) -> Tensor
  dispatch:
    CPU: empty_strided_cpu
    CUDA: empty_strided_cuda
    Meta: empty_strided_meta

- func: erf(Tensor self) -> Tensor
  device_check: NoCheck   # TensorIterator
  structured_delegate: erf.out
  variants: function, method

- func: erf_(Tensor(a!) self) -> Tensor(a!)
  device_check: NoCheck   # TensorIterator
  structured_delegate: erf.out
  variants: function, method

- func: erf.out(Tensor self, *, Tensor(a!) out) -> Tensor(a!)
  device_check: NoCheck   # TensorIterator
  structured: True
  structured_inherits: TensorIteratorBase
  dispatch:
    CPU, CUDA: erf_out

- func: erfc(Tensor self) -> Tensor
  device_check: NoCheck   # TensorIterator
  structured_delegate: erfc.out
  variants: function, method

- func: erfc_(Tensor(a!) self) -> Tensor(a!)
  device_check: NoCheck   # TensorIterator
  structured_delegate: erfc.out
  variants: function, method

- func: erfc.out(Tensor self, *, Tensor(a!) out) -> Tensor(a!)
  device_check: NoCheck   # TensorIterator
  structured: True
  structured_inherits: TensorIteratorBase
  dispatch:
    CPU, CUDA: erfc_out

- func: exp(Tensor self) -> Tensor
  device_check: NoCheck   # TensorIterator
  structured_delegate: exp.out
  variants: function, method

- func: exp_(Tensor(a!) self) -> Tensor(a!)
  device_check: NoCheck   # TensorIterator
  structured_delegate: exp.out
  variants: function, method

- func: exp.out(Tensor self, *, Tensor(a!) out) -> Tensor(a!)
  device_check: NoCheck   # TensorIterator
  structured: True
  structured_inherits: TensorIteratorBase
  dispatch:
    CPU, CUDA: exp_out

- func: exp2(Tensor self) -> Tensor
  structured_delegate: exp2.out
  variants: function, method

- func: exp2_(Tensor(a!) self) -> Tensor(a!)
  structured_delegate: exp2.out
  variants: function, method

- func: exp2.out(Tensor self, *, Tensor(a!) out) -> Tensor(a!)
  structured: True
  structured_inherits: TensorIteratorBase
  dispatch:
    CPU, CUDA: exp2_out

- func: expm1(Tensor self) -> Tensor
  device_check: NoCheck   # TensorIterator
  structured_delegate: expm1.out
  variants: function, method

- func: expm1_(Tensor(a!) self) -> Tensor(a!)
  device_check: NoCheck   # TensorIterator
  structured_delegate: expm1.out
  variants: function, method

- func: expm1.out(Tensor self, *, Tensor(a!) out) -> Tensor(a!)
  device_check: NoCheck   # TensorIterator
  structured: True
  structured_inherits: TensorIteratorBase
  dispatch:
    CPU, CUDA: expm1_out

- func: expand(Tensor(a) self, int[] size, *, bool implicit=False) -> Tensor(a)
  variants: method  # This is method-only to match the previous tensor API. In the future we could make this a function too.
  device_check: NoCheck
  device_guard: False
  dispatch:
    CompositeExplicitAutograd: expand

- func: expand_as(Tensor(a) self, Tensor other) -> Tensor(a)
  variants: method  # This is method-only to match the previous tensor API. In the future we could make this a function too.
  device_check: NoCheck
  device_guard: False

- func: eye(int n, *, ScalarType? dtype=None, Layout? layout=None, Device? device=None, bool? pin_memory=None) -> Tensor

- func: eye.m(int n, int m, *, ScalarType? dtype=None, Layout? layout=None, Device? device=None, bool? pin_memory=None) -> Tensor

- func: eye.out(int n, *, Tensor(a!) out) -> Tensor(a!)
  dispatch:
    CPU: eye_out_cpu
    CUDA: eye_out_cuda

- func: eye.m_out(int n, int m, *, Tensor(a!) out) -> Tensor(a!)
  dispatch:
    CPU: eye_out_cpu
    CUDA: eye_out_cuda

- func: flatten.using_ints(Tensor(a) self, int start_dim=0, int end_dim=-1) -> Tensor(a)
  variants: function, method

- func: flatten.named_out_dim(Tensor(a) self, int start_dim, int end_dim, Dimname out_dim) -> Tensor(a)
  variants: function, method

- func: flatten.using_names(Tensor(a) self, Dimname start_dim, Dimname end_dim, Dimname out_dim) -> Tensor(a)
  variants: function, method

- func: flatten.DimnameList(Tensor(a) self, Dimname[] dims, Dimname out_dim) -> Tensor(a)
  variants: function, method

- func: unflatten.int(Tensor(a) self, int dim, int[] sizes, Dimname[]? names=None) -> Tensor(a)
  variants: method

- func: unflatten.Dimname(Tensor(a) self, Dimname dim, int[] sizes, Dimname[] names) -> Tensor(a)
  variants: method

- func: fill_.Scalar(Tensor(a!) self, Scalar value) -> Tensor(a!)
  device_check: NoCheck   # TensorIterator
  variants: function, method
  dispatch:
    CPU, CUDA, QuantizedCPU, QuantizedCUDA: fill_
    Meta: fill_meta_

- func: fill_.Tensor(Tensor(a!) self, Tensor value) -> Tensor(a!)
  device_check: NoCheck   # TensorIterator
  variants: function, method
  dispatch:
    CPU, CUDA, QuantizedCPU, QuantizedCUDA: fill_
    Meta: fill_meta_

- func: floor(Tensor self) -> Tensor
  device_check: NoCheck   # TensorIterator
  structured_delegate: floor.out
  variants: function, method
  dispatch:
    CompositeExplicitAutograd: floor

- func: floor_(Tensor(a!) self) -> Tensor(a!)
  device_check: NoCheck   # TensorIterator
  structured_delegate: floor.out
  variants: function, method
  dispatch:
    CompositeExplicitAutograd: floor_

- func: floor.out(Tensor self, *, Tensor(a!) out) -> Tensor(a!)
  device_check: NoCheck   # TensorIterator
  structured: True
  structured_inherits: TensorIteratorBase
  dispatch:
    CPU, CUDA: floor_out

- func: floor_divide(Tensor self, Tensor other) -> Tensor
  device_check: NoCheck   # TensorIterator
  variants: function, method
  dispatch:
    CPU, CUDA: floor_divide
    SparseCPU, SparseCUDA: floor_divide_sparse

- func: floor_divide_.Tensor(Tensor(a!) self, Tensor other) -> Tensor(a!)
  device_check: NoCheck   # TensorIterator
  variants: method
  dispatch:
    CPU, CUDA: floor_divide_
    SparseCPU, SparseCUDA: floor_divide_sparse_

- func: floor_divide.out(Tensor self, Tensor other, *, Tensor(a!) out) -> Tensor(a!)
  device_check: NoCheck   # TensorIterator
  dispatch:
    CPU, CUDA: floor_divide_out
    SparseCPU, SparseCUDA: floor_divide_out_sparse_zerodim

- func: floor_divide.Scalar(Tensor self, Scalar other) -> Tensor
  device_check: NoCheck   # TensorIterator
  variants: function, method

- func: floor_divide_.Scalar(Tensor(a!) self, Scalar other) -> Tensor(a!)
  device_check: NoCheck   # TensorIterator
  variants: method

- func: frac(Tensor self) -> Tensor
  device_check: NoCheck   # TensorIterator
  structured_delegate: frac.out
  variants: function, method

- func: frac_(Tensor(a!) self) -> Tensor(a!)
  device_check: NoCheck   # TensorIterator
  structured_delegate: frac.out
  variants: function, method

- func: frac.out(Tensor self, *, Tensor(a!) out) -> Tensor(a!)
  device_check: NoCheck   # TensorIterator
  structured: True
  structured_inherits: TensorIteratorBase
  dispatch:
    CPU, CUDA: frac_out

- func: full.names(int[] size, Scalar fill_value, *, Dimname[]? names, ScalarType? dtype=None, Layout? layout=None, Device? device=None, bool? pin_memory=None) -> Tensor
  device_check: NoCheck
  device_guard: False

- func: full(int[] size, Scalar fill_value, *, ScalarType? dtype=None, Layout? layout=None, Device? device=None, bool? pin_memory=None) -> Tensor

- func: full.out(int[] size, Scalar fill_value, *, Tensor(a!) out) -> Tensor(a!)

- func: full_like(Tensor self, Scalar fill_value, *, ScalarType? dtype=None, Layout? layout=None, Device? device=None, bool? pin_memory=None, MemoryFormat? memory_format=None) -> Tensor

- func: from_file(str filename, bool? shared=None, int? size=0, *, ScalarType? dtype=None, Layout? layout=None, Device? device=None, bool? pin_memory=None) -> Tensor
  dispatch:
    CPU: from_file

- func: gcd.out(Tensor self, Tensor other, *, Tensor(a!) out) -> Tensor(a!)
  structured: True
  structured_inherits: TensorIteratorBase
  dispatch:
    CPU, CUDA: gcd_out

- func: gcd(Tensor self, Tensor other) -> Tensor
  structured_delegate: gcd.out
  variants: function, method

- func: gcd_(Tensor(a!) self, Tensor other) -> Tensor(a!)
  structured_delegate: gcd.out
  variants: function, method

- func: lcm.out(Tensor self, Tensor other, *, Tensor(a!) out) -> Tensor(a!)
  structured: True
  structured_inherits: TensorIteratorBase
  dispatch:
    CPU, CUDA: lcm_out

- func: lcm(Tensor self, Tensor other) -> Tensor
  structured_delegate: lcm.out
  variants: function, method

- func: lcm_(Tensor(a!) self, Tensor other) -> Tensor(a!)
  structured_delegate: lcm.out
  variants: function, method

# NOTE [ grid_sampler Native Functions ]
# `grid_sampler` does all the shape checking and then dispatches to one of
# `cudnn_grid_sampler`, `grid_sampler_2d`, or `grid_sampler_3d`, each of which
# has the corresponding backward defined as native functions as well. Therefore,
# in these functions and their backwards, no more shape checking is done.
#
# There is also _grid_sampler_2d_backward_cpu_fallback which is an
# implementation detail of grid_sampler_2d and is only exposed here for testing
# purposes.
#
# Additionally, arguments `padding_mode` and `interpolation_mode` are cast to
# enums defined in `native/GridSampler.h`. `cudnn_grid_sampler` doesn't take in
# `interpolation_mode` because it only supports Bilinear interpolation mode.
# Nor does it take in `align_corners` because it only supports the mode
# `align_corners = True`.
- func: grid_sampler(Tensor input, Tensor grid, int interpolation_mode, int padding_mode, bool align_corners) -> Tensor

- func: grid_sampler_2d(Tensor input, Tensor grid, int interpolation_mode, int padding_mode, bool align_corners) -> Tensor
  dispatch:
    CPU: grid_sampler_2d_cpu
    CUDA: grid_sampler_2d_cuda

- func: grid_sampler_2d_backward(Tensor grad_output, Tensor input, Tensor grid, int interpolation_mode, int padding_mode, bool align_corners) -> (Tensor, Tensor)
  dispatch:
    CPU: grid_sampler_2d_backward_cpu
    CUDA: grid_sampler_2d_backward_cuda

# See NOTE [ grid_sample CPU fallback ]
- func: _grid_sampler_2d_cpu_fallback(Tensor input, Tensor grid, int interpolation_mode, int padding_mode, bool align_corners) -> Tensor
  dispatch:
    CompositeExplicitAutograd: _grid_sampler_2d_cpu_fallback

- func: _grid_sampler_2d_cpu_fallback_backward(Tensor grad_output, Tensor input, Tensor grid, int interpolation_mode, int padding_mode, bool align_corners) -> (Tensor, Tensor)

- func: grid_sampler_3d(Tensor input, Tensor grid, int interpolation_mode, int padding_mode, bool align_corners) -> Tensor
  dispatch:
    CPU: grid_sampler_3d_cpu
    CUDA: grid_sampler_3d_cuda

- func: grid_sampler_3d_backward(Tensor grad_output, Tensor input, Tensor grid, int interpolation_mode, int padding_mode, bool align_corners) -> (Tensor, Tensor)
  dispatch:
    CPU: grid_sampler_3d_backward_cpu
    CUDA: grid_sampler_3d_backward_cuda

- func: hann_window(int window_length, *, ScalarType? dtype=None, Layout? layout=None, Device? device=None, bool? pin_memory=None) -> Tensor

- func: hann_window.periodic(int window_length, bool periodic, *, ScalarType? dtype=None, Layout? layout=None, Device? device=None, bool? pin_memory=None) -> Tensor

- func: hamming_window(int window_length, *, ScalarType? dtype=None, Layout? layout=None, Device? device=None, bool? pin_memory=None) -> Tensor

- func: hamming_window.periodic(int window_length, bool periodic, *, ScalarType? dtype=None, Layout? layout=None, Device? device=None, bool? pin_memory=None) -> Tensor

- func: hamming_window.periodic_alpha(int window_length, bool periodic, float alpha, *, ScalarType? dtype=None, Layout? layout=None, Device? device=None, bool? pin_memory=None) -> Tensor

- func: hamming_window.periodic_alpha_beta(int window_length, bool periodic, float alpha, float beta, *, ScalarType? dtype=None, Layout? layout=None, Device? device=None, bool? pin_memory=None) -> Tensor

- func: kaiser_window(int window_length, *, ScalarType? dtype=None, Layout? layout=None, Device? device=None, bool? pin_memory=None) -> Tensor

- func: kaiser_window.periodic(int window_length, bool periodic, *, ScalarType? dtype=None, Layout? layout=None, Device? device=None, bool? pin_memory=None) -> Tensor

- func: kaiser_window.beta(int window_length, bool periodic, float beta, *, ScalarType? dtype=None, Layout? layout=None, Device? device=None, bool? pin_memory=None) -> Tensor

- func: hinge_embedding_loss(Tensor self, Tensor target, float margin=1.0, int reduction=Mean) -> Tensor

- func: group_norm(Tensor input, int num_groups, Tensor? weight=None, Tensor? bias=None, float eps=1e-05, bool cudnn_enabled=True) -> Tensor

- func: native_group_norm(Tensor input, Tensor? weight, Tensor? bias, int N, int C, int HxW, int group, float eps) -> (Tensor, Tensor, Tensor)
  dispatch:
    CPU, CUDA: native_group_norm
    CompositeImplicitAutograd: math_group_norm

- func: native_group_norm_backward(Tensor grad_out, Tensor input, Tensor mean, Tensor rstd, Tensor? weight, int N, int C, int HxW, int group, bool[3] output_mask) -> (Tensor, Tensor, Tensor)
  dispatch:
    CPU, CUDA: native_group_norm_backward

# Real to complex forward FFT
- func: _fft_r2c(Tensor self, int[] dim, int normalization, bool onesided) -> Tensor
  variants: function
  dispatch:
    CPU: _fft_r2c_mkl
    CUDA: _fft_r2c_cufft

- func: _fft_r2c.out(Tensor self, int[] dim, int normalization, bool onesided, *, Tensor(a!) out) -> Tensor(a!)
  variants: function
  dispatch:
    CPU: _fft_r2c_mkl_out
    CUDA: _fft_r2c_cufft_out

# Complex to real inverse FFT
- func: _fft_c2r(Tensor self, int[] dim, int normalization, int last_dim_size) -> Tensor
  variants: function
  dispatch:
    CPU: _fft_c2r_mkl
    CUDA: _fft_c2r_cufft

- func: _fft_c2r.out(Tensor self, int[] dim, int normalization, int last_dim_size, *, Tensor(a!) out) -> Tensor(a!)
  variants: function
  dispatch:
    CPU: _fft_c2r_mkl_out
    CUDA: _fft_c2r_cufft_out

# Standard complex to complex FFT (forward or backward)
- func: _fft_c2c(Tensor self, int[] dim, int normalization, bool forward) -> Tensor
  variants: function
  dispatch:
    CPU: _fft_c2c_mkl
    CUDA: _fft_c2c_cufft

- func: _fft_c2c.out(Tensor self, int[] dim, int normalization, bool forward, *, Tensor(a!) out) -> Tensor(a!)
  variants: function
  dispatch:
    CPU: _fft_c2c_mkl_out
    CUDA: _fft_c2c_cufft_out

- func: _cufft_get_plan_cache_size(int device_index) -> int

- func: _cufft_get_plan_cache_max_size(int device_index) -> int

- func: _cufft_set_plan_cache_max_size(int device_index, int max_size) -> ()

- func: _cufft_clear_plan_cache(int device_index) -> ()

- func: index.Tensor(Tensor self, Tensor?[] indices) -> Tensor
  variants: function, method
  dispatch:
    CPU, CUDA: index
    QuantizedCPU: quantized_index
  # NB: This function is special-cased in tools/autograd/gen_variable_type.py
  # NB: The following functions are declared in aten/src/ATen/templates/TensorBody.h and defined in aten/src/ATen/TensorIndexing.cpp:
  # - Tensor Tensor::index(ArrayRef<TensorIndex> indices)
  # - Tensor Tensor::index(std::initializer_list<TensorIndex> indices)

- func: index_copy_(Tensor(a!) self, int dim, Tensor index, Tensor source) -> Tensor(a!)
  variants: method
  dispatch:
    CompositeExplicitAutograd: index_copy_

- func: index_copy(Tensor self, int dim, Tensor index, Tensor source) -> Tensor
  variants: function, method

- func: index_copy_.dimname(Tensor(a!) self, Dimname dim, Tensor index, Tensor source) -> Tensor(a!)
  variants: method

- func: index_copy.dimname(Tensor self, Dimname dim, Tensor index, Tensor source) -> Tensor
  variants: function, method

- func: index_put_(Tensor(a!) self, Tensor?[] indices, Tensor values, bool accumulate=False) -> Tensor(a!)
  variants: function, method
  dispatch:
    CompositeExplicitAutograd: index_put_
  # NB: The following functions are declared in aten/src/ATen/templates/TensorBody.h and defined in aten/src/ATen/TensorIndexing.cpp:
  # - Tensor & Tensor::index_put_(ArrayRef<TensorIndex> indices, Tensor const & rhs)
  # - Tensor & Tensor::index_put_(ArrayRef<TensorIndex> indices, Scalar v)
  # - Tensor & Tensor::index_put_(std::initializer_list<TensorIndex> indices, Tensor const & rhs)
  # - Tensor & Tensor::index_put_(std::initializer_list<TensorIndex> indices, Scalar v)

- func: index_put(Tensor self, Tensor?[] indices, Tensor values, bool accumulate=False) -> Tensor
  variants: function, method

- func: _index_put_impl_(Tensor(a!) self, Tensor?[] indices, Tensor values, bool accumulate=False, bool unsafe=False) -> Tensor(a!)
  device_check: NoCheck   # TensorIterator
  variants: function
  dispatch:
    CPU, CUDA: _index_put_impl_

- func: instance_norm(Tensor input, Tensor? weight, Tensor? bias, Tensor? running_mean, Tensor? running_var, bool use_input_stats, float momentum, float eps, bool cudnn_enabled) -> Tensor
  variants: function

- func: inverse(Tensor self) -> Tensor
  variants: function, method
  dispatch:
    CompositeExplicitAutograd: inverse

- func: inverse.out(Tensor self, *, Tensor(a!) out) -> Tensor(a!)
  dispatch:
    CompositeExplicitAutograd: inverse_out

- func: _inverse_helper(Tensor self) -> Tensor
  variants: function
  dispatch:
    CPU: _inverse_helper_cpu
    CUDA: _inverse_helper_cuda

- func: isclose(Tensor self, Tensor other, float rtol=1e-05, float atol=1e-08, bool equal_nan=False) -> Tensor
  variants: function, method

- func: isnan(Tensor self) -> Tensor
  variants: function, method
  device_check: NoCheck
  device_guard: False
  dispatch:
    CPU, CUDA: isnan
    SparseCPU, SparseCUDA: isnan_sparse

- func: is_distributed(Tensor self) -> bool
  variants: function, method
  device_check: NoCheck
  device_guard: False

- func: is_floating_point(Tensor self) -> bool
  variants: function, method
  device_check: NoCheck
  device_guard: False
  manual_cpp_binding: True

- func: is_complex(Tensor self) -> bool
  variants: function, method
  device_check: NoCheck
  device_guard: False
  manual_cpp_binding: True

- func: is_conj(Tensor self) -> bool
  variants: function, method
  device_guard: False
  manual_cpp_binding: True

- func: isreal(Tensor self) -> Tensor
  variants: function, method

- func: is_nonzero(Tensor self) -> bool
  variants: function, method
  device_check: NoCheck
  device_guard: False

- func: is_same_size(Tensor self, Tensor other) -> bool
  variants: function, method
  device_check: NoCheck
  device_guard: False

- func: is_signed(Tensor self) -> bool
  variants: function, method
  device_check: NoCheck
  device_guard: False
  manual_cpp_binding: True

- func: kl_div(Tensor self, Tensor target, int reduction=Mean, *, bool log_target=False) -> Tensor
  dispatch:
    CompositeExplicitAutograd: kl_div

- func: kl_div_backward(Tensor grad_output, Tensor self, Tensor target, int reduction=Mean, *, bool log_target=False) -> Tensor
  dispatch:
    CPU: kl_div_backward_cpu
    CUDA: kl_div_backward_cuda

- func: kron(Tensor self, Tensor other) -> Tensor
  variants: function, method

- func: kron.out(Tensor self, Tensor other, *, Tensor(a!) out) -> Tensor(a!)

- func: kthvalue(Tensor self, int k, int dim=-1, bool keepdim=False) -> (Tensor values, Tensor indices)
  variants: function, method
  dispatch:
    CompositeExplicitAutograd: kthvalue

- func: kthvalue.values(Tensor self, int k, int dim=-1, bool keepdim=False, *, Tensor(a!) values, Tensor(b!) indices) -> (Tensor(a!) values, Tensor(b!) indices)
  dispatch:
    CPU: kthvalue_out_cpu
    CUDA: kthvalue_out_cuda

- func: kthvalue.dimname(Tensor self, int k, Dimname dim, bool keepdim=False) -> (Tensor values, Tensor indices)
  variants: function, method

- func: kthvalue.dimname_out(Tensor self, int k, Dimname dim, bool keepdim=False, *, Tensor(a!) values, Tensor(b!) indices) -> (Tensor(a!) values, Tensor(b!) indices)

- func: layer_norm(Tensor input, int[] normalized_shape, Tensor? weight=None, Tensor? bias=None, float eps=1e-05, bool cudnn_enable=True) -> Tensor

- func: native_layer_norm(Tensor input, int[] normalized_shape, Tensor? weight, Tensor? bias, float eps) -> (Tensor, Tensor, Tensor)
  dispatch:
    CPU: layer_norm_cpu
    CUDA: layer_norm_cuda
    CompositeImplicitAutograd: math_native_layer_norm

- func: native_layer_norm_backward(Tensor grad_out, Tensor input, int[] normalized_shape, Tensor mean, Tensor rstd, Tensor? weight, Tensor? bias, bool[3] output_mask) -> (Tensor, Tensor, Tensor)
  dispatch:
    CPU: layer_norm_backward_cpu
    CUDA: layer_norm_backward_cuda

- func: nan_to_num(Tensor self, float? nan=None, float? posinf=None, float? neginf=None) -> Tensor
  variants: function, method
  dispatch:
    CompositeExplicitAutograd: nan_to_num

- func: nan_to_num_(Tensor(a!) self, float? nan=None, float? posinf=None, float? neginf=None) -> Tensor(a!)
  variants: function, method
  dispatch:
    CompositeExplicitAutograd: nan_to_num_

- func: nan_to_num.out(Tensor self, float? nan=None, float? posinf=None, float? neginf=None, *, Tensor(a!) out) -> Tensor(a!)
  dispatch:
    CPU, CUDA: nan_to_num_out

- func: linear(Tensor input, Tensor weight, Tensor? bias=None) -> Tensor
  python_module: nn

- func: mkldnn_linear(Tensor self, Tensor weight, Tensor? bias=None) -> Tensor
  python_module: nn
  dispatch:
    MkldnnCPU: mkldnn_linear

- func: mkldnn_linear_backward_input(int[] input_size, Tensor grad_output, Tensor weight) -> Tensor
  dispatch:
    MkldnnCPU: mkldnn_linear_backward_input

- func: mkldnn_linear_backward_weights(Tensor grad_output, Tensor input, Tensor weight, bool bias_defined) -> (Tensor, Tensor)
  dispatch:
    MkldnnCPU: mkldnn_linear_backward_weights

- func: mkldnn_linear_backward(Tensor self, Tensor grad_output, Tensor weight, bool[3] output_mask) -> (Tensor, Tensor, Tensor)
  dispatch:
    MkldnnCPU: mkldnn_linear_backward

- func: fbgemm_linear_int8_weight_fp32_activation(Tensor input, Tensor weight, Tensor packed, Tensor col_offsets, Scalar weight_scale, Scalar weight_zero_point, Tensor bias) -> Tensor

- func: fbgemm_linear_int8_weight(Tensor input, Tensor weight, Tensor packed, Tensor col_offsets, Scalar weight_scale, Scalar weight_zero_point, Tensor bias) -> Tensor

- func: fbgemm_linear_quantize_weight(Tensor input) -> (Tensor, Tensor, float, int)

- func: fbgemm_pack_gemm_matrix_fp16(Tensor input) -> Tensor

- func: fbgemm_linear_fp16_weight_fp32_activation(Tensor input, Tensor packed_weight, Tensor bias) -> Tensor

- func: fbgemm_linear_fp16_weight(Tensor input, Tensor packed_weight, Tensor bias) -> Tensor

- func: fbgemm_pack_quantized_matrix(Tensor input) -> Tensor

- func: fbgemm_pack_quantized_matrix.KN(Tensor input, int K, int N) -> Tensor

- func: ldexp.Tensor(Tensor self, Tensor other) -> Tensor
  variants: function, method

- func: ldexp_(Tensor(a!) self, Tensor other) -> Tensor(a!)
  variants: function, method

- func: ldexp.out(Tensor self, Tensor other, *, Tensor(a!) out) -> Tensor(a!)

- func: linspace(Scalar start, Scalar end, int? steps=None, *, ScalarType? dtype=None, Layout? layout=None, Device? device=None, bool? pin_memory=None) -> Tensor

- func: linspace.out(Scalar start, Scalar end, int? steps=None, *, Tensor(a!) out) -> Tensor(a!)
  dispatch:
    CPU: linspace_cpu_out
    CUDA: linspace_cuda_out

- func: log(Tensor self) -> Tensor
  device_check: NoCheck   # TensorIterator
  structured_delegate: log.out
  variants: function, method

- func: log_(Tensor(a!) self) -> Tensor(a!)
  device_check: NoCheck   # TensorIterator
  structured_delegate: log.out
  variants: function, method

- func: log.out(Tensor self, *, Tensor(a!) out) -> Tensor(a!)
  device_check: NoCheck   # TensorIterator
  structured: True
  structured_inherits: TensorIteratorBase
  dispatch:
    CPU, CUDA: log_out

- func: log10(Tensor self) -> Tensor
  device_check: NoCheck   # TensorIterator
  structured_delegate: log10.out
  variants: function, method

- func: log10_(Tensor(a!) self) -> Tensor(a!)
  device_check: NoCheck   # TensorIterator
  structured_delegate: log10.out
  variants: function, method

- func: log10.out(Tensor self, *, Tensor(a!) out) -> Tensor(a!)
  device_check: NoCheck   # TensorIterator
  structured: True
  structured_inherits: TensorIteratorBase
  dispatch:
    CPU, CUDA: log10_out

- func: log1p(Tensor self) -> Tensor
  device_check: NoCheck   # TensorIterator
  structured_delegate: log1p.out
  variants: function, method
  dispatch:
    SparseCPU, SparseCUDA: log1p_sparse

- func: log1p_(Tensor(a!) self) -> Tensor(a!)
  device_check: NoCheck   # TensorIterator
  structured_delegate: log1p.out
  variants: function, method
  dispatch:
    SparseCPU, SparseCUDA: log1p_sparse_

- func: log1p.out(Tensor self, *, Tensor(a!) out) -> Tensor(a!)
  device_check: NoCheck   # TensorIterator
  structured: True
  structured_inherits: TensorIteratorBase
  dispatch:
    CPU, CUDA: log1p_out
    SparseCPU, SparseCUDA: log1p_out_sparse

- func: log2(Tensor self) -> Tensor
  device_check: NoCheck   # TensorIterator
  structured_delegate: log2.out
  variants: function, method

- func: log2_(Tensor(a!) self) -> Tensor(a!)
  device_check: NoCheck   # TensorIterator
  structured_delegate: log2.out
  variants: function, method

- func: log2.out(Tensor self, *, Tensor(a!) out) -> Tensor(a!)
  device_check: NoCheck   # TensorIterator
  structured: True
  structured_inherits: TensorIteratorBase
  dispatch:
    CPU, CUDA: log2_out

- func: logaddexp.out(Tensor self, Tensor other, *, Tensor(a!) out) -> Tensor(a!)
  structured: True
  structured_inherits: TensorIteratorBase
  dispatch:
    CPU, CUDA: logaddexp_out

- func: logaddexp(Tensor self, Tensor other) -> Tensor
  variants: method, function
  structured_delegate: logaddexp.out
  dispatch:
    CompositeExplicitAutograd: logaddexp

- func: logaddexp2.out(Tensor self, Tensor other, *, Tensor(a!) out) -> Tensor(a!)
  structured: True
  structured_inherits: TensorIteratorBase
  dispatch:
    CPU, CUDA: logaddexp2_out

- func: logaddexp2(Tensor self, Tensor other) -> Tensor
  variants: method, function
  structured_delegate: logaddexp2.out
  dispatch:
    CompositeExplicitAutograd: logaddexp2

- func: xlogy.Tensor(Tensor self, Tensor other) -> Tensor
  device_check: NoCheck   # TensorIterator
  variants: function, method
  dispatch:
    CPU, CUDA: xlogy

- func: xlogy.Scalar_Self(Scalar self, Tensor other) -> Tensor
  device_check: NoCheck   # TensorIterator
  variants: function
  dispatch:
    CPU, CUDA: xlogy

- func: xlogy.Scalar_Other(Tensor self, Scalar other) -> Tensor
  device_check: NoCheck   # TensorIterator
  variants: function, method
  dispatch:
    CPU, CUDA: xlogy

# xlogy: inplace variant
- func: xlogy_.Tensor(Tensor(a!) self, Tensor other) -> Tensor(a!)
  device_check: NoCheck   # TensorIterator
  variants: function, method
  dispatch:
    CPU, CUDA: xlogy_

- func: xlogy_.Scalar_Other(Tensor(a!) self, Scalar other) -> Tensor(a!)
  device_check: NoCheck   # TensorIterator
  variants: function, method
  dispatch:
    CPU, CUDA: xlogy_

# xlogy: out variant
- func: xlogy.OutTensor(Tensor self, Tensor other, *, Tensor(a!) out) -> Tensor(a!)
  device_check: NoCheck   # TensorIterator
  variants: function
  dispatch:
    CPU, CUDA: xlogy_out

- func: xlogy.OutScalar_Self(Scalar self, Tensor other, *, Tensor(a!) out) -> Tensor(a!)
  device_check: NoCheck   # TensorIterator
  variants: function
  dispatch:
    CPU, CUDA: xlogy_out

- func: xlogy.OutScalar_Other(Tensor self, Scalar other, *, Tensor(a!) out) -> Tensor(a!)
  device_check: NoCheck   # TensorIterator
  variants: function
  dispatch:
    CPU, CUDA: xlogy_out

- func: logdet(Tensor self) -> Tensor
  variants: function, method
  dispatch:
    CompositeExplicitAutograd: logdet

- func: logspace(Scalar start, Scalar end, int? steps=None, float base=10.0, *, ScalarType? dtype=None, Layout? layout=None, Device? device=None, bool? pin_memory=None) -> Tensor

- func: logspace.out(Scalar start, Scalar end, int? steps=None, float base=10.0, *, Tensor(a!) out) -> Tensor(a!)
  dispatch:
    CPU: logspace_cpu_out
    CUDA: logspace_cuda_out

# log_softmax allows positional dtype, unlike most operators, because kwonly is BC-breaking when loading jit models.
- func: log_softmax.int(Tensor self, int dim, ScalarType? dtype=None) -> Tensor
  variants: function, method

- func: log_softmax.Dimname(Tensor self, Dimname dim, *, ScalarType? dtype=None) -> Tensor
  variants: function, method

- func: _log_softmax(Tensor self, int dim, bool half_to_float) -> Tensor
  dispatch:
    CPU: log_softmax_cpu
    CUDA: log_softmax_cuda

- func: _log_softmax_backward_data(Tensor grad_output, Tensor output, int dim, Tensor self) -> Tensor
  dispatch:
    CPU: log_softmax_backward_cpu
    CUDA: log_softmax_backward_cuda

- func: _logcumsumexp(Tensor self, int dim) -> Tensor
  dispatch:
    CPU: _logcumsumexp_cpu
    CUDA: _logcumsumexp_cuda

- func: _logcumsumexp.out(Tensor self, int dim, *, Tensor(a!) out) -> Tensor(a!)
  dispatch:
    CPU: _logcumsumexp_out_cpu
    CUDA: _logcumsumexp_out_cuda

- func: logcumsumexp(Tensor self, int dim) -> Tensor
  variants: function, method
  dispatch:
    CompositeExplicitAutograd: logcumsumexp

- func: logcumsumexp.out(Tensor self, int dim, *, Tensor(a!) out) -> Tensor(a!)
  dispatch:
    CompositeExplicitAutograd: logcumsumexp_out

- func: logcumsumexp.dimname(Tensor self, Dimname dim) -> Tensor
  variants: function, method

- func: logcumsumexp.dimname_out(Tensor self, Dimname dim, *, Tensor(a!) out) -> Tensor(a!)

- func: logsumexp(Tensor self, int[1] dim, bool keepdim=False) -> Tensor
  device_check: NoCheck   # TensorIterator
  variants: function, method
  dispatch:
    CompositeExplicitAutograd: logsumexp

- func: logsumexp.out(Tensor self, int[1] dim, bool keepdim=False, *, Tensor(a!) out) -> Tensor(a!)
  device_check: NoCheck   # TensorIterator
  dispatch:
    CompositeExplicitAutograd: logsumexp_out

- func: logsumexp.names(Tensor self, Dimname[1] dim, bool keepdim=False) -> Tensor
  device_check: NoCheck   # TensorIterator
  variants: function, method

- func: logsumexp.names_out(Tensor self, Dimname[1] dim, bool keepdim=False, *, Tensor(a!) out) -> Tensor(a!)
  device_check: NoCheck   # TensorIterator

- func: margin_ranking_loss(Tensor input1, Tensor input2, Tensor target, float margin=0.0, int reduction=Mean) -> Tensor

- func: matmul(Tensor self, Tensor other) -> Tensor
  variants: function, method

- func: matmul.out(Tensor self, Tensor other, *, Tensor(a!) out) -> Tensor(a!)

- func: matrix_rank.tol(Tensor self, float tol, bool symmetric=False) -> Tensor

- func: matrix_rank(Tensor self, bool symmetric=False) -> Tensor

# Alias to linalg.matrix_power
- func: matrix_power(Tensor self, int n) -> Tensor
  variants: function, method

# Alias to linalg.matrix_power
- func: matrix_power.out(Tensor self, int n, *, Tensor(a!) out) -> Tensor(a!)

- func: matrix_exp(Tensor self) -> Tensor
  variants: function, method
  dispatch:
    CPU, CUDA: matrix_exp

- func: matrix_exp_backward(Tensor self, Tensor grad) -> Tensor

- func: _aminmax(Tensor self) -> (Tensor, Tensor)
  variants: function
  dispatch:
    CPU, CUDA: _aminmax_all

- func: _aminmax.dim(Tensor self, int dim, bool keepdim=False) -> (Tensor, Tensor)
  variants: function
  dispatch:
    CPU, CUDA: _aminmax

- func: _compute_linear_combination(Tensor input, Tensor coefficients) -> Tensor
  dispatch:
    CPU, CUDA: _compute_linear_combination

- func: _compute_linear_combination.out(Tensor input, Tensor coefficients, *, Tensor(a!) out) -> Tensor(a!)
  dispatch:
    CPU, CUDA: _compute_linear_combination_out

- func: max.dim(Tensor self, int dim, bool keepdim=False) -> (Tensor values, Tensor indices)
  device_check: NoCheck   # TensorIterator
  variants: function, method
  dispatch:
    CPU, CUDA, QuantizedCPU, QuantizedCUDA: max

- func: max.dim_max(Tensor self, int dim, bool keepdim=False, *, Tensor(a!) max, Tensor(b!) max_values) -> (Tensor(a!) values, Tensor(b!) indices)
  device_check: NoCheck   # TensorIterator
  dispatch:
    CPU, CUDA: max_out

- func: max.names_dim(Tensor self, Dimname dim, bool keepdim=False) -> (Tensor values, Tensor indices)
  device_check: NoCheck   # TensorIterator
  variants: function, method

- func: max.names_dim_max(Tensor self, Dimname dim, bool keepdim=False, *, Tensor(a!) max, Tensor(b!) max_values) -> (Tensor(a!) values, Tensor(b!) indices)
  device_check: NoCheck   # TensorIterator

- func: value_selecting_reduction_backward(Tensor grad, int dim, Tensor indices, int[] sizes, bool keepdim) -> Tensor
  variants: function
  device_check: NoCheck
  device_guard: False

- func: amax(Tensor self, int[1] dim=[], bool keepdim=False) -> Tensor
  variants: function, method
  dispatch:
    CompositeExplicitAutograd: amax

- func: amax.out(Tensor self, int[1] dim=[], bool keepdim=False, *, Tensor(a!) out) -> Tensor(a!)
  dispatch:
    CPU, CUDA: amax_out

# Return: (Tensor output, Tensor indices)
- func: max_pool1d_with_indices(Tensor self, int[1] kernel_size, int[1] stride=[], int[1] padding=0, int[1] dilation=1, bool ceil_mode=False) -> (Tensor, Tensor)

- func: max_pool1d(Tensor self, int[1] kernel_size, int[1] stride=[], int[1] padding=0, int[1] dilation=1, bool ceil_mode=False) -> Tensor

- func: max_pool2d(Tensor self, int[2] kernel_size, int[2] stride=[], int[2] padding=0, int[2] dilation=1, bool ceil_mode=False) -> Tensor

- func: mkldnn_max_pool2d(Tensor self, int[2] kernel_size, int[2] stride=[], int[2] padding=0, int[2] dilation=1, bool ceil_mode=False) -> Tensor
  dispatch:
    MkldnnCPU: mkldnn_max_pool2d

- func: mkldnn_max_pool2d_backward(Tensor grad_output, Tensor output, Tensor input, int[2] kernel_size, int[2] stride=[], int[2] padding=0, int[2] dilation=1, bool ceil_mode=False) -> Tensor
  dispatch:
    MkldnnCPU: mkldnn_max_pool2d_backward

- func: mkldnn_max_pool3d(Tensor self, int[3] kernel_size, int[3] stride=[], int[3] padding=0, int[3] dilation=1, bool ceil_mode=False) -> Tensor
  dispatch:
    MkldnnCPU: mkldnn_max_pool3d

- func: mkldnn_max_pool3d_backward(Tensor grad_output, Tensor output, Tensor input, int[3] kernel_size, int[3] stride=[], int[3] padding=0, int[3] dilation=1, bool ceil_mode=False) -> Tensor
  dispatch:
    MkldnnCPU: mkldnn_max_pool3d_backward

- func: quantized_max_pool1d(Tensor self, int[1] kernel_size, int[1] stride=[], int[1] padding=0, int[1] dilation=1, bool ceil_mode=False) -> Tensor
  dispatch:
    QuantizedCPU: quantized_max_pool1d

- func: quantized_max_pool2d(Tensor self, int[2] kernel_size, int[2] stride=[], int[2] padding=0, int[2] dilation=1, bool ceil_mode=False) -> Tensor
  dispatch:
    QuantizedCPU: quantized_max_pool2d

- func: max_pool3d(Tensor self, int[3] kernel_size, int[3] stride=[], int[3] padding=0, int[3] dilation=1, bool ceil_mode=False) -> Tensor

# The CPU and GPU dispatch variants are named weirdly here because otherwise there
# are namespacing issues in C++
- func: mean(Tensor self, *, ScalarType? dtype=None) -> Tensor
  device_check: NoCheck   # TensorIterator
  variants: function, method
  dispatch:
    CPU, CUDA: mean_cpu_gpu
    QuantizedCPU: mean_quantized_cpu

- func: mean.dim(Tensor self, int[1] dim, bool keepdim=False, *, ScalarType? dtype=None) -> Tensor
  device_check: NoCheck   # TensorIterator
  variants: function, method
  dispatch:
    CPU, CUDA: mean_cpu_gpu
    QuantizedCPU: mean_quantized_cpu

- func: mean.out(Tensor self, int[1] dim, bool keepdim=False, *, ScalarType? dtype=None, Tensor(a!) out) -> Tensor(a!)
  device_check: NoCheck   # TensorIterator
  dispatch:
    CPU, CUDA: mean_out_cpu_gpu
    QuantizedCPU: mean_out_quantized_cpu

- func: mean.names_dim(Tensor self, Dimname[1] dim, bool keepdim=False, *, ScalarType? dtype=None) -> Tensor
  device_check: NoCheck   # TensorIterator
  variants: function, method

- func: mean.names_out(Tensor self, Dimname[1] dim, bool keepdim=False, *, ScalarType? dtype=None, Tensor(a!) out) -> Tensor(a!)
  device_check: NoCheck   # TensorIterator

- func: median(Tensor self) -> Tensor
  variants: function, method
  dispatch:
    CPU: median_cpu
    CUDA: median_cuda

- func: median.dim(Tensor self, int dim, bool keepdim=False) -> (Tensor values, Tensor indices)
  variants: function, method
  dispatch:
    CompositeExplicitAutograd: median

- func: median.dim_values(Tensor self, int dim, bool keepdim=False, *, Tensor(a!) values, Tensor(b!) indices) -> (Tensor(a!) values, Tensor(b!) indices)
  dispatch:
    CPU: median_out_cpu
    CUDA: median_out_cuda

- func: median.names_dim(Tensor self, Dimname dim, bool keepdim=False) -> (Tensor values, Tensor indices)
  variants: function, method

- func: median.names_dim_values(Tensor self, Dimname dim, bool keepdim=False, *, Tensor(a!) values, Tensor(b!) indices) -> (Tensor(a!) values, Tensor(b!) indices)

- func: nanmedian(Tensor self) -> Tensor
  variants: function, method
  dispatch:
    CPU: nanmedian_cpu
    CUDA: nanmedian_cuda

- func: nanmedian.dim(Tensor self, int dim, bool keepdim=False) -> (Tensor values, Tensor indices)
  variants: function, method
  dispatch:
    CompositeExplicitAutograd: nanmedian

- func: nanmedian.dim_values(Tensor self, int dim, bool keepdim=False, *, Tensor(a!) values, Tensor(b!) indices) -> (Tensor(a!) values, Tensor(b!) indices)
  dispatch:
    CPU: nanmedian_out_cpu
    CUDA: nanmedian_out_cuda

- func: nanmedian.names_dim(Tensor self, Dimname dim, bool keepdim=False) -> (Tensor values, Tensor indices)
  variants: function, method

- func: nanmedian.names_dim_values(Tensor self, Dimname dim, bool keepdim=False, *, Tensor(a!) values, Tensor(b!) indices) -> (Tensor(a!) values, Tensor(b!) indices)

- func: min.dim(Tensor self, int dim, bool keepdim=False) -> (Tensor values, Tensor indices)
  device_check: NoCheck   # TensorIterator
  variants: function, method
  dispatch:
    CPU, CUDA, QuantizedCPU, QuantizedCUDA: min

- func: min.dim_min(Tensor self, int dim, bool keepdim=False, *, Tensor(a!) min, Tensor(b!) min_indices) -> (Tensor(a!) values, Tensor(b!) indices)
  device_check: NoCheck   # TensorIterator
  dispatch:
    CPU, CUDA: min_out

- func: min.names_dim(Tensor self, Dimname dim, bool keepdim=False) -> (Tensor values, Tensor indices)
  device_check: NoCheck   # TensorIterator
  variants: function, method

- func: min.names_dim_min(Tensor self, Dimname dim, bool keepdim=False, *, Tensor(a!) min, Tensor(b!) min_indices) -> (Tensor(a!) values, Tensor(b!) indices)
  device_check: NoCheck   # TensorIterator

- func: amin(Tensor self, int[1] dim=[], bool keepdim=False) -> Tensor
  variants: function, method
  dispatch:
    CompositeExplicitAutograd: amin

- func: amin.out(Tensor self, int[1] dim=[], bool keepdim=False, *, Tensor(a!) out) -> Tensor(a!)
  dispatch:
    CPU, CUDA: amin_out

- func: mkldnn_convolution(Tensor self, Tensor weight, Tensor? bias, int[] padding, int[] stride, int[] dilation, int groups) -> Tensor
  dispatch:
    CompositeExplicitAutograd: mkldnn_convolution

- func: mkldnn_convolution_backward_input(int[] self_size, Tensor grad_output, Tensor weight, int[] padding, int[] stride, int[] dilation, int groups, bool bias_defined) -> Tensor

- func: mkldnn_convolution_backward_weights(int[] weight_size, Tensor grad_output, Tensor self, int[] padding, int[] stride, int[] dilation, int groups, bool bias_defined) -> (Tensor, Tensor)

- func: mkldnn_convolution_backward(Tensor self, Tensor grad_output, Tensor weight, int[] padding, int[] stride, int[] dilation, int groups, bool[3] output_mask) -> (Tensor, Tensor, Tensor)
  dispatch:
    CompositeExplicitAutograd: mkldnn_convolution_backward

- func: miopen_batch_norm(Tensor input, Tensor weight, Tensor? bias, Tensor? running_mean, Tensor? running_var, bool training, float exponential_average_factor, float epsilon) -> (Tensor, Tensor, Tensor)
  dispatch:
    CUDA: miopen_batch_norm

- func: miopen_batch_norm_backward(Tensor input, Tensor grad_output, Tensor weight, Tensor? running_mean, Tensor? running_var, Tensor? save_mean, Tensor? save_var, float epsilon) -> (Tensor, Tensor, Tensor)
  dispatch:
    CUDA: miopen_batch_norm_backward

- func: miopen_convolution(Tensor self, Tensor weight, Tensor? bias, int[] padding, int[] stride, int[] dilation, int groups, bool benchmark, bool deterministic) -> Tensor
  dispatch:
    CUDA: miopen_convolution

- func: miopen_convolution_backward_input(int[] self_size, Tensor grad_output, Tensor weight, int[] padding, int[] stride, int[] dilation, int groups, bool benchmark, bool deterministic) -> Tensor
  dispatch:
    CUDA: miopen_convolution_backward_input

- func: miopen_convolution_backward(Tensor self, Tensor grad_output, Tensor weight, int[] padding, int[] stride, int[] dilation, int groups, bool benchmark, bool deterministic, bool[3] output_mask) -> (Tensor, Tensor, Tensor)
  dispatch:
    CUDA: miopen_convolution_backward

- func: miopen_convolution_backward_bias(Tensor grad_output) -> Tensor
  dispatch:
    CUDA: miopen_convolution_backward_bias

- func: miopen_convolution_backward_weight(int[] weight_size, Tensor grad_output, Tensor self, int[] padding, int[] stride, int[] dilation, int groups, bool benchmark, bool deterministic) -> Tensor
  dispatch:
    CUDA: miopen_convolution_backward_weight

- func: miopen_convolution_transpose(Tensor self, Tensor weight, Tensor? bias, int[] padding, int[] output_padding, int[] stride, int[] dilation, int groups, bool benchmark, bool deterministic) -> Tensor
  dispatch:
    CUDA: miopen_convolution_transpose

# NB: output_padding not strictly needed here, but it's helpful for the float
# backwards
- func: miopen_convolution_transpose_backward(Tensor self, Tensor grad_output, Tensor weight, int[] padding, int[] output_padding, int[] stride, int[] dilation, int groups, bool benchmark, bool deterministic, bool[3] output_mask) -> (Tensor, Tensor, Tensor)
  dispatch:
    CUDA: miopen_convolution_transpose_backward

- func: miopen_convolution_transpose_backward_input(Tensor grad_output, Tensor weight, int[] padding, int[] stride, int[] dilation, int groups, bool benchmark, bool deterministic) -> Tensor
  dispatch:
    CUDA: miopen_convolution_transpose_backward_input

- func: miopen_convolution_transpose_backward_weight(int[] weight_size, Tensor grad_output, Tensor self, int[] padding, int[] stride, int[] dilation, int groups, bool benchmark, bool deterministic) -> Tensor
  dispatch:
    CUDA: miopen_convolution_transpose_backward_weight

- func: miopen_depthwise_convolution(Tensor self, Tensor weight, Tensor? bias, int[] padding, int[] stride, int[] dilation, int groups, bool benchmark, bool deterministic) -> Tensor
  dispatch:
    CUDA: miopen_depthwise_convolution

- func: miopen_depthwise_convolution_backward_input(int[] self_size, Tensor grad_output, Tensor weight, int[] padding, int[] stride, int[] dilation, int groups, bool benchmark, bool deterministic) -> Tensor
  dispatch:
    CUDA: miopen_depthwise_convolution_backward_input

- func: miopen_depthwise_convolution_backward(Tensor self, Tensor grad_output, Tensor weight, int[] padding, int[] stride, int[] dilation, int groups, bool benchmark, bool deterministic, bool[3] output_mask) -> (Tensor, Tensor, Tensor)
  dispatch:
    CUDA: miopen_depthwise_convolution_backward

- func: miopen_depthwise_convolution_backward_weight(int[] weight_size, Tensor grad_output, Tensor self, int[] padding, int[] stride, int[] dilation, int groups, bool benchmark, bool deterministic) -> Tensor
  dispatch:
    CUDA: miopen_depthwise_convolution_backward_weight

- func: miopen_rnn(Tensor input, Tensor[] weight, int weight_stride0, Tensor hx, Tensor? cx, int mode, int hidden_size, int num_layers, bool batch_first, float dropout, bool train, bool bidirectional, int[] batch_sizes, Tensor? dropout_state) -> (Tensor, Tensor, Tensor, Tensor, Tensor)
  dispatch:
    CUDA: miopen_rnn

- func: miopen_rnn_backward(Tensor input, Tensor[] weight, int weight_stride0, Tensor weight_buf, Tensor hx, Tensor? cx, Tensor output, Tensor? grad_output, Tensor? grad_hy, Tensor? grad_cy, int mode, int hidden_size, int num_layers, bool batch_first, float dropout, bool train, bool bidirectional, int[] batch_sizes, Tensor? dropout_state, Tensor reserve, bool[4] output_mask) -> (Tensor, Tensor, Tensor, Tensor[])
  dispatch:
    CUDA: miopen_rnn_backward

- func: mm(Tensor self, Tensor mat2) -> Tensor
  variants: function, method
  dispatch:
    CPU: mm_cpu
    CUDA: mm_cuda
    SparseCPU, SparseCUDA, SparseCsrCPU: _sparse_mm

- func: mm.out(Tensor self, Tensor mat2, *, Tensor(a!) out) -> Tensor(a!)
  dispatch:
    CPU: mm_cpu_out
    CUDA: mm_out_cuda
    SparseCPU, SparseCUDA: _sparse_mm_out
    SparseCsrCPU: _sparse_csr_mm_out

- func: _sparse_mm(Tensor sparse, Tensor dense) -> Tensor

- func: _sparse_sparse_matmul(Tensor self, Tensor other) -> Tensor
  dispatch:
    SparseCPU: sparse_sparse_matmul_cpu
    SparseCUDA: sparse_sparse_matmul_cuda

- func: _sparse_mask_helper(Tensor t, Tensor mask_indices) -> Tensor
  dispatch:
    SparseCPU: sparse_mask_helper_cpu
    SparseCUDA: sparse_mask_helper_cuda

- func: mode(Tensor self, int dim=-1, bool keepdim=False) -> (Tensor values, Tensor indices)
  variants: function, method
  dispatch:
    CPU, CUDA: mode

- func: mode.values(Tensor self, int dim=-1, bool keepdim=False, *, Tensor(a!) values, Tensor(b!) indices) -> (Tensor(a!) values, Tensor(b!) indices)
  dispatch:
    CompositeExplicitAutograd: mode_out

- func: mode.dimname(Tensor self, Dimname dim, bool keepdim=False) -> (Tensor values, Tensor indices)
  variants: function, method

- func: mode.dimname_out(Tensor self, Dimname dim, bool keepdim=False, *, Tensor(a!) values, Tensor(b!) indices) -> (Tensor(a!) values, Tensor(b!) indices)

- func: mul.Tensor(Tensor self, Tensor other) -> Tensor
  device_check: NoCheck   # TensorIterator
  structured_delegate: mul.out
  variants: function, method
  dispatch:
    SparseCPU, SparseCUDA: mul_sparse
    MkldnnCPU: mkldnn_mul

- func: mul_.Tensor(Tensor(a!) self, Tensor other) -> Tensor(a!)
  device_check: NoCheck   # TensorIterator
  structured_delegate: mul.out
  variants: method
  dispatch:
    SparseCPU, SparseCUDA: mul_sparse_
    MkldnnCPU: mkldnn_mul_

- func: mul.out(Tensor self, Tensor other, *, Tensor(a!) out) -> Tensor(a!)
  device_check: NoCheck   # TensorIterator
  structured: True
  structured_inherits: TensorIteratorBase
  dispatch:
    CPU, CUDA: mul_out
    SparseCPU: mul_out_sparse_cpu
    SparseCUDA: mul_out_sparse_cuda
    MkldnnCPU: mkldnn_mul_out

  # For C++ only, until we have conversion from C++ numbers to Tensor
- func: mul.Scalar(Tensor self, Scalar other) -> Tensor
  device_check: NoCheck   # TensorIterator
  variants: function, method
  dispatch:
    CompositeExplicitAutograd: mul

- func: mul_.Scalar(Tensor(a!) self, Scalar other) -> Tensor(a!)
  device_check: NoCheck   # TensorIterator
  variants: method
  dispatch:
    CompositeExplicitAutograd: mul_

# multiply, alias for mul
- func: multiply.Tensor(Tensor self, Tensor other) -> Tensor
  variants: function, method

- func: multiply_.Tensor(Tensor(a!) self, Tensor other) -> Tensor(a!)
  variants: method

- func: multiply.out(Tensor self, Tensor other, *, Tensor(a!) out) -> Tensor(a!)

- func: multiply.Scalar(Tensor self, Scalar other) -> Tensor
  variants: function, method

- func: multiply_.Scalar(Tensor(a!) self, Scalar other) -> Tensor(a!)
  variants: method

- func: mv(Tensor self, Tensor vec) -> Tensor
  variants: function, method
  dispatch:
    CPU, CUDA: mv
    SparseCPU, SparseCUDA, SparseCsrCPU: mv_sparse

- func: mv.out(Tensor self, Tensor vec, *, Tensor(a!) out) -> Tensor(a!)
  dispatch:
    CompositeExplicitAutograd: mv_out

- func: mvlgamma(Tensor self, int p) -> Tensor
  device_check: NoCheck   # TensorIterator
  variants: function, method
  dispatch:
    CompositeExplicitAutograd: mvlgamma

- func: mvlgamma_(Tensor(a!) self, int p) -> Tensor(a!)
  device_check: NoCheck   # TensorIterator
  variants: method
  dispatch:
    CompositeExplicitAutograd: mvlgamma_

- func: narrow_copy(Tensor self, int dim, int start, int length) -> Tensor
  variants: function, method
  dispatch:
    CPU: narrow_copy_dense_cpu
    SparseCPU, SparseCUDA: narrow_copy_sparse
    CompositeExplicitAutograd: narrow_copy_dense

- func: narrow_copy.out(Tensor self, int dim, int start, int length, *, Tensor(a!) out) -> Tensor(a!)
  dispatch:
    CPU: narrow_copy_dense_cpu_out

- func: narrow(Tensor(a) self, int dim, int start, int length) -> Tensor(a)
  variants: function, method
  device_check: NoCheck
  device_guard: False

- func: narrow.Tensor(Tensor(a) self, int dim, Tensor start, int length) -> Tensor(a)
  variants: function, method
  device_check: NoCheck
  device_guard: False

- func: native_batch_norm(Tensor input, Tensor? weight, Tensor? bias, Tensor? running_mean, Tensor? running_var, bool training, float momentum, float eps) -> (Tensor, Tensor, Tensor)
  dispatch:
    CPU: batch_norm_cpu
    CUDA: batch_norm_cuda
    MkldnnCPU: mkldnn_batch_norm

- func: native_batch_norm.out(Tensor input, Tensor? weight, Tensor? bias, Tensor? running_mean, Tensor? running_var, bool training, float momentum, float eps, *, Tensor(a!) out, Tensor(b!) save_mean, Tensor(c!) save_invstd) -> (Tensor(a!), Tensor(b!), Tensor(c!))
  dispatch:
    CUDA: batch_norm_cuda_out

- func: batch_norm_stats(Tensor input, float eps) -> (Tensor, Tensor)
  dispatch:
    CUDA: batch_norm_stats_cuda

- func: batch_norm_elemt(Tensor input, Tensor? weight, Tensor? bias, Tensor mean, Tensor invstd, float eps) -> Tensor
  dispatch:
    CUDA: batch_norm_elemt_cuda

- func: batch_norm_elemt.out(Tensor input, Tensor? weight, Tensor? bias, Tensor mean, Tensor invstd, float eps, *, Tensor(a!) out) -> Tensor(a!)
  dispatch:
    CUDA: batch_norm_elemt_cuda_out

# for backward compatibility
- func: batch_norm_gather_stats(Tensor input, Tensor mean, Tensor invstd, Tensor? running_mean, Tensor? running_var, float momentum, float eps, int count) -> (Tensor, Tensor)
  dispatch:
    CUDA: batch_norm_gather_stats_cuda

- func: batch_norm_gather_stats_with_counts(Tensor input, Tensor mean, Tensor invstd, Tensor? running_mean, Tensor? running_var, float momentum, float eps, Tensor counts) -> (Tensor, Tensor)
  dispatch:
    CUDA: batch_norm_gather_stats_with_counts_cuda

- func: native_batch_norm_backward(Tensor grad_out, Tensor input, Tensor? weight, Tensor? running_mean, Tensor? running_var, Tensor? save_mean, Tensor? save_invstd, bool train, float eps, bool[3] output_mask) -> (Tensor, Tensor, Tensor)
  dispatch:
    CPU: batch_norm_backward_cpu
    CUDA: batch_norm_backward_cuda
    MkldnnCPU: mkldnn_batch_norm_backward

- func: batch_norm_backward_reduce(Tensor grad_out, Tensor input, Tensor mean, Tensor invstd, Tensor? weight, bool input_g, bool weight_g, bool bias_g) -> (Tensor, Tensor, Tensor, Tensor)
  dispatch:
    CUDA: batch_norm_backward_reduce_cuda

- func: batch_norm_backward_elemt(Tensor grad_out, Tensor input, Tensor mean, Tensor invstd, Tensor? weight, Tensor mean_dy, Tensor mean_dy_xmu, Tensor count) -> Tensor
  dispatch:
    CUDA: batch_norm_backward_elemt_cuda

- func: batch_norm_update_stats(Tensor input, Tensor? running_mean, Tensor? running_var, float momentum) -> (Tensor, Tensor)
  dispatch:
    CPU: batch_norm_update_stats_cpu
    CUDA: batch_norm_update_stats_cuda

- func: is_vulkan_available() -> bool

- func: _nnpack_available() -> bool

- func: _nnpack_spatial_convolution(Tensor input, Tensor weight, Tensor? bias, int[2] padding, int[2] stride=1) -> Tensor
  variants: function
  dispatch:
    CompositeExplicitAutograd: _nnpack_spatial_convolution

- func: _nnpack_spatial_convolution_backward(Tensor input, Tensor grad_output, Tensor weight, int[2] padding, bool[3] output_mask) -> (Tensor, Tensor, Tensor)
  variants: function

- func: _nnpack_spatial_convolution_backward_input(Tensor input, Tensor grad_output, Tensor weight, int[2] padding) -> Tensor
  variants: function

- func: _nnpack_spatial_convolution_backward_weight(Tensor input, int[] weightsize, Tensor grad_output, int[2] padding) -> Tensor
  variants: function

- func: ones.names(int[] size, *, Dimname[]? names, ScalarType? dtype=None, Layout? layout=None, Device? device=None, bool? pin_memory=None) -> Tensor
  device_check: NoCheck
  device_guard: False

- func: ones(int[] size, *, ScalarType? dtype=None, Layout? layout=None, Device? device=None, bool? pin_memory=None) -> Tensor

- func: ones.out(int[] size, *, Tensor(a!) out) -> Tensor(a!)

- func: ones_like(Tensor self, *, ScalarType? dtype=None, Layout? layout=None, Device? device=None, bool? pin_memory=None, MemoryFormat? memory_format=None) -> Tensor

- func: pairwise_distance(Tensor x1, Tensor x2, float p=2, float eps=1e-06, bool keepdim=False) -> Tensor

- func: cdist(Tensor x1, Tensor x2, float p=2, int? compute_mode=None) -> Tensor

- func: _euclidean_dist(Tensor x1, Tensor x2) -> Tensor
  dispatch:
    CompositeExplicitAutograd: _euclidean_dist

- func: _cdist_forward(Tensor x1, Tensor x2, float p, int? compute_mode) -> Tensor
  dispatch:
    CPU, CUDA: _cdist_forward

- func: _cdist_backward(Tensor grad, Tensor x1, Tensor x2, float p, Tensor cdist) -> Tensor
  dispatch:
    CPU, CUDA: _cdist_backward

- func: pdist(Tensor self, float p=2) -> Tensor

- func: _pdist_forward(Tensor self, float p=2) -> Tensor
  dispatch:
    CPU, CUDA: _pdist_forward

- func: _pdist_backward(Tensor grad, Tensor self, float p, Tensor pdist) -> Tensor
  dispatch:
    CPU, CUDA: _pdist_backward

- func: cosine_similarity(Tensor x1, Tensor x2, int dim=1, float eps=1e-08) -> Tensor
  variants: function

- func: permute(Tensor(a) self, int[] dims) -> Tensor(a)
  variants: function, method
  dispatch:
    CompositeExplicitAutograd: permute

- func: movedim.intlist(Tensor(a) self, int[] source, int[] destination) -> Tensor(a)
  variants: function, method

- func: movedim.int(Tensor(a) self, int source, int destination) -> Tensor(a)
  variants: function, method

# moveaxis, alias for movedim
- func: moveaxis.intlist(Tensor(a) self, int[] source, int[] destination) -> Tensor(a)
  variants: function, method

- func: moveaxis.int(Tensor(a) self, int source, int destination) -> Tensor(a)
  variants: function, method

# Only exposed from C++ -- in Python,
# we expose it as an attribute `T`, not a function.
#
# I'd like to name this "T" in C++ too, but
# calling a native function "T" causes undefined
# behavior on Windows, for reasons I don't understand
# (maybe related to capital letter collation somehow...)
- func: numpy_T(Tensor(a) self) -> Tensor(a)
  variants: method

- func: pixel_shuffle(Tensor self, int upscale_factor) -> Tensor

- func: pixel_unshuffle(Tensor self, int downscale_factor) -> Tensor

- func: channel_shuffle(Tensor self, int groups) -> Tensor
  dispatch:
    CPU: channel_shuffle
    QuantizedCPU: channel_shuffle_quantized_cpu

- func: is_pinned(Tensor self) -> bool
  variants: method

- func: pin_memory(Tensor(a) self) -> Tensor(a)
  variants: method

- func: pinverse(Tensor self, float rcond=1e-15) -> Tensor
  variants: function, method

- func: poisson_nll_loss(Tensor input, Tensor target, bool log_input, bool full, float eps, int reduction) -> Tensor
  variants: function

- func: rad2deg(Tensor self) -> Tensor
  variants: function, method
  dispatch:
    CompositeExplicitAutograd: rad2deg

- func: rad2deg_(Tensor(a!) self) -> Tensor(a!)
  variants: function, method
  dispatch:
    CompositeExplicitAutograd: rad2deg_

- func: rad2deg.out(Tensor self, *, Tensor(a!) out) -> Tensor(a!)
  dispatch:
    CompositeExplicitAutograd: rad2deg_out

- func: deg2rad(Tensor self) -> Tensor
  variants: function, method
  dispatch:
    CompositeExplicitAutograd: deg2rad

- func: deg2rad_(Tensor(a!) self) -> Tensor(a!)
  variants: function, method
  dispatch:
    CompositeExplicitAutograd: deg2rad_

- func: deg2rad.out(Tensor self, *, Tensor(a!) out) -> Tensor(a!)
  dispatch:
    CompositeExplicitAutograd: deg2rad_out

- func: scalar_tensor(Scalar s, *, ScalarType? dtype=None, Layout? layout=None, Device? device=None, bool? pin_memory=None) -> Tensor

- func: rand.names(int[] size, *, Dimname[]? names, ScalarType? dtype=None, Layout? layout=None, Device? device=None, bool? pin_memory=None) -> Tensor
  device_check: NoCheck
  device_guard: False

- func: rand.generator_with_names(int[] size, *, Generator? generator, Dimname[]? names, ScalarType? dtype=None, Layout? layout=None, Device? device=None, bool? pin_memory=None) -> Tensor
  device_check: NoCheck
  device_guard: False

- func: rand(int[] size, *, ScalarType? dtype=None, Layout? layout=None, Device? device=None, bool? pin_memory=None) -> Tensor

- func: rand.generator(int[] size, *, Generator? generator, ScalarType? dtype=None, Layout? layout=None, Device? device=None, bool? pin_memory=None) -> Tensor

- func: rand.out(int[] size, *, Tensor(a!) out) -> Tensor(a!)

- func: rand.generator_out(int[] size, *, Generator? generator, Tensor(a!) out) -> Tensor(a!)

- func: rand_like(Tensor self, *, ScalarType? dtype=None, Layout? layout=None, Device? device=None, bool? pin_memory=None, MemoryFormat? memory_format=None) -> Tensor

- func: randint(int high, int[] size, *, ScalarType? dtype=None, Layout? layout=None, Device? device=None, bool? pin_memory=None) -> Tensor

- func: randint.generator(int high, int[] size, *, Generator? generator, ScalarType? dtype=None, Layout? layout=None, Device? device=None, bool? pin_memory=None) -> Tensor

- func: randint.low(int low, int high, int[] size, *, ScalarType? dtype=None, Layout? layout=None, Device? device=None, bool? pin_memory=None) -> Tensor

- func: randint.low_generator(int low, int high, int[] size, *, Generator? generator, ScalarType? dtype=None, Layout? layout=None, Device? device=None, bool? pin_memory=None) -> Tensor

- func: randint.out(int high, int[] size, *, Tensor(a!) out) -> Tensor(a!)

- func: randint.generator_out(int high, int[] size, *, Generator? generator, Tensor(a!) out) -> Tensor(a!)

- func: randint.low_out(int low, int high, int[] size, *, Tensor(a!) out) -> Tensor(a!)

- func: randint.low_generator_out(int low, int high, int[] size, *, Generator? generator, Tensor(a!) out) -> Tensor(a!)

- func: randint_like(Tensor self, int high, *, ScalarType? dtype=None, Layout? layout=None, Device? device=None, bool? pin_memory=None, MemoryFormat? memory_format=None) -> Tensor

- func: randint_like.low_dtype(Tensor self, int low, int high, *, ScalarType? dtype=None, Layout? layout=None, Device? device=None, bool? pin_memory=None, MemoryFormat? memory_format=None) -> Tensor

- func: randn(int[] size, *, ScalarType? dtype=None, Layout? layout=None, Device? device=None, bool? pin_memory=None) -> Tensor

- func: randn.generator(int[] size, *, Generator? generator, ScalarType? dtype=None, Layout? layout=None, Device? device=None, bool? pin_memory=None) -> Tensor

- func: randn.names(int[] size, *, Dimname[]? names, ScalarType? dtype=None, Layout? layout=None, Device? device=None, bool? pin_memory=None) -> Tensor
  device_check: NoCheck
  device_guard: False

- func: randn.generator_with_names(int[] size, *, Generator? generator, Dimname[]? names, ScalarType? dtype=None, Layout? layout=None, Device? device=None, bool? pin_memory=None) -> Tensor
  device_check: NoCheck
  device_guard: False

- func: randn.out(int[] size, *, Tensor(a!) out) -> Tensor(a!)

- func: randn.generator_out(int[] size, *, Generator? generator, Tensor(a!) out) -> Tensor(a!)

- func: randn_like(Tensor self, *, ScalarType? dtype=None, Layout? layout=None, Device? device=None, bool? pin_memory=None, MemoryFormat? memory_format=None) -> Tensor

- func: randperm(int n, *, ScalarType? dtype=long, Layout? layout=None, Device? device=None, bool? pin_memory=None) -> Tensor

- func: randperm.generator(int n, *, Generator? generator, ScalarType? dtype=long, Layout? layout=None, Device? device=None, bool? pin_memory=None) -> Tensor

- func: randperm.out(int n, *, Tensor(a!) out) -> Tensor(a!)

- func: randperm.generator_out(int n, *, Generator? generator, Tensor(a!) out) -> Tensor(a!)
  dispatch:
    CPU: randperm_out_cpu
    CUDA: randperm_out_cuda

- func: range.step(Scalar start, Scalar end, Scalar step=1, *, ScalarType? dtype=None, Layout? layout=None, Device? device=None, bool? pin_memory=None) -> Tensor

- func: range(Scalar start, Scalar end, *, ScalarType? dtype=None, Layout? layout=None, Device? device=None, bool? pin_memory=None) -> Tensor

- func: range.out(Scalar start, Scalar end, Scalar step=1, *, Tensor(a!) out) -> Tensor(a!)
  dispatch:
    CPU: range_cpu_out
    CUDA: range_cuda_out

- func: ravel(Tensor(a) self) -> Tensor(a)
  variants: function, method

- func: reciprocal(Tensor self) -> Tensor
  device_check: NoCheck   # TensorIterator
  structured_delegate: reciprocal.out
  variants: function, method

- func: reciprocal_(Tensor(a!) self) -> Tensor(a!)
  device_check: NoCheck   # TensorIterator
  structured_delegate: reciprocal.out
  variants: function, method

- func: reciprocal.out(Tensor self, *, Tensor(a!) out) -> Tensor(a!)
  device_check: NoCheck   # TensorIterator
  structured: True
  structured_inherits: TensorIteratorBase
  dispatch:
    CPU, CUDA: reciprocal_out

- func: neg(Tensor self) -> Tensor
  device_check: NoCheck   # TensorIterator
  structured_delegate: neg.out
  variants: function, method
  dispatch:
    SparseCPU, SparseCUDA: neg_sparse

- func: neg_(Tensor(a!) self) -> Tensor(a!)
  device_check: NoCheck   # TensorIterator
  structured_delegate: neg.out
  variants: function, method
  dispatch:
    SparseCPU, SparseCUDA: neg_sparse_

- func: neg.out(Tensor self, *, Tensor(a!) out) -> Tensor(a!)
  device_check: NoCheck   # TensorIterator
  structured: True
  structured_inherits: TensorIteratorBase
  dispatch:
    CPU, CUDA: neg_out
    SparseCPU, SparseCUDA: neg_out_sparse

# Alias for neg
- func: negative(Tensor self) -> Tensor
  variants: function, method

- func: negative_(Tensor(a!) self) -> Tensor(a!)
  variants: function, method

- func: negative.out(Tensor self, *, Tensor(a!) out) -> Tensor(a!)

- func: repeat(Tensor self, int[] repeats) -> Tensor
  variants: method  # This is method-only to match the previous tensor API. In the future we could make this a function too.
  dispatch:
    CompositeExplicitAutograd: repeat

- func: repeat_interleave.Tensor(Tensor repeats) -> Tensor
  variants: function
  dispatch:
    CPU: repeat_interleave_cpu
    CUDA: repeat_interleave_cuda

- func: repeat_interleave.self_Tensor(Tensor self, Tensor repeats, int? dim=None) -> Tensor
  variants: function, method

- func: repeat_interleave.self_int(Tensor self, int repeats, int? dim=None) -> Tensor
  variants: function, method

- func: reshape(Tensor(a) self, int[] shape) -> Tensor(a)
  variants: function, method
  device_check: NoCheck
  device_guard: False

- func: _mkldnn_reshape(Tensor self, int[] shape) -> Tensor
  device_check: NoCheck
  device_guard: False
  dispatch:
    MkldnnCPU: mkldnn_reshape

- func: reshape_as(Tensor(a) self, Tensor other) -> Tensor(a)
  variants: method
  device_check: NoCheck
  device_guard: False

- func: round(Tensor self) -> Tensor
  device_check: NoCheck   # TensorIterator
  structured_delegate: round.out
  variants: function, method

- func: round_(Tensor(a!) self) -> Tensor(a!)
  device_check: NoCheck   # TensorIterator
  structured_delegate: round.out
  variants: function, method

- func: round.out(Tensor self, *, Tensor(a!) out) -> Tensor(a!)
  device_check: NoCheck   # TensorIterator
  structured: True
  structured_inherits: TensorIteratorBase
  dispatch:
    CPU: round_out
    CUDA: round_out

- func: rrelu(Tensor self, Scalar lower=0.125, Scalar upper=0.3333333333333333, bool training=False, Generator? generator=None) -> Tensor
  device_check: NoCheck   # TensorIterator

- func: rrelu_(Tensor(a!) self, Scalar lower=0.125, Scalar upper=0.3333333333333333, bool training=False, Generator? generator=None) -> Tensor(a!)
  device_check: NoCheck   # TensorIterator

- func: relu(Tensor self) -> Tensor
  device_check: NoCheck   # TensorIterator
  variants: function, method
  dispatch:
    CPU, CUDA: relu
    MkldnnCPU: mkldnn_relu
    QuantizedCPU: relu_quantized_cpu

- func: relu_(Tensor(a!) self) -> Tensor(a!)
  device_check: NoCheck   # TensorIterator
  variants: function, method
  dispatch:
    CPU, CUDA: relu_
    MkldnnCPU: mkldnn_relu_
    QuantizedCPU: relu_quantized_cpu_

- func: relu6(Tensor self) -> Tensor
  python_module: nn

- func: relu6_(Tensor(a!) self) -> Tensor(a!)
  python_module: nn

- func: prelu(Tensor self, Tensor weight) -> Tensor
  variants: function, method
  dispatch:
    CPU: prelu_cpu
    CUDA: prelu_cuda

- func: prelu_backward(Tensor grad_output, Tensor self, Tensor weight) -> (Tensor, Tensor)
  variants: function, method
  dispatch:
    CPU: prelu_backward_cpu
    CUDA: prelu_backward_cuda

- func: gelu(Tensor self) -> Tensor
  device_check: NoCheck   # TensorIterator
  python_module: nn
  dispatch:
    MkldnnCPU: mkldnn_gelu
    CPU: gelu_cpu
    CUDA: gelu_cuda

- func: gelu_backward(Tensor grad, Tensor self) -> Tensor
  python_module: nn
  dispatch:
    CPU: gelu_backward_cpu
    CUDA: gelu_backward_cuda

- func: infinitely_differentiable_gelu_backward(Tensor grad, Tensor self) -> Tensor
  variants: function
  python_module: nn
  device_check: NoCheck
  device_guard: False

- func: hardshrink(Tensor self, Scalar lambd=0.5) -> Tensor
  device_check: NoCheck   # TensorIterator
  variants: function, method
  dispatch:
    CPU, CUDA: hardshrink

- func: hardshrink_backward(Tensor grad_out, Tensor self, Scalar lambd) -> Tensor
  variants: function, method
  dispatch:
    CPU, CUDA: hardshrink_backward

- func: rsqrt(Tensor self) -> Tensor
  device_check: NoCheck   # TensorIterator
  structured_delegate: rsqrt.out
  variants: function, method

- func: rsqrt_(Tensor(a!) self) -> Tensor(a!)
  device_check: NoCheck   # TensorIterator
  structured_delegate: rsqrt.out
  variants: function, method

- func: rsqrt.out(Tensor self, *, Tensor(a!) out) -> Tensor(a!)
  device_check: NoCheck   # TensorIterator
  structured: True
  structured_inherits: TensorIteratorBase
  dispatch:
    CPU, CUDA: rsqrt_out

- func: select.Dimname(Tensor(a) self, Dimname dim, int index) -> Tensor(a)
  variants: function, method
  device_check: NoCheck
  device_guard: False

- func: select.int(Tensor(a) self, int dim, int index) -> Tensor(a)
  variants: function, method
  device_check: NoCheck
  device_guard: False
  dispatch:
    CompositeExplicitAutograd: select

- func: select_backward(Tensor grad, int[] input_sizes, int dim, int index) -> Tensor
  variants: function
  device_check: NoCheck
  device_guard: False

- func: selu(Tensor self) -> Tensor
  device_check: NoCheck   # TensorIterator

- func: selu_(Tensor(a!) self) -> Tensor(a!)
  device_check: NoCheck   # TensorIterator

- func: celu(Tensor self, Scalar alpha=1.0) -> Tensor
  device_check: NoCheck   # TensorIterator
  dispatch:
    CompositeExplicitAutograd: celu

- func: celu_(Tensor(a!) self, Scalar alpha=1.0) -> Tensor(a!)
  device_check: NoCheck   # TensorIterator
  dispatch:
    CompositeExplicitAutograd: celu_

- func: silu(Tensor self) -> Tensor
  python_module: nn
  dispatch:
    CompositeExplicitAutograd: silu

- func: silu_(Tensor(a!) self) -> Tensor(a!)
  python_module: nn
  dispatch:
    CompositeExplicitAutograd: silu_

- func: silu.out(Tensor self, *, Tensor(a!) out) -> Tensor(a!)
  python_module: nn
  dispatch:
    CPU, CUDA: silu_out

- func: silu_backward(Tensor grad_output, Tensor self) -> Tensor
  python_module: nn
  dispatch:
    CPU, CUDA: silu_backward
    CompositeImplicitAutograd: math_silu_backward

- func: sigmoid(Tensor self) -> Tensor
  device_check: NoCheck   # TensorIterator
  structured_delegate: sigmoid.out
  variants: function, method
  dispatch:
    QuantizedCPU: sigmoid_quantized_cpu
    MkldnnCPU: mkldnn_sigmoid

- func: sigmoid_(Tensor(a!) self) -> Tensor(a!)
  device_check: NoCheck   # TensorIterator
  structured_delegate: sigmoid.out
  variants: function, method
  dispatch:
    MkldnnCPU: mkldnn_sigmoid_

- func: sigmoid.out(Tensor self, *, Tensor(a!) out) -> Tensor(a!)
  device_check: NoCheck   # TensorIterator
  structured: True
  structured_inherits: TensorIteratorBase
  dispatch:
    CPU, CUDA: sigmoid_out

- func: logit(Tensor self, float? eps=None) -> Tensor
  variants: function, method
  dispatch:
    CPU, CUDA: logit

- func: logit_(Tensor(a!) self, float? eps=None) -> Tensor(a!)
  variants: function, method
  dispatch:
    CPU, CUDA: logit_

- func: logit.out(Tensor self, float? eps=None, *, Tensor(a!) out) -> Tensor(a!)
  dispatch:
    CPU, CUDA: logit_out

- func: sin(Tensor self) -> Tensor
  device_check: NoCheck   # TensorIterator
  structured_delegate: sin.out
  variants: function, method

- func: sin_(Tensor(a!) self) -> Tensor(a!)
  device_check: NoCheck   # TensorIterator
  structured_delegate: sin.out
  variants: function, method

- func: sin.out(Tensor self, *, Tensor(a!) out) -> Tensor(a!)
  device_check: NoCheck   # TensorIterator
  structured: True
  structured_inherits: TensorIteratorBase
  dispatch:
    CPU, CUDA: sin_out

- func: sinc(Tensor self) -> Tensor
  structured_delegate: sinc.out
  variants: function, method

- func: sinc_(Tensor(a!) self) -> Tensor(a!)
  structured_delegate: sinc.out
  variants: function, method

- func: sinc.out(Tensor self, *, Tensor(a!) out) -> Tensor(a!)
  structured: True
  structured_inherits: TensorIteratorBase
  dispatch:
    CPU, CUDA: sinc_out

- func: sinh(Tensor self) -> Tensor
  device_check: NoCheck   # TensorIterator
  structured_delegate: sinh.out
  variants: function, method

- func: sinh_(Tensor(a!) self) -> Tensor(a!)
  device_check: NoCheck   # TensorIterator
  structured_delegate: sinh.out
  variants: function, method

- func: sinh.out(Tensor self, *, Tensor(a!) out) -> Tensor(a!)
  device_check: NoCheck   # TensorIterator
  structured: True
  structured_inherits: TensorIteratorBase
  dispatch:
    CPU, CUDA: sinh_out

# Returns a copy of this `Variable` that is detached from its autograd graph.
# This method is OK to call if the `Variable` is a view.
#
# NOTE: Previously, if we change the tensor metadata (e.g. sizes / strides /
# storage / storage_offset) of a tensor created from `detach()`, those metadata
# in the original tensor will also be updated. However, the new behavior is that
# those metadata changes to the detached tensor will not update the original tensor
# anymore, and in the `detach()` function we need to set `allow_tensor_metadata_change_`
# to false to make such changes explicitly illegal, in order to prevent users from
# changing metadata of the detached tensor and expecting the original tensor to also
# be updated.
- func: detach(Tensor(a) self) -> Tensor(a)
  variants: function, method
  dispatch:
    CompositeExplicitAutograd: detach

# Like `detach()`, but modifies this `Variable` in-place. This method may
# only be called on non-view `Variable`s. You can use `is_view()` to check
# this. If this `Variable` is a view, throws an `std::runtime_error()`.
- func: detach_(Tensor(a!) self) -> Tensor(a!)
  variants: function, method
  dispatch:
    CompositeExplicitAutograd: detach_

- func: size.int(Tensor self, int dim) -> int
  variants: function
  device_check: NoCheck
  device_guard: False
  manual_cpp_binding: True

- func: size.Dimname(Tensor self, Dimname dim) -> int
  variants: function, method
  device_check: NoCheck
  device_guard: False

- func: slice.Tensor(Tensor(a) self, int dim=0, int? start=0, int? end=9223372036854775807, int step=1) -> Tensor(a)
  variants: function, method
  device_check: NoCheck
  device_guard: False
  dispatch:
    CompositeExplicitAutograd: slice

- func: slice_backward(Tensor grad, int[] input_sizes, int dim, int start, int end, int step) -> Tensor
  variants: function
  device_check: NoCheck
  device_guard: False

- func: slogdet(Tensor self) -> (Tensor sign, Tensor logabsdet)
  variants: function, method
  dispatch:
    CompositeExplicitAutograd: slogdet

- func: smm(Tensor self, Tensor mat2) -> Tensor
  variants: function, method

# softmax allows positional dtype, unlike most operators, because kwonly is BC-breaking when loading jit models.
- func: softmax.int(Tensor self, int dim, ScalarType? dtype=None) -> Tensor
  variants: function, method

- func: softmax.Dimname(Tensor self, Dimname dim, *, ScalarType? dtype=None) -> Tensor
  variants: function, method

- func: _softmax(Tensor self, int dim, bool half_to_float) -> Tensor
  dispatch:
    CPU: softmax_cpu
    CUDA: softmax_cuda
    MkldnnCPU: mkldnn_softmax

- func: _softmax_backward_data(Tensor grad_output, Tensor output, int dim, Tensor self) -> Tensor
  dispatch:
    CPU: softmax_backward_cpu
    CUDA: softmax_backward_cuda

- func: unsafe_split.Tensor(Tensor self, int split_size, int dim=0) -> Tensor[]
  variants: function, method
  device_check: NoCheck
  device_guard: False
  dispatch:
    CompositeExplicitAutograd: unsafe_split

- func: split.Tensor(Tensor(a) self, int split_size, int dim=0) -> Tensor(a)[]
  variants: function, method
  device_check: NoCheck
  device_guard: False
  dispatch:
    CompositeExplicitAutograd: split

- func: unsafe_split_with_sizes(Tensor self, int[] split_sizes, int dim=0) -> Tensor[]
  variants: function, method
  device_check: NoCheck
  device_guard: False
  dispatch:
    CompositeExplicitAutograd: unsafe_split_with_sizes

- func: split_with_sizes(Tensor(a) self, int[] split_sizes, int dim=0) -> Tensor(a)[]
  variants: function, method
  device_check: NoCheck
  device_guard: False
  dispatch:
    CompositeExplicitAutograd: split_with_sizes

- func: hsplit.int(Tensor(a) self, int sections) -> Tensor(a)[]
  variants: function, method

- func: hsplit.array(Tensor(a) self, int[] indices) -> Tensor(a)[]
  variants: function, method

- func: vsplit.int(Tensor(a) self, int sections) -> Tensor(a)[]
  variants: function, method

- func: vsplit.array(Tensor(a) self, int[] indices) -> Tensor(a)[]
  variants: function, method

- func: dsplit.int(Tensor(a) self, int sections) -> Tensor(a)[]
  variants: function, method

- func: dsplit.array(Tensor(a) self, int[] indices) -> Tensor(a)[]
  variants: function, method

- func: squeeze(Tensor(a) self) -> Tensor(a)
  variants: function, method
  device_check: NoCheck
  device_guard: False
  dispatch:
    CompositeExplicitAutograd: squeeze

- func: squeeze.dim(Tensor(a) self, int dim) -> Tensor(a)
  variants: function, method
  device_check: NoCheck
  device_guard: False
  dispatch:
    CompositeExplicitAutograd: squeeze

- func: squeeze.dimname(Tensor(a) self, Dimname dim) -> Tensor(a)
  variants: function, method
  device_check: NoCheck
  device_guard: False

- func: squeeze_(Tensor(a!) self) -> Tensor(a!)
  variants: method
  device_check: NoCheck
  device_guard: False
  dispatch:
    CompositeExplicitAutograd: squeeze_

- func: squeeze_.dim(Tensor(a!) self, int dim) -> Tensor(a!)
  variants: method
  device_check: NoCheck
  device_guard: False
  dispatch:
    CompositeExplicitAutograd: squeeze_

- func: squeeze_.dimname(Tensor(a!) self, Dimname dim) -> Tensor(a!)
  variants: method
  device_check: NoCheck
  device_guard: False

- func: sspaddmm(Tensor self, Tensor mat1, Tensor mat2, *, Scalar beta=1, Scalar alpha=1) -> Tensor
  variants: function, method

- func: sspaddmm.out(Tensor self, Tensor mat1, Tensor mat2, *, Scalar beta=1, Scalar alpha=1, Tensor(a!) out) -> Tensor(a!)
  dispatch:
    CPU: _sspaddmm_out_only_sparse
    CUDA: _sspaddmm_out_only_sparse_cuda
    SparseCPU: _sspaddmm_out_cpu
    SparseCUDA: _sspaddmm_out_cuda

- func: stack(Tensor[] tensors, int dim=0) -> Tensor
  dispatch:
    CompositeExplicitAutograd: stack

- func: stack.out(Tensor[] tensors, int dim=0, *, Tensor(a!) out) -> Tensor(a!)
  dispatch:
    CompositeExplicitAutograd: stack_out

- func: _stack(Tensor[] tensors, int dim=0) -> Tensor
  dispatch: # match the backends supported by _cat
    CPU: _stack_cpu
    CompositeExplicitAutograd: _stack

- func: _stack.out(Tensor[] tensors, int dim=0, *, Tensor(a!) out) -> Tensor(a!)
  dispatch: # match the backends supported by _cat_out
    CPU: _stack_out_cpu
    CompositeExplicitAutograd: _stack_out

- func: hstack(Tensor[] tensors) -> Tensor

- func: hstack.out(Tensor[] tensors, *, Tensor(a!) out) -> Tensor(a!)

- func: vstack(Tensor[] tensors) -> Tensor

- func: vstack.out(Tensor[] tensors, *, Tensor(a!) out) -> Tensor(a!)

- func: dstack(Tensor[] tensors) -> Tensor

- func: dstack.out(Tensor[] tensors, *, Tensor(a!) out) -> Tensor(a!)

# The signature is designed to be consistent with librosa except that it is
# missing the `pad_mode` and `center` arguments, which are taken care of at
# `torch.functional.py`. They shall be moved here once we have mapping between
# Python strings and C++ Enum in codegen.
- func: stft(Tensor self, int n_fft, int? hop_length=None, int? win_length=None, Tensor? window=None, bool normalized=False, bool? onesided=None, bool? return_complex=None) -> Tensor
  variants: function, method

- func: istft(Tensor self, int n_fft, int? hop_length=None, int? win_length=None, Tensor? window=None, bool center=True, bool normalized=False, bool? onesided=None, int? length=None, bool return_complex=False) -> Tensor
  variants: function, method

- func: stride.int(Tensor self, int dim) -> int
  variants: function
  device_check: NoCheck
  device_guard: False
  manual_cpp_binding: True

- func: stride.Dimname(Tensor self, Dimname dim) -> int
  variants: function, method
  device_check: NoCheck
  device_guard: False

- func: sum(Tensor self, *, ScalarType? dtype=None) -> Tensor
  device_check: NoCheck   # TensorIterator
  variants: function, method
  dispatch:
    CPU, CUDA: sum

- func: sum.dim_IntList(Tensor self, int[1] dim, bool keepdim=False, *, ScalarType? dtype=None) -> Tensor
  device_check: NoCheck   # TensorIterator
  variants: function, method
  dispatch:
    CPU, CUDA: sum

- func: sum.dim_DimnameList(Tensor self, Dimname[1] dim, bool keepdim=False, *, ScalarType? dtype=None) -> Tensor
  device_check: NoCheck   # TensorIterator
  variants: function, method

- func: sum.IntList_out(Tensor self, int[1] dim, bool keepdim=False, *, ScalarType? dtype=None, Tensor(a!) out) -> Tensor(a!)
  device_check: NoCheck   # TensorIterator
  dispatch:
    CPU, CUDA: sum_out

- func: sum.DimnameList_out(Tensor self, Dimname[1] dim, bool keepdim=False, *, ScalarType? dtype=None, Tensor(a!) out) -> Tensor(a!)
  device_check: NoCheck   # TensorIterator

- func: nansum(Tensor self, *, ScalarType? dtype=None) -> Tensor
  variants: function, method
  dispatch:
    CPU, CUDA: nansum

- func: nansum.dim_IntList(Tensor self, int[1] dim, bool keepdim=False, *, ScalarType? dtype=None) -> Tensor
  variants: function, method
  dispatch:
    CPU, CUDA: nansum

- func: nansum.IntList_out(Tensor self, int[1] dim, bool keepdim=False, *, ScalarType? dtype=None, Tensor(a!) out) -> Tensor(a!)
  dispatch:
    CPU, CUDA: nansum_out

- func: sum_to_size(Tensor self, int[] size) -> Tensor
  variants: method
  device_check: NoCheck
  device_guard: False

- func: sqrt(Tensor self) -> Tensor
  device_check: NoCheck   # TensorIterator
  structured_delegate: sqrt.out
  variants: function, method
  dispatch:
    SparseCPU, SparseCUDA: sqrt_sparse

- func: sqrt_(Tensor(a!) self) -> Tensor(a!)
  device_check: NoCheck   # TensorIterator
  structured_delegate: sqrt.out
  variants: function, method

- func: sqrt.out(Tensor self, *, Tensor(a!) out) -> Tensor(a!)
  device_check: NoCheck   # TensorIterator
  structured: True
  structured_inherits: TensorIteratorBase
  dispatch:
    CPU, CUDA: sqrt_out
    SparseCPU, SparseCUDA: sqrt_out_sparse

- func: square(Tensor self) -> Tensor
  device_check: NoCheck   # TensorIterator
  variants: function, method

- func: square_(Tensor(a!) self) -> Tensor(a!)
  device_check: NoCheck   # TensorIterator
  variants: function, method

- func: square.out(Tensor self, *, Tensor(a!) out) -> Tensor(a!)
  dispatch:
    CPU, CUDA: square_out

- func: std(Tensor self, bool unbiased=True) -> Tensor
  device_check: NoCheck   # TensorIterator
  variants: function, method

- func: std.dim(Tensor self, int[1] dim, bool unbiased=True, bool keepdim=False) -> Tensor
  device_check: NoCheck   # TensorIterator
  variants: function, method

- func: std.correction(Tensor self, int[1]? dim, *, int? correction, bool keepdim=False) -> Tensor
  device_check: NoCheck   # TensorIterator
  variants: function, method
  dispatch:
    CPU, CUDA: std

- func: std_mean(Tensor self, bool unbiased=True) -> (Tensor, Tensor)
  device_check: NoCheck   # TensorIterator
  variants: function

- func: std_mean.dim(Tensor self, int[1] dim, bool unbiased=True, bool keepdim=False) -> (Tensor, Tensor)
  device_check: NoCheck   # TensorIterator
  variants: function

- func: std_mean.correction(Tensor self, int[1]? dim, *, int? correction, bool keepdim=False) -> (Tensor, Tensor)
  device_check: NoCheck   # TensorIterator
  variants: function
  dispatch:
    CPU, CUDA: std_mean

- func: std_mean.names_dim(Tensor self, Dimname[1] dim, bool unbiased=True, bool keepdim=False) -> (Tensor, Tensor)
  device_check: NoCheck   # TensorIterator
  variants: function

- func: std_mean.correction_names(Tensor self, Dimname[1] dim, *, int? correction, bool keepdim=False) -> (Tensor, Tensor)
  device_check: NoCheck   # TensorIterator
  variants: function

- func: std.out(Tensor self, int[1] dim, bool unbiased=True, bool keepdim=False, *, Tensor(a!) out) -> Tensor(a!)
  device_check: NoCheck   # TensorIterator

- func: std.correction_out(Tensor self, int[1]? dim, *, int? correction, bool keepdim=False, Tensor(a!) out) -> Tensor(a!)
  device_check: NoCheck   # TensorIterator
  dispatch:
    CPU, CUDA: std_out

- func: std.names_dim(Tensor self, Dimname[1] dim, bool unbiased=True, bool keepdim=False) -> Tensor
  device_check: NoCheck   # TensorIterator
  variants: function, method

- func: std.names_out(Tensor self, Dimname[1] dim, bool unbiased=True, bool keepdim=False, *, Tensor(a!) out) -> Tensor(a!)
  device_check: NoCheck   # TensorIterator

- func: std.correction_names(Tensor self, Dimname[1] dim, *, int? correction, bool keepdim=False) -> Tensor
  device_check: NoCheck   # TensorIterator
  variants: function, method

- func: std.correction_names_out(Tensor self, Dimname[1] dim, *, int? correction, bool keepdim=False, Tensor(a!) out) -> Tensor(a!)
  device_check: NoCheck   # TensorIterator
  variants: function

- func: prod(Tensor self, *, ScalarType? dtype=None) -> Tensor
  device_check: NoCheck   # TensorIterator
  variants: function, method
  dispatch:
    CPU, CUDA: prod

- func: prod.dim_int(Tensor self, int dim, bool keepdim=False, *, ScalarType? dtype=None) -> Tensor
  device_check: NoCheck   # TensorIterator
  variants: function, method
  dispatch:
    CPU, CUDA: prod

- func: prod.int_out(Tensor self, int dim, bool keepdim=False, *, ScalarType? dtype=None, Tensor(a!) out) -> Tensor(a!)
  device_check: NoCheck   # TensorIterator
  dispatch:
    CPU, CUDA: prod_out

- func: prod.dim_Dimname(Tensor self, Dimname dim, bool keepdim=False, *, ScalarType? dtype=None) -> Tensor
  device_check: NoCheck   # TensorIterator
  variants: function, method

- func: prod.Dimname_out(Tensor self, Dimname dim, bool keepdim=False, *, ScalarType? dtype=None, Tensor(a!) out) -> Tensor(a!)
  device_check: NoCheck   # TensorIterator

- func: t(Tensor(a) self) -> Tensor(a)
  device_check: NoCheck
  device_guard: False
  variants: function, method
  dispatch:
    CompositeExplicitAutograd: t

- func: t_(Tensor(a!) self) -> Tensor(a!)
  device_check: NoCheck
  device_guard: False
  variants: method
  dispatch:
    CompositeExplicitAutograd: t_

- func: tan(Tensor self) -> Tensor
  device_check: NoCheck   # TensorIterator
  structured_delegate: tan.out
  variants: function, method

- func: tan_(Tensor(a!) self) -> Tensor(a!)
  device_check: NoCheck   # TensorIterator
  structured_delegate: tan.out
  variants: function, method

- func: tan.out(Tensor self, *, Tensor(a!) out) -> Tensor(a!)
  device_check: NoCheck   # TensorIterator
  structured: True
  structured_inherits: TensorIteratorBase
  dispatch:
    CPU, CUDA: tan_out

- func: tanh(Tensor self) -> Tensor
  device_check: NoCheck   # TensorIterator
  structured_delegate: tanh.out
  variants: function, method
  dispatch:
    QuantizedCPU: tanh_quantized_cpu
    MkldnnCPU: mkldnn_tanh

- func: tanh_(Tensor(a!) self) -> Tensor(a!)
  device_check: NoCheck   # TensorIterator
  structured_delegate: tanh.out
  variants: function, method
  dispatch:
    MkldnnCPU: mkldnn_tanh_
- func: tanh.out(Tensor self, *, Tensor(a!) out) -> Tensor(a!)
  device_check: NoCheck   # TensorIterator
  structured: True
  structured_inherits: TensorIteratorBase
  dispatch:
    CPU, CUDA: tanh_out

- func: tensordot(Tensor self, Tensor other, int[] dims_self, int[] dims_other) -> Tensor
  variants: function

- func: tensordot.out(Tensor self, Tensor other, int[] dims_self, int[] dims_other, *, Tensor(a!) out) -> Tensor(a!)
  variants: function
  dispatch:
    CPU, CUDA: tensordot_out

# TODO: namespace threshold in 'nn'
- func: threshold(Tensor self, Scalar threshold, Scalar value) -> Tensor
  device_check: NoCheck   # TensorIterator
  variants: function
  dispatch:
    CPU: threshold
    CUDA: threshold_cuda
    QuantizedCPU: threshold_quantized_cpu

- func: threshold_(Tensor(a!) self, Scalar threshold, Scalar value) -> Tensor(a!)
  device_check: NoCheck   # TensorIterator
  variants: function
  dispatch:
    CPU: threshold_
    CUDA: threshold__cuda

- func: threshold.out(Tensor self, Scalar threshold, Scalar value, *, Tensor(a!) out) -> Tensor(a!)
  device_check: NoCheck   # TensorIterator
  dispatch:
    CPU: threshold_out
    CUDA: threshold_out_cuda

- func: threshold_backward(Tensor grad_output, Tensor self, Scalar threshold) -> Tensor
  variants: function
  dispatch:
    CPU: threshold_backward
    CUDA: threshold_backward_cuda
    MkldnnCPU: mkldnn_relu_backward

- func: tile(Tensor self, int[] dims) -> Tensor
  variants: function, method

- func: transpose.int(Tensor(a) self, int dim0, int dim1) -> Tensor(a)
  variants: function, method
  device_check: NoCheck
  device_guard: False
  dispatch:
    CompositeExplicitAutograd: transpose

- func: transpose.Dimname(Tensor(a) self, Dimname dim0, Dimname dim1) -> Tensor(a)
  variants: function, method
  device_check: NoCheck
  device_guard: False

- func: _mkldnn_transpose(Tensor self, int dim0, int dim1) -> Tensor
  device_check: NoCheck
  device_guard: False
  dispatch:
    MkldnnCPU: mkldnn_transpose

- func: transpose_(Tensor(a!) self, int dim0, int dim1) -> Tensor(a!)
  variants: method
  device_check: NoCheck
  device_guard: False
  dispatch:
    CompositeExplicitAutograd: transpose_

- func: _mkldnn_transpose_(Tensor(a!) self, int dim0, int dim1) -> Tensor(a!)
  device_check: NoCheck
  device_guard: False
  dispatch:
    MkldnnCPU: mkldnn_transpose_

- func: one_hot(Tensor self, int num_classes=-1) -> Tensor
  python_module: nn
  variants: function

- func: flip(Tensor self, int[] dims) -> Tensor
  variants: function, method
  dispatch:
    CPU, QuantizedCPU: flip_cpu
    CUDA: flip_cuda

- func: fliplr(Tensor self) -> Tensor
  variants: function, method

- func: flipud(Tensor self) -> Tensor
  variants: function, method

- func: roll(Tensor self, int[1] shifts, int[1] dims=[]) -> Tensor
  variants: function, method
  dispatch:
    CPU: roll_cpu
    CUDA: roll_cuda

# default int[] value [0,1] should not add space after comma, since codegen parser uses ', ' to split args

- func: rot90(Tensor self, int k=1, int[] dims=[0,1]) -> Tensor
  variants: function, method
  dispatch:
    CompositeExplicitAutograd: rot90

- func: trapz.x(Tensor y, Tensor x, *, int dim=-1) -> Tensor

- func: trapz.dx(Tensor y, *, float dx=1, int dim=-1) -> Tensor

- func: _trilinear(Tensor i1, Tensor i2, Tensor i3, int[] expand1, int[] expand2, int[] expand3, int[] sumdim, int unroll_dim=1) -> Tensor
  dispatch:
    CompositeExplicitAutograd: _trilinear

- func: triplet_margin_loss(Tensor anchor, Tensor positive, Tensor negative, float margin=1.0, float p=2, float eps=1e-06, bool swap=False, int reduction=Mean) -> Tensor

- func: trunc(Tensor self) -> Tensor
  structured_delegate: trunc.out
  device_check: NoCheck   # TensorIterator
  variants: function, method
  dispatch:
    CompositeExplicitAutograd: trunc

- func: trunc_(Tensor(a!) self) -> Tensor(a!)
  structured_delegate: trunc.out
  device_check: NoCheck   # TensorIterator
  variants: function, method
  dispatch:
    CompositeExplicitAutograd: trunc_

- func: trunc.out(Tensor self, *, Tensor(a!) out) -> Tensor(a!)
  structured: True
  structured_inherits: TensorIteratorBase
  device_check: NoCheck   # TensorIterator
  dispatch:
    CPU, CUDA: trunc_out

# Alias for trunc
- func: fix(Tensor self) -> Tensor
  variants: function, method

- func: fix_(Tensor(a!) self) -> Tensor(a!)
  variants: function, method

- func: fix.out(Tensor self, *, Tensor(a!) out) -> Tensor(a!)

- func: type_as(Tensor self, Tensor other) -> Tensor
  variants: method

- func: _has_compatible_shallow_copy_type(Tensor self, Tensor from) -> bool
  variants: function

- func: _unique(Tensor self, bool sorted=True, bool return_inverse=False) -> (Tensor, Tensor)
  variants: function
  dispatch:
    CPU: _unique_cpu
    CUDA: _unique_cuda

- func: unique_dim(Tensor self, int dim, bool sorted=True, bool return_inverse=False, bool return_counts=False) -> (Tensor, Tensor, Tensor)
  variants: function
  dispatch:
    CPU: unique_dim_cpu
    CUDA: unique_dim_cuda

- func: unique_consecutive(Tensor self, bool return_inverse=False, bool return_counts=False, int? dim=None) -> (Tensor, Tensor, Tensor)
  variants: function
  dispatch:
    CPU: unique_consecutive_cpu
    CUDA: unique_consecutive_cuda

- func: unique_dim_consecutive(Tensor self, int dim, bool return_inverse=False, bool return_counts=False) -> (Tensor, Tensor, Tensor)
  variants: function
  dispatch:
    CPU: unique_dim_consecutive_cpu
    CUDA: unique_dim_consecutive_cuda

# _unique and _unique_dim are fragile and modifying them easily cause internal break
# the below operator is a temporary hack for adding return_counts support
# Please don't rely on these two operators, they will be removed soon

- func: _unique2(Tensor self, bool sorted=True, bool return_inverse=False, bool return_counts=False) -> (Tensor, Tensor, Tensor)
  variants: function
  dispatch:
    CPU: _unique2_cpu
    CUDA: _unique2_cuda

- func: _unsafe_view(Tensor self, int[] size) -> Tensor
  dispatch:
    CompositeExplicitAutograd: _unsafe_view

- func: unsqueeze(Tensor(a) self, int dim) -> Tensor(a)
  variants: function, method
  device_check: NoCheck
  device_guard: False
  dispatch:
    CompositeExplicitAutograd: unsqueeze

- func: unsqueeze_(Tensor(a!) self, int dim) -> Tensor(a!)
  variants: method
  device_check: NoCheck
  device_guard: False
  dispatch:
    CompositeExplicitAutograd: unsqueeze_

- func: vander(Tensor x, int? N=None, bool increasing=False) -> Tensor

- func: var(Tensor self, bool unbiased=True) -> Tensor
  device_check: NoCheck   # TensorIterator
  variants: function, method

- func: var.dim(Tensor self, int[1] dim, bool unbiased=True, bool keepdim=False) -> Tensor
  device_check: NoCheck   # TensorIterator
  variants: function, method

- func: var.correction(Tensor self, int[1]? dim, *, int? correction, bool keepdim=False) -> Tensor
  device_check: NoCheck   # TensorIterator
  variants: function, method
  dispatch:
    CPU, CUDA: var

- func: var.out(Tensor self, int[1] dim, bool unbiased=True, bool keepdim=False, *, Tensor(a!) out) -> Tensor(a!)
  device_check: NoCheck   # TensorIterator

- func: var.correction_out(Tensor self, int[1]? dim, *, int? correction, bool keepdim=False, Tensor(a!) out) -> Tensor(a!)
  device_check: NoCheck   # TensorIterator
  dispatch:
    CPU, CUDA: var_out

- func: var.names_dim(Tensor self, Dimname[1] dim, bool unbiased=True, bool keepdim=False) -> Tensor
  device_check: NoCheck   # TensorIterator
  variants: function, method

- func: var.names_out(Tensor self, Dimname[1] dim, bool unbiased=True, bool keepdim=False, *, Tensor(a!) out) -> Tensor(a!)
  device_check: NoCheck   # TensorIterator

- func: var.correction_names(Tensor self, Dimname[1] dim, *, int? correction, bool keepdim=False) -> Tensor
  device_check: NoCheck   # TensorIterator
  variants: function, method

- func: var.correction_names_out(Tensor self, Dimname[1] dim, *, int? correction, bool keepdim=False, Tensor(a!) out) -> Tensor(a!)
  device_check: NoCheck   # TensorIterator
  variants: function

- func: var_mean(Tensor self, bool unbiased=True) -> (Tensor, Tensor)
  device_check: NoCheck   # TensorIterator
  variants: function

- func: var_mean.dim(Tensor self, int[1] dim, bool unbiased=True, bool keepdim=False) -> (Tensor, Tensor)
  device_check: NoCheck   # TensorIterator
  variants: function

- func: var_mean.correction(Tensor self, int[1]? dim, *, int? correction, bool keepdim=False) -> (Tensor, Tensor)
  device_check: NoCheck   # TensorIterator
  variants: function
  dispatch:
    CPU, CUDA: var_mean

- func: var_mean.names_dim(Tensor self, Dimname[1] dim, bool unbiased=True, bool keepdim=False) -> (Tensor, Tensor)
  device_check: NoCheck   # TensorIterator
  variants: function

- func: var_mean.correction_names(Tensor self, Dimname[1] dim, *, int? correction, bool keepdim=False) -> (Tensor, Tensor)
  device_check: NoCheck   # TensorIterator
  variants: function

- func: view_as(Tensor(a) self, Tensor other) -> Tensor(a)
  variants: method
  device_check: NoCheck
  device_guard: False

# we define both of these because 'where' does the broadcast and '_s_where' doesn't;
# this allows us to implicitly calculate the broadcast derivative, while only dealing with the
# _s_where derivative.
- func: where.self(Tensor condition, Tensor self, Tensor other) -> Tensor
  device_check: NoCheck   # TensorIterator
  variants: function, method

- func: where.ScalarSelf(Tensor condition, Scalar self, Tensor other) -> Tensor
  variants: function

- func: where.ScalarOther(Tensor condition, Tensor self, Scalar other) -> Tensor
  variants: function

- func: where.Scalar(Tensor condition, Scalar self, Scalar other) -> Tensor
  variants: function

- func: where(Tensor condition) -> Tensor[]
  device_check: NoCheck   # TensorIterator
  variants: function

- func: _s_where(Tensor condition, Tensor self, Tensor other) -> Tensor
  variants: function
  dispatch:
    CPU, CUDA: _s_where

- func: norm_except_dim(Tensor v, int pow=2, int dim=0) -> Tensor
  variants: function

# VariableType::_weight_norm does not want to be given a gap in the autograd graph,
# so we don't define "dispatch" variants for it.
- func: _weight_norm(Tensor v, Tensor g, int dim=0) -> Tensor
  variants: function

- func: _weight_norm_cuda_interface(Tensor v, Tensor g, int dim=0) -> (Tensor, Tensor)
  variants: function
  dispatch:
    CUDA: weight_norm_cuda

- func: _weight_norm_cuda_interface_backward(Tensor grad_w, Tensor saved_v, Tensor saved_g, Tensor saved_norms, int dim) -> (Tensor, Tensor)
  variants: function
  dispatch:
    CUDA: weight_norm_cuda_backward

- func: _weight_norm_differentiable_backward(Tensor grad_w, Tensor saved_v, Tensor saved_g, Tensor saved_norms, int dim) -> (Tensor, Tensor)
  variants: function

- func: zeros.names(int[] size, *, Dimname[]? names, ScalarType? dtype=None, Layout? layout=None, Device? device=None, bool? pin_memory=None) -> Tensor
  device_check: NoCheck
  device_guard: False

- func: zeros(int[] size, *, ScalarType? dtype=None, Layout? layout=None, Device? device=None, bool? pin_memory=None) -> Tensor

- func: zeros.out(int[] size, *, Tensor(a!) out) -> Tensor(a!)

- func: zeros_like(Tensor self, *, ScalarType? dtype=None, Layout? layout=None, Device? device=None, bool? pin_memory=None, MemoryFormat? memory_format=None) -> Tensor

- func: _standard_gamma_grad(Tensor self, Tensor output) -> Tensor
  variants: function
  dispatch:
    CPU: _standard_gamma_grad_cpu
    CUDA: _standard_gamma_grad_cuda

- func: _standard_gamma(Tensor self, Generator? generator=None) -> Tensor
  variants: function
  dispatch:
    CPU: _s_gamma_cpu
    CUDA: _s_gamma_cuda

- func: _dirichlet_grad(Tensor x, Tensor alpha, Tensor total) -> Tensor
  dispatch:
    CPU: _dirichlet_grad_cpu
    CUDA: _dirichlet_grad_cuda

- func: _sample_dirichlet(Tensor self, Generator? generator=None) -> Tensor
  variants: function
  dispatch:
    CPU: _s_dirichlet_cpu
    CUDA: _s_dirichlet_cuda

- func: poisson(Tensor self, Generator? generator=None) -> Tensor
  device_check: NoCheck   # TensorIterator
  dispatch:
    CPU: _s_poisson_cpu
    CUDA: _s_poisson_cuda

- func: binomial(Tensor count, Tensor prob, Generator? generator=None) -> Tensor
  device_check: NoCheck   # TensorIterator
  dispatch:
    CPU: _s_binomial_cpu
    CUDA: _s_binomial_cuda

# When more variants get ported to native, this dispatch will get more
# complicated

- func: native_norm(Tensor self, Scalar p=2) -> Tensor
  dispatch:
    SparseCPU, SparseCUDA: norm_sparse

- func: native_norm.ScalarOpt_dim_dtype(Tensor self, Scalar? p, int[1] dim, bool keepdim, ScalarType? dtype) -> Tensor
  dispatch:
    SparseCPU, SparseCUDA: norm_sparse

# TODO: reduce signatures down to one when optional args is available
- func: _sparse_sum(Tensor self) -> Tensor

- func: _sparse_sum.dtype(Tensor self, *, ScalarType dtype) -> Tensor

- func: _sparse_sum.dim(Tensor self, int[1] dim) -> Tensor
  dispatch:
    CompositeExplicitAutograd: _sparse_sum

- func: _sparse_sum.dim_dtype(Tensor self, int[1] dim, *, ScalarType dtype) -> Tensor

- func: _sparse_sum_backward(Tensor grad, Tensor self, int[] dim) -> Tensor
  dispatch:
    SparseCPU: _sparse_sum_backward_cpu
    SparseCUDA: _sparse_sum_backward_cuda

- func: _sparse_softmax.int(Tensor self, int dim, ScalarType? dtype=None) -> Tensor
  variants: function

- func: _sparse_softmax.Dimname(Tensor self, Dimname dim, *, ScalarType? dtype=None) -> Tensor
  variants: function

- func: _sparse_softmax(Tensor self, int dim, bool half_to_float) -> Tensor
  dispatch:
    SparseCPU: softmax_sparse_cpu
    SparseCUDA: softmax_sparse_cuda

- func: _sparse_softmax_backward_data(Tensor grad_output, Tensor output, int dim, Tensor self) -> Tensor
  dispatch:
    SparseCPU: softmax_backward_sparse_cpu
    SparseCUDA: softmax_backward_sparse_cuda

- func: _sparse_log_softmax.int(Tensor self, int dim, ScalarType? dtype=None) -> Tensor
  variants: function

- func: _sparse_log_softmax.Dimname(Tensor self, Dimname dim, *, ScalarType? dtype=None) -> Tensor
  variants: function

- func: _sparse_log_softmax(Tensor self, int dim, bool half_to_float) -> Tensor
  dispatch:
    SparseCPU: log_softmax_sparse_cpu
    SparseCUDA: log_softmax_sparse_cuda

- func: _sparse_log_softmax_backward_data(Tensor grad_output, Tensor output, int dim, Tensor self) -> Tensor
  dispatch:
    SparseCPU: log_softmax_backward_sparse_cpu
    SparseCUDA: log_softmax_backward_sparse_cuda

- func: norm.ScalarOpt_dtype(Tensor self, Scalar? p, *, ScalarType dtype) -> Tensor
  device_check: NoCheck   # TensorIterator
  variants: function, method
  dispatch:
    CPU, CUDA, SparseCPU, SparseCUDA: norm

- func: norm.Scalar(Tensor self, Scalar p=2) -> Tensor
  device_check: NoCheck   # TensorIterator
  variants: function, method
  dispatch:
    CPU, CUDA, SparseCPU, SparseCUDA: norm

- func: norm.ScalarOpt_dim_dtype(Tensor self, Scalar? p, int[1] dim, bool keepdim, *, ScalarType dtype) -> Tensor
  device_check: NoCheck   # TensorIterator
  variants: function, method
  dispatch:
    CPU, CUDA, SparseCPU, SparseCUDA: norm

- func: norm.ScalarOpt_dim(Tensor self, Scalar? p, int[1] dim, bool keepdim=False) -> Tensor
  device_check: NoCheck   # TensorIterator
  variants: function, method
  dispatch:
    CPU, CUDA, SparseCPU, SparseCUDA: norm

- func: norm.dtype_out(Tensor self, Scalar? p, int[1] dim, bool keepdim, *, ScalarType dtype, Tensor(a!) out) -> Tensor(a!)
  device_check: NoCheck   # TensorIterator
  dispatch:
    CPU, CUDA: norm_out

- func: norm.out(Tensor self, Scalar? p, int[1] dim, bool keepdim=False, *, Tensor(a!) out) -> Tensor(a!)
  device_check: NoCheck   # TensorIterator
  dispatch:
    CPU, CUDA: norm_out

# These four redispatch in their implementation, so OK to be CompositeImplicitAutograd
- func: norm.names_ScalarOpt_dim_dtype(Tensor self, Scalar? p, Dimname[1] dim, bool keepdim, *, ScalarType dtype) -> Tensor
  device_check: NoCheck   # TensorIterator
  variants: function, method

- func: norm.names_ScalarOpt_dim(Tensor self, Scalar? p, Dimname[1] dim, bool keepdim=False) -> Tensor
  device_check: NoCheck   # TensorIterator
  variants: function, method

- func: norm.names_dtype_out(Tensor self, Scalar? p, Dimname[1] dim, bool keepdim, *, ScalarType dtype, Tensor(a!) out) -> Tensor(a!)
  device_check: NoCheck   # TensorIterator

- func: norm.names_out(Tensor self, Scalar? p, Dimname[1] dim, bool keepdim=False, *, Tensor(a!) out) -> Tensor(a!)
  device_check: NoCheck   # TensorIterator

- func: frexp.Tensor(Tensor self) -> (Tensor mantissa, Tensor exponent)
  variants: method, function
  dispatch:
    CompositeExplicitAutograd: frexp

- func: frexp.Tensor_out(Tensor self, *, Tensor(a!) mantissa, Tensor(b!) exponent) -> (Tensor(a!) mantissa, Tensor(b!) exponent)
  dispatch:
    CPU, CUDA: frexp_out

- func: frobenius_norm(Tensor self) -> Tensor
  variants: function

- func: frobenius_norm.dim(Tensor self, int[1] dim, bool keepdim=False) -> Tensor
  variants: function

- func: frobenius_norm.out(Tensor self, int[1] dim, bool keepdim=False, *, Tensor(a!) out) -> Tensor(a!)
  variants: function

- func: nuclear_norm(Tensor self, bool keepdim=False) -> Tensor
  variants: function

- func: nuclear_norm.out(Tensor self, bool keepdim=False, *, Tensor(a!) out) -> Tensor(a!)
  variants: function

- func: nuclear_norm.dim(Tensor self, int[2] dim, bool keepdim=False) -> Tensor
  variants: function

- func: nuclear_norm.dim_out(Tensor self, int[2] dim, bool keepdim=False, *, Tensor(a!) out) -> Tensor(a!)
  variants: function

- func: clone(Tensor self, *, MemoryFormat? memory_format=None) -> Tensor
  variants: function, method
  dispatch:
    CompositeExplicitAutograd: clone
    SparseCPU, SparseCUDA: clone_sparse
    MkldnnCPU: mkldnn_clone
    QuantizedCPU, QuantizedCUDA: quantized_clone

- func: positive(Tensor(a) self) -> Tensor(a)
  variants: function, method

- func: resize_as_(Tensor(a!) self, Tensor the_template, *, MemoryFormat? memory_format=None) -> Tensor(a!)
  use_const_ref_for_mutable_tensors: True
  variants: function, method
  dispatch:
    CompositeExplicitAutograd: resize_as_

- func: resize_as_sparse_(Tensor(a!) self, Tensor the_template) -> Tensor(a!)
  use_const_ref_for_mutable_tensors: True
  variants: function
  dispatch:
    SparseCPU, SparseCUDA: resize_as_sparse_
    SparseCsrCPU: resize_as_sparse_csr_

- func: zero_(Tensor(a!) self) -> Tensor(a!)
  device_check: NoCheck   # TensorIterator
  variants: method, function
  dispatch:
    CPU, CUDA: zero_
    Meta: zero_meta_
    SparseCPU, SparseCUDA: zero_sparse_
    MkldnnCPU: mkldnn_zero_

- func: sub.out(Tensor self, Tensor other, *, Scalar alpha=1, Tensor(a!) out) -> Tensor(a!)
  device_check: NoCheck   # TensorIterator
  structured: True
  structured_inherits: TensorIteratorBase
  dispatch:
    CPU, CUDA: sub_out
    SparseCPU, SparseCUDA: sub_out_sparse

- func: sub.Tensor(Tensor self, Tensor other, *, Scalar alpha=1) -> Tensor
  device_check: NoCheck   # TensorIterator
  variants: function, method
  structured_delegate: sub.out
  dispatch:
    SparseCPU, SparseCUDA: sub_sparse

- func: sub_.Tensor(Tensor(a!) self, Tensor other, *, Scalar alpha=1) -> Tensor(a!)
  device_check: NoCheck   # TensorIterator
  variants: method
  structured_delegate: sub.out
  dispatch:
    SparseCPU, SparseCUDA: sub_sparse_

# For C++ only, until we have conversion from C++ numbers to Tensor
- func: sub.Scalar(Tensor self, Scalar other, Scalar alpha=1) -> Tensor
  device_check: NoCheck   # TensorIterator
  variants: function, method
  dispatch:
    CompositeExplicitAutograd: sub

- func: sub_.Scalar(Tensor(a!) self, Scalar other, Scalar alpha=1) -> Tensor(a!)
  device_check: NoCheck   # TensorIterator
  variants: method
  dispatch:
    CompositeExplicitAutograd: sub_

# subtract, alias for sub
- func: subtract.out(Tensor self, Tensor other, *, Scalar alpha=1, Tensor(a!) out) -> Tensor(a!)

- func: subtract.Tensor(Tensor self, Tensor other, *, Scalar alpha=1) -> Tensor
  variants: function, method

- func: subtract_.Tensor(Tensor(a!) self, Tensor other, *, Scalar alpha=1) -> Tensor(a!)
  variants: method

# For C++ only, until we have conversion from C++ numbers to Tensor
- func: subtract.Scalar(Tensor self, Scalar other, Scalar alpha=1) -> Tensor
  variants: function, method

- func: subtract_.Scalar(Tensor(a!) self, Scalar other, Scalar alpha=1) -> Tensor(a!)
  variants: method

- func: rsub.Tensor(Tensor self, Tensor other, *, Scalar alpha=1) -> Tensor
  device_check: NoCheck   # TensorIterator
  variants: function
  dispatch:
    CPU, CUDA: rsub

- func: heaviside.out(Tensor self, Tensor values, *, Tensor(a!) out) -> Tensor(a!)
  dispatch:
    CPU, CUDA: heaviside_out

- func: heaviside(Tensor self, Tensor values) -> Tensor
  variants: function, method

- func: heaviside_(Tensor(a!) self, Tensor values) -> Tensor(a!)
  variants: method

# For C++ only, until we have conversion from C++ numbers to Tensor
- func: rsub.Scalar(Tensor self, Scalar other, Scalar alpha=1) -> Tensor
  device_check: NoCheck   # TensorIterator
  variants: function
  dispatch:
    CompositeExplicitAutograd: rsub

# Functionally the same as addmm, but we give it a different derivative formula
# that doesn't propagate gradients to non-present entries on sparse.
- func: _sparse_addmm(Tensor self, Tensor sparse, Tensor dense, *, Scalar beta=1, Scalar alpha=1) -> Tensor
  dispatch:
    CompositeExplicitAutograd: _sparse_addmm

- func: addmm.out(Tensor self, Tensor mat1, Tensor mat2, *, Scalar beta=1, Scalar alpha=1, Tensor(a!) out) -> Tensor(a!)
  dispatch:
    CPU: addmm_cpu_out
    CUDA: addmm_out_cuda
    SparseCPU: addmm_out_sparse_dense_cpu
    SparseCUDA: addmm_out_sparse_dense_cuda
    SparseCsrCPU: addmm_out_sparse_csr_dense_cpu

- func: addmm(Tensor self, Tensor mat1, Tensor mat2, *, Scalar beta=1, Scalar alpha=1) -> Tensor
  variants: function, method
  dispatch:
    CPU: addmm_cpu
    CUDA: addmm_cuda
    SparseCPU: addmm_sparse_dense_cpu
    SparseCUDA: addmm_sparse_dense_cuda
    SparseCsrCPU: addmm_sparse_csr_dense_cpu

- func: addmm_(Tensor(a!) self, Tensor mat1, Tensor mat2, *, Scalar beta=1, Scalar alpha=1) -> Tensor(a!)
  variants: method
  dispatch:
    CPU: addmm_cpu_
    CUDA: addmm__cuda
    # Warning!  For whatever reason, the inplace sparse addmm is NON
    # broadcasting
    SparseCPU: s_addmm_sparse_dense_cpu_
    SparseCUDA: s_addmm_sparse_dense_cuda_

# NOTE [ Sparse: autograd and API ]
#
#
# Sparse Tensor Constructors
# ~~~~~~~~~~~~~~~~~~~~~~~~~~
#
# The API entry points to sparse tensor construction should be
# `sparse_coo tensor` and `_sparse_coo_tensor_unsafe`. Depending on whether the
# indices and values tensors are given, they eventually dispatch to either
# `sparse_coo_tensor_with_dims` or `sparse_coo_tensor_with_dims_and_tensors`.
#
# The autograd support for ctor is implement on `sparse_coo_tensor_with_dims_and_tensors`.
#
# The API methods `sparse_coo tensor` and `_sparse_coo_tensor_unsafe`
# **must not** have specific type dispatches because otherwise codegen will
# consider them as abstract methods (see Note [Abstract ATen methods]), dispatch
# using **Tensor** type, and thus lose autograd tracking on the actual method
# they dispatch to, e.g., `sparse_coo_tensor_with_dims_and_tensors`.
#
#
# Sparse Methods API Design
# ~~~~~~~~~~~~~~~~~~~~~~~~~
#
# Goals: 1. Flexible API for users to write custom sparse ops
#        2. ctor and member accessor with autograd support
#
# To achieve 1, we need to provide a set of *dangerous* APIs (dangerous in the
# sense that misusing them will break sparse tensor invariant and may out in
# unexpected behavior, e.g., crash). These methods are all prefixed with
# underscore "_" to indicate that they should be used with care. We provide:
#
#   + `_indices()`: returns the *raw* indices within the sparse tensor (not just
#                   sharing storage). Any inplace operation will change the
#                   actual indices, including t_, set_, as_strided_, resize_,
#                   etc.
#   + `_values()`: returns the *raw* values within the sparse tensor. Similar
#                  semantics as `_indices()`
#   + `_nnz()`: returns the number of non-zero entries. This will always be
#               determined by the shapes of indices and values.
#   + `_coalesced_(bool)`: inplace sets whether the tensor is coalesced, and
#                          returns itself.
#
# These methods are very useful in writing new operations, e.g., a custom
# autograd Function.
#
# We also provide other public *safe* APIs:
#   + `indices()`: returns a **view** of the indices tensor if the sparse tensor
#                  is **coalesced**.
#   + `values()`: returns a **view** of the values tensor if the containing
#                 sparse tensor is **coalesced**.
#   + `sparse_dim()`: number of sparse dimensions
#   + `dense_dim()`: number of dense dimensions
#   + `is_coalesced()`: whether the sparse tensor is coalesced
#
# `_indices()` and `_values()` should returns the raw indices and values dense
# tensors within a sparse tensor. They can be quite unsafe with inplace
# operations like `t_()`, and exposes uncoalesced indices and values. The public
# recommended API is `indices()` and `values()`, both of which first check that
# the tensor is coalesced and return views on those tensors.
#
#
# Autograd Support
# ~~~~~~~~~~~~~~~~
#
# Autograd is supported on `values()` and sparse tensor ctor with indices and
# values tensors. E.g., `torch.sparse_coo_tensor(i, v).values().sum()` is
# differentiable w.r.t. `v`.
#
# NB: The `values()` and `_values()` operators are special in that they are
# layout-aware, i.e., the output depends not just on the data it represents, but
# also on the input layout details (in this case, the `indices` tensor). See
# NOTE [ as_strided Backward and layout-aware/agnostic autograd ] in Functions.cpp
# for discussion on layout-aware vs layout-agnostic autograd. Since PyTorch ops
# operate in the layout-agnostic mode, similar to `as_strided`, backward of
# these two operators need to consider them in a layout-agnostic way:
#   + `values()`:
#     Input is coalesced.
#     We just pretend having `input.indices()` as an additional argument
#     `input_indices`, then forward is similar to
#     `input.to(kStrided).index_select(input_indices)` regardless of the layout.
#     Note that `values()` normally is layout-aware even if we constrain
#     ourselves on sparse inputs since it may include all zeros values entries
#     as "present" entries.
#   + `_values()`:
#     Input may be uncoalesced.
#     It is not straightforward to construct a layout-agnostic version because
#     duplicate indices entries may exist and additional parameterization is
#     needed to distribute the value into different values entries. Furthermore,
#     this op is intended to provide ways to write custom sparse ops, rather
#     than being used in autograd graph, so it is marked as *non-differentiable*
#     in derivatives.yaml.
#
# Before reading the following, see NOTE [ Autograd Variable Views ] in
# variable.h for details on views that are tracked by autograd, and views that
# are not.
#
# Moreover, these methods return tensors that share storage with inputs, so we
# mark these methods as view ops to support autograd history tracking.
# The sparse tensor ctor output should technically be view of both input indices
# and values tensors, but currently we only support setting as view of a single
# Variable, so it is only view of the values tensor.
# TODO: clone indices in sparse tensor ctor.
#
# For other methods that return outputs that share storage with inputs, i.e.,
# `indices()` and `_indices()`. We mark their outputs as non-differentiable, so
# the view relation is not tracked by autograd, but the version counter is still
# shared. In other words, their outputs are non-differentiable views of the
# sparse tensor.
# FIXME: would be nicer if TensorOptions was optional based; not adding default arguments for options given
# the default would never make sense.

- func: sparse_csr_tensor.crow_col_value_size(Tensor crow_indices, Tensor col_indices, Tensor values, int[] size, *, ScalarType? dtype=None, Layout? layout=None, Device? device=None, bool? pin_memory=False) -> Tensor

- func: sparse_csr_tensor.crow_col_value(Tensor crow_indices, Tensor col_indices, Tensor values, *, ScalarType? dtype=None, Layout? layout=None, Device? device=None, bool? pin_memory=False) -> Tensor

- func: sparse_coo_tensor.size(int[] size, *, ScalarType? dtype=None, Layout? layout=None, Device? device=None, bool? pin_memory=False) -> Tensor

- func: sparse_coo_tensor.indices(Tensor indices, Tensor values, *, ScalarType? dtype=None, Layout? layout=None, Device? device=None, bool? pin_memory=None) -> Tensor

- func: sparse_coo_tensor.indices_size(Tensor indices, Tensor values, int[] size, *, ScalarType? dtype=None, Layout? layout=None, Device? device=None, bool? pin_memory=None) -> Tensor

- func: _sparse_coo_tensor_unsafe(Tensor indices, Tensor values, int[] size, *, ScalarType? dtype=None, Layout? layout=None, Device? device=None, bool? pin_memory=None) -> Tensor

- func: _validate_sparse_coo_tensor_args(Tensor indices, Tensor values, int[] size) -> ()

- func: _sparse_coo_tensor_with_dims(int sparse_dim, int dense_dim, int[] size, *, ScalarType? dtype=None, Layout? layout=None, Device? device=None, bool? pin_memory=False) -> Tensor
  dispatch:
    SparseCPU, SparseCUDA: new_with_dims_sparse

- func: _sparse_coo_tensor_with_dims_and_tensors(int sparse_dim, int dense_dim, int[] size, Tensor indices, Tensor values, *, ScalarType? dtype=None, Layout? layout=None, Device? device=None, bool? pin_memory=False) -> Tensor
  dispatch:
    SparseCPU, SparseCUDA: new_with_dims_and_tensor_sparse

- func: sparse_resize_(Tensor(a!) self, int[] size, int sparse_dim, int dense_dim) -> Tensor(a!)
  use_const_ref_for_mutable_tensors: True
  variants: method
  dispatch:
    SparseCPU, SparseCUDA: sparse_resize_

- func: sparse_resize_and_clear_(Tensor(a!) self, int[] size, int sparse_dim, int dense_dim) -> Tensor(a!)
  use_const_ref_for_mutable_tensors: True
  variants: method
  dispatch:
    SparseCPU, SparseCUDA: sparse_resize_and_clear_

- func: sparse_mask(Tensor self, Tensor mask) -> Tensor
  variants: method
  dispatch:
    SparseCPU: sparse_mask_cpu
    SparseCUDA: sparse_mask_cuda

- func: to_dense(Tensor self, ScalarType? dtype=None) -> Tensor
  variants: method
  dispatch:
    SparseCPU, SparseCUDA, SparseCsrCPU: sparse_to_dense
    MkldnnCPU: mkldnn_to_dense

- func: to_dense_backward(Tensor grad, Tensor input) -> Tensor

- func: sparse_dim(Tensor self) -> int
  variants: method
  dispatch:
    SparseCPU, SparseCUDA: sparse_dim_sparse
  device_check: NoCheck
  device_guard: False

# legacy method
- func: _dimI(Tensor self) -> int
  variants: method
  dispatch:
    SparseCPU, SparseCUDA: sparse_dim_sparse
  device_check: NoCheck
  device_guard: False

- func: dense_dim(Tensor self) -> int
  variants: method
  dispatch:
    SparseCPU, SparseCUDA: dense_dim_sparse
  device_check: NoCheck
  device_guard: False

# legacy method
- func: _dimV(Tensor self) -> int
  variants: method
  dispatch:
    SparseCPU, SparseCUDA: dense_dim_sparse
  device_check: NoCheck
  device_guard: False

- func: _nnz(Tensor self) -> int
  variants: method
  dispatch:
    SparseCPU, SparseCUDA: _nnz_sparse
    SparseCsrCPU: _nnz_sparse_csr
  device_check: NoCheck
  device_guard: False

# NOTE: [ coalesce autograd ]
# coalesce returns self directly for already coalesced sparse tensors.
# This means coalesce cannot have a derivative registered, otherwise it creates
# circular references in the autograd graph (see gh-52874).
# Instead, the derivative is registered on the slow-path "_coalesce"
- func: coalesce(Tensor(a) self) -> Tensor(a)
  variants: method

- func: _coalesce(Tensor self) -> Tensor
  dispatch:
    SparseCPU: _coalesce_sparse_cpu
    SparseCUDA: _coalesce_sparse_cuda

- func: is_coalesced(Tensor self) -> bool
  variants: method
  dispatch:
    SparseCPU, SparseCUDA: is_coalesced_sparse
  device_check: NoCheck
  device_guard: False

- func: _indices(Tensor(a) self) -> Tensor(a)
  variants: method
  dispatch:
    SparseCPU, SparseCUDA: _indices_sparse
  device_check: NoCheck
  device_guard: False

- func: _values(Tensor(a) self) -> Tensor(a)
  variants: method
  dispatch:
    SparseCPU, SparseCUDA: _values_sparse
  device_check: NoCheck
  device_guard: False

# This method doesn't do any check but only directly sets the flag. So it can be
# a bit unsafe. Similar to _indices and _values, this is useful for implementing
# custom sparse operations in Python/C++ extension.
- func: _coalesced_(Tensor(a!) self, bool coalesced) -> Tensor(a!)
  variants: method
  dispatch:
    SparseCPU, SparseCUDA: _coalesced_sparse_
  device_check: NoCheck
  device_guard: False

- func: indices(Tensor(a) self) -> Tensor(a)
  variants: method
  dispatch:
    SparseCPU, SparseCUDA: indices_sparse
  device_check: NoCheck
  device_guard: False

- func: values(Tensor(a) self) -> Tensor(a)
  variants: method
  dispatch:
    SparseCPU, SparseCUDA: values_sparse
    SparseCsrCPU: values_sparse_csr
  device_check: NoCheck
  device_guard: False

- func: crow_indices(Tensor(a) self) -> Tensor(a)
  variants: method
  dispatch:
    SparseCsrCPU: crow_indices_sparse_csr
  device_check: NoCheck
  device_guard: False

- func: col_indices(Tensor(a) self) -> Tensor(a)
  variants: method
  dispatch:
    SparseCsrCPU: col_indices_sparse_csr
  device_check: NoCheck
  device_guard: False

- func: hspmm.out(Tensor mat1, Tensor mat2, *, Tensor(a!) out) -> Tensor(a!)
  dispatch:
    SparseCPU: hspmm_out_sparse_cpu
    SparseCUDA: hspmm_out_sparse_cuda

- func: hspmm(Tensor mat1, Tensor mat2) -> Tensor
  dispatch:
    SparseCPU: hspmm_sparse_cpu
    SparseCUDA: hspmm_sparse_cuda

- func: copy_sparse_to_sparse_(Tensor(a!) self, Tensor src, bool non_blocking=False) -> Tensor(a!)
  device_check: NoCheck  # Allows copy into different device
  variants: function
  dispatch:
    SparseCPU, SparseCUDA: copy_sparse_

- func: unbind.int(Tensor(a) self, int dim=0) -> Tensor(a)[]
  variants: function, method
  dispatch:
    CompositeExplicitAutograd: unbind

- func: unbind.Dimname(Tensor(a) self, Dimname dim) -> Tensor(a)[]
  variants: function, method

- func: to_sparse.sparse_dim(Tensor self, int sparse_dim) -> Tensor
  variants: method
  dispatch:
    CPU, CUDA: dense_to_sparse

- func: to_sparse(Tensor self) -> Tensor
  variants: method
  dispatch:
    CPU, CUDA: dense_to_sparse

- func: to_mkldnn(Tensor self, ScalarType? dtype=None) -> Tensor
  variants: method
  dispatch:
    CPU: dense_to_mkldnn

- func: mkldnn_reorder_conv2d_weight(Tensor self, int[2] padding=0, int[2] stride=1, int[2] dilation=1, int groups=1) -> Tensor
  variants: function
  python_module: nn
  dispatch:
    MkldnnCPU: mkldnn_reorder_conv2d_weight

- func: mkldnn_reorder_conv3d_weight(Tensor self, int[3] padding=0, int[3] stride=1, int[3] dilation=1, int groups=1) -> Tensor
  variants: function
  python_module: nn
  dispatch:
    MkldnnCPU: mkldnn_reorder_conv3d_weight

- func: to_mkldnn_backward(Tensor grad, Tensor input) -> Tensor

- func: quantize_per_tensor(Tensor self, float scale, int zero_point, ScalarType dtype) -> Tensor
  variants: function
  dispatch:
    CPU, CUDA: quantize_per_tensor

- func: quantize_per_tensor.tensors(Tensor[] tensors, Tensor scales, Tensor zero_points, ScalarType dtype) -> Tensor[]
  variants: function
  dispatch:
    CPU: quantize_per_tensor_list_cpu

- func: quantize_per_channel(Tensor self, Tensor scales, Tensor zero_points, int axis, ScalarType dtype) -> Tensor
  variants: function
  dispatch:
    CPU: quantize_per_channel_cpu

- func: dequantize.self(Tensor self) -> Tensor
  variants: function, method
  dispatch:
    CPU: dequantize_cpu
    QuantizedCPU, QuantizedCUDA: dequantize_quantized_cpu

- func: dequantize.tensors(Tensor[] tensors) -> Tensor[]
  variants: function
  dispatch:
    QuantizedCPU: dequantize_tensors_quantized_cpu

- func: q_scale(Tensor self) -> float
  variants: function, method
  dispatch:
    QuantizedCPU, QuantizedCUDA: q_scale_quant

- func: q_zero_point(Tensor self) -> int
  variants: function, method
  dispatch:
    QuantizedCPU, QuantizedCUDA: q_zero_point_quant

- func: q_per_channel_scales(Tensor self) -> Tensor
  variants: function, method
  dispatch:
    QuantizedCPU, QuantizedCUDA: q_per_channel_scales

- func: q_per_channel_zero_points(Tensor self) -> Tensor
  variants: function, method
  dispatch:
    QuantizedCPU, QuantizedCUDA: q_per_channel_zero_points

- func: q_per_channel_axis(Tensor self) -> int
  variants: function, method
  dispatch:
    QuantizedCPU, QuantizedCUDA: q_per_channel_axis

- func: int_repr(Tensor self) -> Tensor
  device_check: NoCheck   # TensorIterator
  variants: function, method
  dispatch:
    QuantizedCPU: int_repr_quantized_cpu
    QuantizedCUDA: int_repr_quantized_cuda

- func: _make_per_tensor_quantized_tensor(Tensor self, float scale, int zero_point) -> Tensor
  dispatch:
    CPU: make_per_tensor_quantized_tensor_cpu
    CUDA: make_per_tensor_quantized_tensor_cuda

- func: _make_per_channel_quantized_tensor(Tensor self, Tensor scale, Tensor zero_point, int axis) -> Tensor
  dispatch:
    CPU: make_per_channel_quantized_tensor_cpu

- func: qscheme(Tensor self) -> QScheme
  variants: method
  dispatch:
    QuantizedCPU, QuantizedCUDA: qscheme_quant

- func: fake_quantize_per_tensor_affine(Tensor self, float scale, int zero_point, int quant_min, int quant_max) -> Tensor
  device_check: NoCheck   # TensorIterator
  variants: function

- func: fake_quantize_per_tensor_affine_cachemask(Tensor self, float scale, int zero_point, int quant_min, int quant_max) -> (Tensor output, Tensor mask)
  variants: function
  dispatch:
    CPU, CUDA: fake_quantize_per_tensor_affine_cachemask

- func: fake_quantize_per_tensor_affine_cachemask_backward(Tensor grad, Tensor mask) -> Tensor
  variants: function

- func: _fake_quantize_learnable_per_tensor_affine(Tensor self, Tensor scale, Tensor zero_point, int quant_min, int quant_max, float grad_factor=1.0) -> Tensor
  variants: function
  dispatch:
    CPU, CUDA: _fake_quantize_learnable_per_tensor_affine

- func: _fake_quantize_learnable_per_tensor_affine_backward(Tensor grad, Tensor self, Tensor scale, Tensor zero_point, int quant_min, int quant_max, float grad_factor=1.0) -> (Tensor, Tensor, Tensor)
  variants: function

- func: fake_quantize_per_channel_affine(Tensor self, Tensor scale, Tensor zero_point, int axis, int quant_min, int quant_max) -> Tensor
  device_check: NoCheck   # TensorIterator
  variants: function

- func: fake_quantize_per_channel_affine_cachemask(Tensor self, Tensor scale, Tensor zero_point, int axis, int quant_min, int quant_max) -> (Tensor output, Tensor mask)
  variants: function
  dispatch:
    CPU, CUDA: fake_quantize_per_channel_affine_cachemask

- func: fake_quantize_per_channel_affine_cachemask_backward(Tensor grad, Tensor mask) -> Tensor
  variants: function

- func: _fake_quantize_learnable_per_channel_affine(Tensor self, Tensor scale, Tensor zero_point, int axis, int quant_min, int quant_max, float grad_factor=1.0) -> Tensor
  variants: function
  dispatch:
    CPU, CUDA: _fake_quantize_learnable_per_channel_affine

- func: _fake_quantize_learnable_per_channel_affine_backward(Tensor grad, Tensor self, Tensor scale, Tensor zero_point, int axis, int quant_min, int quant_max, float grad_factor=1.0) -> (Tensor, Tensor, Tensor)
  variants: function

- func: _choose_qparams_per_tensor(Tensor self, bool reduce_range=False) -> (float, int)
  variants: function

- func: _saturate_weight_to_fp16(Tensor weight) -> Tensor
  variants: function

- func: choose_qparams_optimized(Tensor input, int numel, int n_bins, float ratio, int bit_width) -> (Tensor, Tensor)
  variants: function

# to(Device) must not exist because all constructors of Device also works for
# TensorOptions. Otherwise, an ambiguity error is thrown.
# See NOTE [ TensorOptions Constructors ].
- func: to.dtype_layout(Tensor self, *, ScalarType? dtype=None, Layout? layout=None, Device? device=None, bool? pin_memory=None, bool non_blocking=False, bool copy=False, MemoryFormat? memory_format=None) -> Tensor
  variants: method
  device_check: NoCheck
  device_guard: False

- func: to.device(Tensor self, Device device, ScalarType dtype, bool non_blocking=False, bool copy=False, MemoryFormat? memory_format=None) -> Tensor
  variants: method
  device_check: NoCheck
  device_guard: False

- func: to.dtype(Tensor self, ScalarType dtype, bool non_blocking=False, bool copy=False, MemoryFormat? memory_format=None) -> Tensor
  variants: method
  device_check: NoCheck
  device_guard: False

- func: to.other(Tensor self, Tensor other, bool non_blocking=False, bool copy=False, MemoryFormat? memory_format=None) -> Tensor
  variants: method
  device_check: NoCheck
  device_guard: False

- func: meshgrid(Tensor[] tensors) -> Tensor[]

- func: cartesian_prod(Tensor[] tensors) -> Tensor
  variants: function

- func: combinations(Tensor self, int r=2, bool with_replacement=False) -> Tensor
  variants: function

- func: item(Tensor self) -> Scalar
  variants: method

- func: result_type.Tensor(Tensor tensor, Tensor other) -> ScalarType
  variants: function

- func: result_type.Scalar(Tensor tensor, Scalar other) -> ScalarType
  variants: function

- func: result_type.Scalar_Tensor(Scalar scalar, Tensor tensor) -> ScalarType
  variants: function

- func: result_type.Scalar_Scalar(Scalar scalar1, Scalar scalar2) -> ScalarType

- func: can_cast(ScalarType from, ScalarType to) -> bool
  variants: function

- func: promote_types(ScalarType type1, ScalarType type2) -> ScalarType
  variants: function

# NB: Does NOT check precondition that numel == 1
- func: _local_scalar_dense(Tensor self) -> Scalar
  dispatch:
    CPU: _local_scalar_dense_cpu
    CUDA: _local_scalar_dense_cuda
  variants: function

# Fused RNN kernels
- func: _thnn_fused_lstm_cell(Tensor input_gates, Tensor hidden_gates, Tensor cx, Tensor? input_bias=None, Tensor? hidden_bias=None) -> (Tensor, Tensor, Tensor)
  dispatch:
    CUDA: _thnn_fused_lstm_cell_cuda

- func: _thnn_fused_lstm_cell_backward(Tensor? grad_hy, Tensor? grad_cy, Tensor cx, Tensor cy, Tensor workspace, bool has_bias) -> (Tensor, Tensor, Tensor, Tensor, Tensor)
  dispatch:
    CUDA: _thnn_fused_lstm_cell_backward_cuda

- func: _thnn_differentiable_lstm_cell_backward(Tensor? grad_hy, Tensor? grad_cy, Tensor input_gates, Tensor hidden_gates, Tensor? input_bias, Tensor? hidden_bias, Tensor cx, Tensor cy) -> (Tensor, Tensor, Tensor, Tensor, Tensor)

- func: _thnn_fused_gru_cell(Tensor input_gates, Tensor hidden_gates, Tensor hx, Tensor? input_bias=None, Tensor? hidden_bias=None) -> (Tensor, Tensor)
  dispatch:
    CUDA: _thnn_fused_gru_cell_cuda

- func: _thnn_fused_gru_cell_backward(Tensor grad_hy, Tensor workspace, bool has_bias) -> (Tensor, Tensor, Tensor, Tensor, Tensor)
  dispatch:
    CUDA: _thnn_fused_gru_cell_backward_cuda

- func: _thnn_differentiable_gru_cell_backward(Tensor grad_hy, Tensor input_gates, Tensor hidden_gates, Tensor hx, Tensor? input_bias, Tensor? hidden_bias) -> (Tensor, Tensor, Tensor, Tensor, Tensor)

# RNN cells and layers
- func: lstm.input(Tensor input, Tensor[] hx, Tensor[] params, bool has_biases, int num_layers, float dropout, bool train, bool bidirectional, bool batch_first) -> (Tensor, Tensor, Tensor)

- func: lstm.data(Tensor data, Tensor batch_sizes, Tensor[] hx, Tensor[] params, bool has_biases, int num_layers, float dropout, bool train, bool bidirectional) -> (Tensor, Tensor, Tensor)

- func: gru.input(Tensor input, Tensor hx, Tensor[] params, bool has_biases, int num_layers, float dropout, bool train, bool bidirectional, bool batch_first) -> (Tensor, Tensor)

- func: gru.data(Tensor data, Tensor batch_sizes, Tensor hx, Tensor[] params, bool has_biases, int num_layers, float dropout, bool train, bool bidirectional) -> (Tensor, Tensor)

- func: rnn_tanh.input(Tensor input, Tensor hx, Tensor[] params, bool has_biases, int num_layers, float dropout, bool train, bool bidirectional, bool batch_first) -> (Tensor, Tensor)

- func: rnn_tanh.data(Tensor data, Tensor batch_sizes, Tensor hx, Tensor[] params, bool has_biases, int num_layers, float dropout, bool train, bool bidirectional) -> (Tensor, Tensor)

- func: rnn_relu.input(Tensor input, Tensor hx, Tensor[] params, bool has_biases, int num_layers, float dropout, bool train, bool bidirectional, bool batch_first) -> (Tensor, Tensor)

- func: rnn_relu.data(Tensor data, Tensor batch_sizes, Tensor hx, Tensor[] params, bool has_biases, int num_layers, float dropout, bool train, bool bidirectional) -> (Tensor, Tensor)

- func: lstm_cell(Tensor input, Tensor[] hx, Tensor w_ih, Tensor w_hh, Tensor? b_ih=None, Tensor? b_hh=None) -> (Tensor, Tensor)

- func: gru_cell(Tensor input, Tensor hx, Tensor w_ih, Tensor w_hh, Tensor? b_ih=None, Tensor? b_hh=None) -> Tensor

- func: rnn_tanh_cell(Tensor input, Tensor hx, Tensor w_ih, Tensor w_hh, Tensor? b_ih=None, Tensor? b_hh=None) -> Tensor

- func: rnn_relu_cell(Tensor input, Tensor hx, Tensor w_ih, Tensor w_hh, Tensor? b_ih=None, Tensor? b_hh=None) -> Tensor

# Quantized RNN layer registration has been moved to C10 dispatch in `RNN.cpp`

# Quantized RNN layers
# - func: quantized_lstm(Tensor input, Tensor[] hx, Tensor[] params, bool has_biases, int num_layers, float dropout, bool train, bool bidirectional, bool batch_first, *, ScalarType? dtype=None, bool use_dynamic=False) -> (Tensor, Tensor, Tensor)


# - func: quantized_lstm.data(Tensor data, Tensor batch_sizes, Tensor[] hx, Tensor[] params, bool has_biases, int num_layers, float dropout, bool train, bool bidirectional, *, ScalarType? dtype=None, bool use_dynamic=False) -> (Tensor, Tensor, Tensor)


# Quantized GRU layers

# - func: quantized_gru.input(Tensor input, Tensor hx, Tensor[] params, bool has_biases, int num_layers, float dropout, bool train, bool bidirectional, bool batch_first) -> (Tensor, Tensor)
#

# - func: quantized_gru.data(Tensor data, Tensor batch_sizes, Tensor hx, Tensor[] params, bool has_biases, int num_layers, float dropout, bool train, bool bidirectional) -> (Tensor, Tensor)
#

# Quantized RNN cells
- func: quantized_lstm_cell(Tensor input, Tensor[] hx, Tensor w_ih, Tensor w_hh, Tensor b_ih, Tensor b_hh, Tensor packed_ih, Tensor packed_hh, Tensor col_offsets_ih, Tensor col_offsets_hh, Scalar scale_ih, Scalar scale_hh, Scalar zero_point_ih, Scalar zero_point_hh) -> (Tensor, Tensor)

- func: quantized_gru_cell(Tensor input, Tensor hx, Tensor w_ih, Tensor w_hh, Tensor b_ih, Tensor b_hh, Tensor packed_ih, Tensor packed_hh, Tensor col_offsets_ih, Tensor col_offsets_hh, Scalar scale_ih, Scalar scale_hh, Scalar zero_point_ih, Scalar zero_point_hh) -> Tensor

- func: quantized_rnn_relu_cell(Tensor input, Tensor hx, Tensor w_ih, Tensor w_hh, Tensor b_ih, Tensor b_hh, Tensor packed_ih, Tensor packed_hh, Tensor col_offsets_ih, Tensor col_offsets_hh, Scalar scale_ih, Scalar scale_hh, Scalar zero_point_ih, Scalar zero_point_hh) -> Tensor

- func: quantized_rnn_tanh_cell(Tensor input, Tensor hx, Tensor w_ih, Tensor w_hh, Tensor b_ih, Tensor b_hh, Tensor packed_ih, Tensor packed_hh, Tensor col_offsets_ih, Tensor col_offsets_hh, Scalar scale_ih, Scalar scale_hh, Scalar zero_point_ih, Scalar zero_point_hh) -> Tensor

# PackedSequence utilities
- func: _pack_padded_sequence(Tensor input, Tensor lengths, bool batch_first) -> (Tensor, Tensor)
  dispatch:
    CompositeExplicitAutograd: _pack_padded_sequence

- func: _pack_padded_sequence_backward(Tensor grad, int[] input_size, Tensor batch_sizes, bool batch_first) -> Tensor

- func: _pad_packed_sequence(Tensor data, Tensor batch_sizes, bool batch_first, Scalar padding_value, int total_length) -> (Tensor, Tensor)

# wrappers for legacy TH methods

- func: set_.source_Storage(Tensor(a!) self, Storage source) -> Tensor(a!)
  variants: method
  device_check: NoCheck
  device_guard: False
  dispatch:
    CPU, CUDA: set_

- func: set_.source_Storage_storage_offset(Tensor(a!) self, Storage source, int storage_offset, int[] size, int[] stride=[]) -> Tensor(a!)
  variants: method
  device_check: NoCheck
  device_guard: False
  dispatch:
    CPU: set_storage_cpu_
    CUDA: set_storage_cuda_
    QuantizedCPU, QuantizedCUDA: set_storage_quantized_

- func: set_.source_Tensor(Tensor(a!) self, Tensor source) -> Tensor(a!)
  variants: method
  device_check: NoCheck
  device_guard: False
  dispatch:
    CPU, CUDA: set_tensor_

- func: set_(Tensor(a!) self) -> Tensor(a!)
  variants: method
  dispatch:
    CPU: set_cpu_
    CUDA: set_cuda_

- func: is_set_to(Tensor self, Tensor tensor) -> bool
  variants: method
  device_check: NoCheck
  device_guard: False
  dispatch:
    CPU, CUDA: is_set_to

- func: masked_fill_.Scalar(Tensor(a!) self, Tensor mask, Scalar value) -> Tensor(a!)
  device_check: NoCheck   # TensorIterator
  variants: method
  dispatch:
    CPU: masked_fill__cpu
    CUDA: masked_fill__cuda

- func: masked_fill.Scalar(Tensor self, Tensor mask, Scalar value) -> Tensor
  device_check: NoCheck   # TensorIterator
  variants: function, method

- func: masked_fill_.Tensor(Tensor(a!) self, Tensor mask, Tensor value) -> Tensor(a!)
  device_check: NoCheck   # TensorIterator
  variants: method
  dispatch:
    CPU: masked_fill__cpu
    CUDA: masked_fill__cuda

- func: masked_fill.Tensor(Tensor self, Tensor mask, Tensor value) -> Tensor
  device_check: NoCheck   # TensorIterator
  variants: function, method

- func: masked_scatter_(Tensor(a!) self, Tensor mask, Tensor source) -> Tensor(a!)
  variants: method
  dispatch:
    CPU: masked_scatter__cpu
    CUDA: masked_scatter__cuda

- func: masked_scatter(Tensor self, Tensor mask, Tensor source) -> Tensor
  variants: function, method

- func: view(Tensor(a) self, int[] size) -> Tensor(a)
  variants: method
  device_check: NoCheck
  device_guard: False
  dispatch:
    CPU, CUDA, Meta, QuantizedCPU, QuantizedCUDA: view
    MkldnnCPU: mkldnn_view

# Warning: If you want to change the name or overload name of this
# operator, you might also want to change the `isBlockListedSchema`
# function in `torch/csrc/jit/frontend/schema_catching.cpp`.
# The name and overload name of this operator is hardcoded in that
# function in order to workaround a bug:
# https://github.com/pytorch/pytorch/issues/47964
- func: view.dtype(Tensor(a) self, ScalarType dtype) -> Tensor(a)
  variants: method
  device_check: NoCheck
  device_guard: False
  dispatch:
    CompositeExplicitAutograd: view_dtype

- func: put_(Tensor(a!) self, Tensor index, Tensor source, bool accumulate=False) -> Tensor(a!)
  variants: method
  dispatch:
    CPU, CUDA: put_

- func: put(Tensor self, Tensor index, Tensor source, bool accumulate=False) -> Tensor
  variants: function, method

- func: index_add_(Tensor(a!) self, int dim, Tensor index, Tensor source) -> Tensor(a!)
  variants: method

- func: index_add_.alpha(Tensor(a!) self, int dim, Tensor index, Tensor source, *, Scalar alpha) -> Tensor(a!)
  variants: method
  dispatch:
    CPU: index_add_cpu_
    CUDA: index_add_cuda_

- func: index_add(Tensor self, int dim, Tensor index, Tensor source) -> Tensor
  variants: function, method

- func: index_add.alpha(Tensor self, int dim, Tensor index, Tensor source, *, Scalar alpha) -> Tensor
  variants: function, method

- func: index_add.dimname(Tensor self, Dimname dim, Tensor index, Tensor source, *, Scalar alpha=1) -> Tensor
  variants: function, method

- func: index_fill_.int_Scalar(Tensor(a!) self, int dim, Tensor index, Scalar value) -> Tensor(a!)
  device_check: NoCheck   # TensorIterator
  variants: method
  dispatch:
    CPU: index_fill_
    CUDA: index_fill_

- func: index_fill.int_Scalar(Tensor self, int dim, Tensor index, Scalar value) -> Tensor
  device_check: NoCheck   # TensorIterator
  variants: function, method

- func: index_fill_.int_Tensor(Tensor(a!) self, int dim, Tensor index, Tensor value) -> Tensor(a!)
  device_check: NoCheck   # TensorIterator
  variants: method
  dispatch:
    CPU, CUDA: index_fill_

- func: index_fill.int_Tensor(Tensor self, int dim, Tensor index, Tensor value) -> Tensor
  device_check: NoCheck   # TensorIterator
  variants: function, method

- func: index_fill_.Dimname_Scalar(Tensor(a!) self, Dimname dim, Tensor index, Scalar value) -> Tensor(a!)
  device_check: NoCheck   # TensorIterator
  variants: method

- func: index_fill_.Dimname_Tensor(Tensor(a!) self, Dimname dim, Tensor index, Tensor value) -> Tensor(a!)
  device_check: NoCheck   # TensorIterator
  variants: method

- func: index_fill.Dimname_Scalar(Tensor self, Dimname dim, Tensor index, Scalar value) -> Tensor
  device_check: NoCheck   # TensorIterator
  variants: function, method

- func: index_fill.Dimname_Tensor(Tensor self, Dimname dim, Tensor index, Tensor value) -> Tensor
  device_check: NoCheck   # TensorIterator
  variants: function, method

- func: scatter_.src(Tensor(a!) self, int dim, Tensor index, Tensor src) -> Tensor(a!)
  variants: method
  dispatch:
    CPU, CUDA: scatter_

- func: scatter.src(Tensor self, int dim, Tensor index, Tensor src) -> Tensor
  variants: function, method

- func: scatter_.value(Tensor(a!) self, int dim, Tensor index, Scalar value) -> Tensor(a!)
  variants: method
  dispatch:
    CPU, CUDA: scatter_fill_

- func: scatter.value(Tensor self, int dim, Tensor index, Scalar value) -> Tensor
  variants: function, method

- func: scatter.dimname_src(Tensor self, Dimname dim, Tensor index, Tensor src) -> Tensor
  variants: function, method

- func: scatter.dimname_value(Tensor self, Dimname dim, Tensor index, Scalar value) -> Tensor
  variants: function, method

- func: scatter_.reduce(Tensor(a!) self, int dim, Tensor index, Tensor src, *, str reduce) -> Tensor(a!)
  variants: method
  dispatch:
    CPU, CUDA: scatter_reduce_

- func: scatter_.value_reduce(Tensor(a!) self, int dim, Tensor index, Scalar value, *, str reduce) -> Tensor(a!)
  variants: method
  dispatch:
    CPU, CUDA: scatter_scalar_reduce_

- func: scatter_add_(Tensor(a!) self, int dim, Tensor index, Tensor src) -> Tensor(a!)
  variants: method
  dispatch:
    CPU, CUDA: scatter_add_

- func: scatter_add(Tensor self, int dim, Tensor index, Tensor src) -> Tensor
  variants: function, method

- func: scatter_add.dimname(Tensor self, Dimname dim, Tensor index, Tensor src) -> Tensor
  variants: function, method

- func: eq_.Scalar(Tensor(a!) self, Scalar other) -> Tensor(a!)
  device_check: NoCheck   # TensorIterator
  variants: method
  dispatch:
    CompositeExplicitAutograd: eq_

- func: eq_.Tensor(Tensor(a!) self, Tensor other) -> Tensor(a!)
  device_check: NoCheck   # TensorIterator
  variants: method
  dispatch:
    CompositeExplicitAutograd: eq_

- func: bitwise_and.Tensor_out(Tensor self, Tensor other, *, Tensor(a!) out) -> Tensor(a!)
  device_check: NoCheck   # TensorIterator
  variants: function
  dispatch:
    CPU, CUDA: bitwise_and_out

- func: bitwise_and.Scalar_out(Tensor self, Scalar other, *, Tensor(a!) out) -> Tensor(a!)
  device_check: NoCheck   # TensorIterator
  variants: function
  dispatch:
    CPU, CUDA: bitwise_and_out

- func: bitwise_and.Scalar(Tensor self, Scalar other) -> Tensor
  device_check: NoCheck   # TensorIterator
  variants: method, function

- func: bitwise_and.Tensor(Tensor self, Tensor other) -> Tensor
  device_check: NoCheck   # TensorIterator
  variants: method, function

- func: bitwise_and_.Scalar(Tensor(a!) self, Scalar other) -> Tensor(a!)
  device_check: NoCheck   # TensorIterator
  variants: method

- func: bitwise_and_.Tensor(Tensor(a!) self, Tensor other) -> Tensor(a!)
  device_check: NoCheck   # TensorIterator
  variants: method

- func: __and__.Scalar(Tensor self, Scalar other) -> Tensor
  device_check: NoCheck   # TensorIterator
  variants: method, function

- func: __and__.Tensor(Tensor self, Tensor other) -> Tensor
  device_check: NoCheck   # TensorIterator
  variants: method, function

- func: __iand__.Scalar(Tensor(a!) self, Scalar other) -> Tensor(a!)
  device_check: NoCheck   # TensorIterator
  variants: method

- func: __iand__.Tensor(Tensor(a!) self, Tensor other) -> Tensor(a!)
  device_check: NoCheck   # TensorIterator
  variants: method

- func: bitwise_or.Tensor_out(Tensor self, Tensor other, *, Tensor(a!) out) -> Tensor(a!)
  device_check: NoCheck   # TensorIterator
  variants: function
  dispatch:
    CPU, CUDA: bitwise_or_out

- func: bitwise_or.Scalar_out(Tensor self, Scalar other, *, Tensor(a!) out) -> Tensor(a!)
  device_check: NoCheck   # TensorIterator
  variants: function
  dispatch:
    CPU, CUDA: bitwise_or_out

- func: bitwise_or.Scalar(Tensor self, Scalar other) -> Tensor
  device_check: NoCheck   # TensorIterator
  variants: method, function

- func: bitwise_or.Tensor(Tensor self, Tensor other) -> Tensor
  device_check: NoCheck   # TensorIterator
  variants: method, function

- func: bitwise_or_.Scalar(Tensor(a!) self, Scalar other) -> Tensor(a!)
  device_check: NoCheck   # TensorIterator
  variants: method

- func: bitwise_or_.Tensor(Tensor(a!) self, Tensor other) -> Tensor(a!)
  device_check: NoCheck   # TensorIterator
  variants: method

- func: __or__.Scalar(Tensor self, Scalar other) -> Tensor
  device_check: NoCheck   # TensorIterator
  variants: method, function

- func: __or__.Tensor(Tensor self, Tensor other) -> Tensor
  device_check: NoCheck   # TensorIterator
  variants: method, function

- func: __ior__.Scalar(Tensor(a!) self, Scalar other) -> Tensor(a!)
  device_check: NoCheck   # TensorIterator
  variants: method

- func: __ior__.Tensor(Tensor(a!) self, Tensor other) -> Tensor(a!)
  device_check: NoCheck   # TensorIterator
  variants: method

- func: bitwise_xor.Tensor_out(Tensor self, Tensor other, *, Tensor(a!) out) -> Tensor(a!)
  device_check: NoCheck   # TensorIterator
  variants: function
  dispatch:
    CPU, CUDA: bitwise_xor_out

- func: bitwise_xor.Scalar_out(Tensor self, Scalar other, *, Tensor(a!) out) -> Tensor(a!)
  device_check: NoCheck   # TensorIterator
  variants: function
  dispatch:
    CPU, CUDA: bitwise_xor_out

- func: bitwise_xor.Scalar(Tensor self, Scalar other) -> Tensor
  device_check: NoCheck   # TensorIterator
  variants: method, function

- func: bitwise_xor.Tensor(Tensor self, Tensor other) -> Tensor
  device_check: NoCheck   # TensorIterator
  variants: method, function

- func: bitwise_xor_.Scalar(Tensor(a!) self, Scalar other) -> Tensor(a!)
  device_check: NoCheck   # TensorIterator
  variants: method

- func: bitwise_xor_.Tensor(Tensor(a!) self, Tensor other) -> Tensor(a!)
  device_check: NoCheck   # TensorIterator
  variants: method

- func: __xor__.Scalar(Tensor self, Scalar other) -> Tensor
  device_check: NoCheck   # TensorIterator
  variants: method, function

- func: __xor__.Tensor(Tensor self, Tensor other) -> Tensor
  device_check: NoCheck   # TensorIterator
  variants: method, function

- func: __ixor__.Scalar(Tensor(a!) self, Scalar other) -> Tensor(a!)
  device_check: NoCheck   # TensorIterator
  variants: method

- func: __ixor__.Tensor(Tensor(a!) self, Tensor other) -> Tensor(a!)
  device_check: NoCheck   # TensorIterator
  variants: method

- func: __lshift__.Scalar(Tensor self, Scalar other) -> Tensor
  device_check: NoCheck   # TensorIterator
  variants: method, function
  dispatch:
    CPU, CUDA: __lshift__

- func: __lshift__.Tensor(Tensor self, Tensor other) -> Tensor
  device_check: NoCheck   # TensorIterator
  variants: method, function
  dispatch:
    CPU, CUDA: __lshift__

- func: __ilshift__.Scalar(Tensor(a!) self, Scalar other) -> Tensor(a!)
  device_check: NoCheck   # TensorIterator
  variants: method
  dispatch:
    CPU, CUDA: __ilshift__

- func: __ilshift__.Tensor(Tensor(a!) self, Tensor other) -> Tensor(a!)
  device_check: NoCheck   # TensorIterator
  variants: method
  dispatch:
    CPU, CUDA: __ilshift__

- func: __rshift__.Scalar(Tensor self, Scalar other) -> Tensor
  device_check: NoCheck   # TensorIterator
  variants: method, function
  dispatch:
    CPU, CUDA: __rshift__

- func: __rshift__.Tensor(Tensor self, Tensor other) -> Tensor
  device_check: NoCheck   # TensorIterator
  variants: method, function
  dispatch:
    CPU, CUDA: __rshift__

- func: __irshift__.Scalar(Tensor(a!) self, Scalar other) -> Tensor(a!)
  device_check: NoCheck   # TensorIterator
  variants: method
  dispatch:
    CPU, CUDA: __irshift__

- func: __irshift__.Tensor(Tensor(a!) self, Tensor other) -> Tensor(a!)
  device_check: NoCheck   # TensorIterator
  variants: method
  dispatch:
    CPU, CUDA: __irshift__

- func: tril_(Tensor(a!) self, int diagonal=0) -> Tensor(a!)
  variants: method
  dispatch:
    CPU: tril_cpu_
    CUDA: tril_cuda_

- func: triu_(Tensor(a!) self, int diagonal=0) -> Tensor(a!)
  variants: method
  dispatch:
    CPU: triu_cpu_
    CUDA: triu_cuda_

- func: digamma_(Tensor(a!) self) -> Tensor(a!)
  device_check: NoCheck   # TensorIterator
  structured_delegate: digamma.out
  variants: method

- func: renorm_(Tensor(a!) self, Scalar p, int dim, Scalar maxnorm) -> Tensor(a!)
  device_check: NoCheck   # TensorIterator
  variants: method
  dispatch:
    CPU: legacy::cpu::_th_renorm_
    CUDA: legacy::cuda::_th_renorm_

- func: lerp_.Scalar(Tensor(a!) self, Tensor end, Scalar weight) -> Tensor(a!)
  device_check: NoCheck   # TensorIterator
  variants: method
  dispatch:
    CPU: lerp_cpu_scalar_
    CUDA: lerp_cuda_scalar_

- func: lerp_.Tensor(Tensor(a!) self, Tensor end, Tensor weight) -> Tensor(a!)
  device_check: NoCheck   # TensorIterator
  variants: method
  dispatch:
    CPU: lerp_cpu_tensor_
    CUDA: lerp_cuda_tensor_

- func: fmod_.Scalar(Tensor(a!) self, Scalar other) -> Tensor(a!)
  device_check: NoCheck   # TensorIterator
  variants: method
  dispatch:
    CPU, CUDA: fmod_

- func: fmod_.Tensor(Tensor(a!) self, Tensor other) -> Tensor(a!)
  device_check: NoCheck   # TensorIterator
  variants: method
  dispatch:
    CPU, CUDA: fmod_

- func: remainder_.Scalar(Tensor(a!) self, Scalar other) -> Tensor(a!)
  device_check: NoCheck   # TensorIterator
  variants: method
  dispatch:
    CPU, CUDA: remainder_

- func: remainder_.Tensor(Tensor(a!) self, Tensor other) -> Tensor(a!)
  device_check: NoCheck   # TensorIterator
  variants: method
  dispatch:
    CPU, CUDA: remainder_

- func: addbmm_(Tensor(a!) self, Tensor batch1, Tensor batch2, *, Scalar beta=1, Scalar alpha=1) -> Tensor(a!)
  variants: method
  dispatch:
    CPU, CUDA: addbmm_

- func: addbmm.out(Tensor self, Tensor batch1, Tensor batch2, *, Scalar beta=1, Scalar alpha=1, Tensor(a!) out) -> Tensor(a!)
  dispatch:
    CPU, CUDA: addbmm_out

- func: addbmm(Tensor self, Tensor batch1, Tensor batch2, *, Scalar beta=1, Scalar alpha=1) -> Tensor
  variants: method, function
  dispatch:
    CPU, CUDA: addbmm

- func: addcdiv_(Tensor(a!) self, Tensor tensor1, Tensor tensor2, *, Scalar value=1) -> Tensor(a!)
  device_check: NoCheck   # TensorIterator
  variants: method
  dispatch:
    CompositeExplicitAutograd: addcdiv_

- func: random_.from(Tensor(a!) self, int from, int? to, *, Generator? generator=None) -> Tensor(a!)
  device_check: NoCheck   # TensorIterator
  variants: method
  dispatch:
    CPU, CUDA: random_
    Meta: random_meta_

- func: random_.to(Tensor(a!) self, int to, *, Generator? generator=None) -> Tensor(a!)
  device_check: NoCheck   # TensorIterator
  variants: method
  dispatch:
    CPU, CUDA: random_
    Meta: random_meta_

- func: random_(Tensor(a!) self, *, Generator? generator=None) -> Tensor(a!)
  device_check: NoCheck   # TensorIterator
  variants: method
  dispatch:
    CPU, CUDA: random_
    Meta: random_meta_

- func: uniform_(Tensor(a!) self, float from=0, float to=1, *, Generator? generator=None) -> Tensor(a!)
  device_check: NoCheck   # TensorIterator
  variants: method
  dispatch:
    CPU, CUDA: uniform_
    Meta: uniform_meta_

- func: cauchy_(Tensor(a!) self, float median=0, float sigma=1, *, Generator? generator=None) -> Tensor(a!)
  device_check: NoCheck   # TensorIterator
  variants: method
  dispatch:
    CPU, CUDA: cauchy_

- func: log_normal_(Tensor(a!) self, float mean=1, float std=2, *, Generator? generator=None) -> Tensor(a!)
  device_check: NoCheck   # TensorIterator
  variants: method
  dispatch:
    CPU, CUDA: log_normal_

- func: exponential_(Tensor(a!) self, float lambd=1, *, Generator? generator=None) -> Tensor(a!)
  device_check: NoCheck   # TensorIterator
  variants: method
  dispatch:
    CPU, CUDA: exponential_

- func: geometric_(Tensor(a!) self, float p, *, Generator? generator=None) -> Tensor(a!)
  device_check: NoCheck   # TensorIterator
  variants: method
  dispatch:
    CPU, CUDA: geometric_

# wrappers for TH functions

- func: diag.out(Tensor self, int diagonal=0, *, Tensor(a!) out) -> Tensor(a!)
  dispatch:
    CPU: diag_cpu_out
    CUDA: diag_cuda_out

- func: diag(Tensor self, int diagonal=0) -> Tensor
  variants: method, function
  dispatch:
    CompositeExplicitAutograd: diag

- func: diag_backward(Tensor grad, int[] input_sizes, int diagonal) -> Tensor
  variants: function
  device_check: NoCheck
  device_guard: False

- func: cross.out(Tensor self, Tensor other, int? dim=None, *, Tensor(a!) out) -> Tensor(a!)
  dispatch:
    CPU, CUDA: cross_out

- func: cross(Tensor self, Tensor other, int? dim=None) -> Tensor
  variants: method, function
  dispatch:
    CPU, CUDA: cross

- func: triu.out(Tensor self, int diagonal=0, *, Tensor(a!) out) -> Tensor(a!)
  dispatch:
    CPU: triu_cpu_out
    CUDA: triu_cuda_out

- func: triu(Tensor self, int diagonal=0) -> Tensor
  variants: method, function
  dispatch:
    CompositeExplicitAutograd: triu

- func: tril.out(Tensor self, int diagonal=0, *, Tensor(a!) out) -> Tensor(a!)
  dispatch:
    CPU: tril_cpu_out
    CUDA: tril_cuda_out

- func: tril(Tensor self, int diagonal=0) -> Tensor
  variants: method, function
  dispatch:
    CompositeExplicitAutograd: tril

- func: tril_indices(int row, int col, int offset=0, *, ScalarType? dtype=long, Layout? layout=None, Device? device=None, bool? pin_memory=None) -> Tensor
  dispatch:
    CPU: tril_indices_cpu
    CUDA: tril_indices_cuda

- func: triu_indices(int row, int col, int offset=0, *, ScalarType? dtype=long, Layout? layout=None, Device? device=None, bool? pin_memory=None) -> Tensor
  dispatch:
    CPU: triu_indices_cpu
    CUDA: triu_indices_cuda

- func: trace(Tensor self) -> Tensor
  variants: method, function
  dispatch:
    CPU: trace_cpu
    CUDA: trace_cuda

- func: trace_backward(Tensor grad, int[] sizes) -> Tensor
  variants: function
  device_check: NoCheck
  device_guard: False

- func: ne.Scalar_out(Tensor self, Scalar other, *, Tensor(a!) out) -> Tensor(a!)
  device_check: NoCheck   # TensorIterator
  dispatch:
    CPU, CUDA: ne_out
    QuantizedCPU: ne_out_quantized_cpu

- func: ne.Scalar(Tensor self, Scalar other) -> Tensor
  device_check: NoCheck   # TensorIterator
  variants: method, function
  dispatch:
    CPU, CUDA: ne
    QuantizedCPU: ne_quantized_cpu

- func: ne.Tensor_out(Tensor self, Tensor other, *, Tensor(a!) out) -> Tensor(a!)
  device_check: NoCheck   # TensorIterator
  dispatch:
    CPU, CUDA: ne_out
    QuantizedCPU: ne_out_quantized_cpu

- func: ne.Tensor(Tensor self, Tensor other) -> Tensor
  device_check: NoCheck   # TensorIterator
  variants: method, function
  dispatch:
    CPU, CUDA: ne
    QuantizedCPU: ne_quantized_cpu

- func: ne_.Scalar(Tensor(a!) self, Scalar other) -> Tensor(a!)
  device_check: NoCheck   # TensorIterator
  variants: method
  dispatch:
    CompositeExplicitAutograd: ne_

- func: ne_.Tensor(Tensor(a!) self, Tensor other) -> Tensor(a!)
  device_check: NoCheck   # TensorIterator
  variants: method
  dispatch:
    CompositeExplicitAutograd: ne_

# not_equal, alias for torch.ne
- func: not_equal.Scalar_out(Tensor self, Scalar other, *, Tensor(a!) out) -> Tensor(a!)

- func: not_equal.Scalar(Tensor self, Scalar other) -> Tensor
  variants: method, function

- func: not_equal.Tensor_out(Tensor self, Tensor other, *, Tensor(a!) out) -> Tensor(a!)

- func: not_equal.Tensor(Tensor self, Tensor other) -> Tensor
  variants: method, function

- func: not_equal_.Scalar(Tensor(a!) self, Scalar other) -> Tensor(a!)
  variants: method

- func: not_equal_.Tensor(Tensor(a!) self, Tensor other) -> Tensor(a!)
  variants: method

- func: eq.Scalar_out(Tensor self, Scalar other, *, Tensor(a!) out) -> Tensor(a!)
  device_check: NoCheck   # TensorIterator
  dispatch:
    CPU, CUDA: eq_out
    QuantizedCPU: eq_out_quantized_cpu

- func: eq.Scalar(Tensor self, Scalar other) -> Tensor
  device_check: NoCheck   # TensorIterator
  variants: method, function
  dispatch:
    CPU, CUDA: eq
    QuantizedCPU: eq_quantized_cpu

- func: eq.Tensor_out(Tensor self, Tensor other, *, Tensor(a!) out) -> Tensor(a!)
  device_check: NoCheck   # TensorIterator
  dispatch:
    CPU, CUDA: eq_out
    QuantizedCPU: eq_out_quantized_cpu

- func: eq.Tensor(Tensor self, Tensor other) -> Tensor
  device_check: NoCheck   # TensorIterator
  variants: method, function
  dispatch:
    CPU, CUDA: eq
    QuantizedCPU: eq_quantized_cpu

- func: ge.Scalar_out(Tensor self, Scalar other, *, Tensor(a!) out) -> Tensor(a!)
  device_check: NoCheck   # TensorIterator
  dispatch:
    CPU, CUDA: ge_out
    QuantizedCPU: ge_out_quantized_cpu

- func: ge.Scalar(Tensor self, Scalar other) -> Tensor
  device_check: NoCheck   # TensorIterator
  variants: method, function
  dispatch:
    CPU, CUDA: ge
    QuantizedCPU: ge_quantized_cpu

- func: ge.Tensor_out(Tensor self, Tensor other, *, Tensor(a!) out) -> Tensor(a!)
  device_check: NoCheck   # TensorIterator
  dispatch:
    CPU, CUDA: ge_out
    QuantizedCPU: ge_out_quantized_cpu

- func: ge.Tensor(Tensor self, Tensor other) -> Tensor
  device_check: NoCheck   # TensorIterator
  variants: method, function
  dispatch:
    CPU, CUDA: ge
    QuantizedCPU: ge_quantized_cpu

- func: ge_.Scalar(Tensor(a!) self, Scalar other) -> Tensor(a!)
  device_check: NoCheck   # TensorIterator
  variants: method
  dispatch:
    CompositeExplicitAutograd: ge_

- func: ge_.Tensor(Tensor(a!) self, Tensor other) -> Tensor(a!)
  device_check: NoCheck   # TensorIterator
  variants: method
  dispatch:
    CompositeExplicitAutograd: ge_

# greater_equal, alias for torch.ge
- func: greater_equal.Scalar_out(Tensor self, Scalar other, *, Tensor(a!) out) -> Tensor(a!)

- func: greater_equal.Scalar(Tensor self, Scalar other) -> Tensor
  variants: method, function

- func: greater_equal.Tensor_out(Tensor self, Tensor other, *, Tensor(a!) out) -> Tensor(a!)

- func: greater_equal.Tensor(Tensor self, Tensor other) -> Tensor
  variants: method, function

- func: greater_equal_.Scalar(Tensor(a!) self, Scalar other) -> Tensor(a!)
  variants: method

- func: greater_equal_.Tensor(Tensor(a!) self, Tensor other) -> Tensor(a!)
  variants: method

- func: le.Scalar_out(Tensor self, Scalar other, *, Tensor(a!) out) -> Tensor(a!)
  device_check: NoCheck   # TensorIterator
  dispatch:
    CPU, CUDA: le_out
    QuantizedCPU: le_out_quantized_cpu

- func: le.Scalar(Tensor self, Scalar other) -> Tensor
  device_check: NoCheck   # TensorIterator
  variants: method, function
  dispatch:
    CPU, CUDA: le
    QuantizedCPU: le_quantized_cpu

- func: le.Tensor_out(Tensor self, Tensor other, *, Tensor(a!) out) -> Tensor(a!)
  device_check: NoCheck   # TensorIterator
  dispatch:
    CPU, CUDA: le_out
    QuantizedCPU: le_out_quantized_cpu

- func: le.Tensor(Tensor self, Tensor other) -> Tensor
  device_check: NoCheck   # TensorIterator
  variants: method, function
  dispatch:
    CPU, CUDA: le
    QuantizedCPU: le_quantized_cpu

- func: le_.Scalar(Tensor(a!) self, Scalar other) -> Tensor(a!)
  device_check: NoCheck   # TensorIterator
  variants: method
  dispatch:
    CompositeExplicitAutograd: le_

- func: le_.Tensor(Tensor(a!) self, Tensor other) -> Tensor(a!)
  device_check: NoCheck   # TensorIterator
  variants: method
  dispatch:
    CompositeExplicitAutograd: le_

# less_equal, alias for torch.le
- func: less_equal.Scalar_out(Tensor self, Scalar other, *, Tensor(a!) out) -> Tensor(a!)

- func: less_equal.Scalar(Tensor self, Scalar other) -> Tensor
  variants: method, function

- func: less_equal.Tensor_out(Tensor self, Tensor other, *, Tensor(a!) out) -> Tensor(a!)

- func: less_equal.Tensor(Tensor self, Tensor other) -> Tensor
  variants: method, function

- func: less_equal_.Scalar(Tensor(a!) self, Scalar other) -> Tensor(a!)
  variants: method

- func: less_equal_.Tensor(Tensor(a!) self, Tensor other) -> Tensor(a!)
  variants: method

- func: gt.Scalar_out(Tensor self, Scalar other, *, Tensor(a!) out) -> Tensor(a!)
  device_check: NoCheck   # TensorIterator
  dispatch:
    CPU, CUDA: gt_out
    QuantizedCPU: gt_out_quantized_cpu

- func: gt.Scalar(Tensor self, Scalar other) -> Tensor
  device_check: NoCheck   # TensorIterator
  variants: method, function
  dispatch:
    CPU, CUDA: gt
    QuantizedCPU: gt_quantized_cpu

- func: gt.Tensor_out(Tensor self, Tensor other, *, Tensor(a!) out) -> Tensor(a!)
  device_check: NoCheck   # TensorIterator
  dispatch:
    CPU, CUDA: gt_out
    QuantizedCPU: gt_out_quantized_cpu

- func: gt.Tensor(Tensor self, Tensor other) -> Tensor
  device_check: NoCheck   # TensorIterator
  variants: method, function
  dispatch:
    CPU, CUDA: gt
    QuantizedCPU: gt_quantized_cpu

- func: gt_.Scalar(Tensor(a!) self, Scalar other) -> Tensor(a!)
  device_check: NoCheck   # TensorIterator
  variants: method
  dispatch:
    CompositeExplicitAutograd: gt_

- func: gt_.Tensor(Tensor(a!) self, Tensor other) -> Tensor(a!)
  device_check: NoCheck   # TensorIterator
  variants: method
  dispatch:
    CompositeExplicitAutograd: gt_

#  greater, alias for torch.gt
- func: greater.Scalar_out(Tensor self, Scalar other, *, Tensor(a!) out) -> Tensor(a!)

- func: greater.Scalar(Tensor self, Scalar other) -> Tensor
  variants: method, function

- func: greater.Tensor_out(Tensor self, Tensor other, *, Tensor(a!) out) -> Tensor(a!)

- func: greater.Tensor(Tensor self, Tensor other) -> Tensor
  variants: method, function

- func: greater_.Scalar(Tensor(a!) self, Scalar other) -> Tensor(a!)
  variants: method

- func: greater_.Tensor(Tensor(a!) self, Tensor other) -> Tensor(a!)
  variants: method

- func: lt.Scalar_out(Tensor self, Scalar other, *, Tensor(a!) out) -> Tensor(a!)
  device_check: NoCheck   # TensorIterator
  dispatch:
    CPU, CUDA: lt_out
    QuantizedCPU: lt_out_quantized_cpu

- func: lt.Scalar(Tensor self, Scalar other) -> Tensor
  device_check: NoCheck   # TensorIterator
  variants: method, function
  dispatch:
    CPU, CUDA: lt
    QuantizedCPU: lt_quantized_cpu

- func: lt.Tensor_out(Tensor self, Tensor other, *, Tensor(a!) out) -> Tensor(a!)
  device_check: NoCheck   # TensorIterator
  dispatch:
    CPU, CUDA: lt_out
    QuantizedCPU: lt_out_quantized_cpu

- func: lt.Tensor(Tensor self, Tensor other) -> Tensor
  device_check: NoCheck   # TensorIterator
  variants: method, function
  dispatch:
    CPU, CUDA: lt
    QuantizedCPU: lt_quantized_cpu

- func: lt_.Scalar(Tensor(a!) self, Scalar other) -> Tensor(a!)
  device_check: NoCheck   # TensorIterator
  variants: method
  dispatch:
    CompositeExplicitAutograd: lt_

- func: lt_.Tensor(Tensor(a!) self, Tensor other) -> Tensor(a!)
  device_check: NoCheck   # TensorIterator
  variants: method
  dispatch:
    CompositeExplicitAutograd: lt_

#  less, alias for torch.lt
- func: less.Scalar_out(Tensor self, Scalar other, *, Tensor(a!) out) -> Tensor(a!)

- func: less.Scalar(Tensor self, Scalar other) -> Tensor
  variants: method, function

- func: less.Tensor_out(Tensor self, Tensor other, *, Tensor(a!) out) -> Tensor(a!)

- func: less.Tensor(Tensor self, Tensor other) -> Tensor
  variants: method, function

- func: less_.Scalar(Tensor(a!) self, Scalar other) -> Tensor(a!)
  variants: method

- func: less_.Tensor(Tensor(a!) self, Tensor other) -> Tensor(a!)
  variants: method

- func: take.out(Tensor self, Tensor index, *, Tensor(a!) out) -> Tensor(a!)
  dispatch:
    CPU, CUDA: take_out

- func: take(Tensor self, Tensor index) -> Tensor
  variants: method, function
  dispatch:
    CPU, CUDA: take

- func: take_along_dim.out(Tensor self, Tensor indices, int? dim=None, *, Tensor(a!) out) -> Tensor(a!)

- func: take_along_dim(Tensor self, Tensor indices, int? dim=None) -> Tensor
  variants: method, function

- func: index_select.out(Tensor self, int dim, Tensor index, *, Tensor(a!) out) -> Tensor(a!)
  dispatch:
    CPU: index_select_out_cpu_
    CUDA: index_select_out_cuda

- func: index_select(Tensor self, int dim, Tensor index) -> Tensor
  variants: method, function
  dispatch:
    CPU: index_select_cpu_
    CUDA: index_select_cuda
    SparseCPU: index_select_sparse
    SparseCUDA: index_select_sparse

- func: index_select.dimname_out(Tensor self, Dimname dim, Tensor index, *, Tensor(a!) out) -> Tensor(a!)

- func: index_select.dimname(Tensor self, Dimname dim, Tensor index) -> Tensor
  variants: method, function

- func: index_select_backward(Tensor grad, int[] self_sizes, int dim, Tensor index) -> Tensor
  variants: function
  device_check: NoCheck
  device_guard: False

- func: masked_select.out(Tensor self, Tensor mask, *, Tensor(a!) out) -> Tensor(a!)
  dispatch:
    CPU: masked_select_out_cpu
    CUDA: masked_select_out_cuda

- func: masked_select(Tensor self, Tensor mask) -> Tensor
  variants: method, function
  dispatch:
    CPU: masked_select_cpu
    CUDA: masked_select_cuda

- func: masked_select_backward(Tensor grad, Tensor input, Tensor mask) -> Tensor
  variants: function
  device_check: NoCheck
  device_guard: False

- func: nonzero.out(Tensor self, *, Tensor(a!) out) -> Tensor(a!)
  dispatch:
    CPU: legacy::cpu::_th_nonzero_out
    CUDA: nonzero_out_cuda

- func: nonzero(Tensor self) -> Tensor
  variants: method, function
  dispatch:
    CPU: legacy::cpu::_th_nonzero
    CUDA: nonzero_cuda

- func: nonzero_numpy(Tensor self) -> Tensor[]
  variants: method, function

- func: gather.out(Tensor self, int dim, Tensor index, *, bool sparse_grad=False, Tensor(a!) out) -> Tensor(a!)
  dispatch:
    CPU: gather_out_cpu_cuda
    CUDA: gather_out_cpu_cuda

- func: gather(Tensor self, int dim, Tensor index, *, bool sparse_grad=False) -> Tensor
  variants: method, function
  dispatch:
    CPU, CUDA: gather

- func: gather_backward(Tensor grad, Tensor self, int dim, Tensor index, bool sparse_grad) -> Tensor
  variants: function
  device_check: NoCheck
  device_guard: False

- func: gather.dimname_out(Tensor self, Dimname dim, Tensor index, *, bool sparse_grad=False, Tensor(a!) out) -> Tensor(a!)

- func: gather.dimname(Tensor self, Dimname dim, Tensor index, *, bool sparse_grad=False) -> Tensor
  variants: method, function

- func: _gather_sparse_backward(Tensor self, int dim, Tensor index, Tensor grad) -> Tensor

- func: addcmul.out(Tensor self, Tensor tensor1, Tensor tensor2, *, Scalar value=1, Tensor(a!) out) -> Tensor(a!)
  device_check: NoCheck   # TensorIterator
  dispatch:
    CPU, CUDA: addcmul_out

- func: addcmul(Tensor self, Tensor tensor1, Tensor tensor2, *, Scalar value=1) -> Tensor
  device_check: NoCheck   # TensorIterator
  variants: method, function
  dispatch:
    CompositeExplicitAutograd: addcmul

- func: addcmul_(Tensor(a!) self, Tensor tensor1, Tensor tensor2, *, Scalar value=1) -> Tensor(a!)
  device_check: NoCheck   # TensorIterator
  variants: method
  dispatch:
    CompositeExplicitAutograd: addcmul_

- func: addcdiv.out(Tensor self, Tensor tensor1, Tensor tensor2, *, Scalar value=1, Tensor(a!) out) -> Tensor(a!)
  device_check: NoCheck   # TensorIterator
  dispatch:
    CPU, CUDA: addcdiv_out

- func: addcdiv(Tensor self, Tensor tensor1, Tensor tensor2, *, Scalar value=1) -> Tensor
  device_check: NoCheck   # TensorIterator
  variants: method, function
  dispatch:
    CompositeExplicitAutograd: addcdiv

- func: cross_entropy_loss(Tensor self, Tensor target, Tensor? weight=None, int reduction=Mean, int ignore_index=-100) -> Tensor
  python_module: nn

- func: lstsq.X(Tensor self, Tensor A, *, Tensor(a!) X, Tensor(b!) qr) -> (Tensor(a!) solution, Tensor(b!) QR)
  dispatch:
    CPU: legacy::cpu::_th_gels_out
    CUDA: legacy::cuda::_th_gels_out

- func: lstsq(Tensor self, Tensor A) -> (Tensor solution, Tensor QR)
  variants: method, function
  dispatch:
    CPU: legacy::cpu::_th_gels
    CUDA: legacy::cuda::_th_gels

- func: triangular_solve.X(Tensor self, Tensor A, bool upper=True, bool transpose=False, bool unitriangular=False, *, Tensor(a!) X, Tensor(b!) M) -> (Tensor(a!) solution, Tensor(b!) cloned_coefficient)
  dispatch:
    CPU, CUDA: triangular_solve_out

- func: triangular_solve(Tensor self, Tensor A, bool upper=True, bool transpose=False, bool unitriangular=False) -> (Tensor solution, Tensor cloned_coefficient)
  variants: method, function
  dispatch:
    CPU, CUDA: triangular_solve

- func: symeig.e(Tensor self, bool eigenvectors=False, bool upper=True, *, Tensor(a!) e, Tensor(b!) V) -> (Tensor(a!) eigenvalues, Tensor(b!) eigenvectors)
  dispatch:
    CompositeExplicitAutograd: symeig_out

- func: symeig(Tensor self, bool eigenvectors=False, bool upper=True) -> (Tensor eigenvalues, Tensor eigenvectors)
  variants: method, function
  dispatch:
    CompositeExplicitAutograd: symeig

- func: _symeig_helper(Tensor self, bool eigenvectors, bool upper) -> (Tensor, Tensor)
  variants: function
  dispatch:
    CPU: _symeig_helper_cpu
    CUDA: _symeig_helper_cuda

- func: eig.e(Tensor self, bool eigenvectors=False, *, Tensor(a!) e, Tensor(b!) v) -> (Tensor(a!) eigenvalues, Tensor(b!) eigenvectors)
  dispatch:
    CompositeExplicitAutograd: eig_out

- func: eig(Tensor self, bool eigenvectors=False) -> (Tensor eigenvalues, Tensor eigenvectors)
  variants: method, function
  dispatch:
    CompositeExplicitAutograd: eig

- func: svd.U(Tensor self, bool some=True, bool compute_uv=True, *, Tensor(a!) U, Tensor(b!) S, Tensor(c!) V) -> (Tensor(a!) U, Tensor(b!) S, Tensor(c!) V)

- func: svd(Tensor self, bool some=True, bool compute_uv=True) -> (Tensor U, Tensor S, Tensor V)
  variants: method, function

- func: _svd_helper(Tensor self, bool some, bool compute_uv) -> (Tensor U, Tensor S, Tensor V)
  variants: function
  dispatch:
    CPU: _svd_helper_cpu
    CUDA: _svd_helper_cuda

# swapaxes, alias for transpose
- func: swapaxes(Tensor(a) self, int axis0, int axis1) -> Tensor(a)
  variants: function, method
  device_check: NoCheck
  device_guard: False

- func: swapaxes_(Tensor(a!) self, int axis0, int axis1) -> Tensor(a!)
  variants: method
  device_check: NoCheck
  device_guard: False

# swapdims, alias for transpose
- func: swapdims(Tensor(a) self, int dim0, int dim1) -> Tensor(a)
  variants: function, method
  device_check: NoCheck
  device_guard: False

- func: swapdims_(Tensor(a!) self, int dim0, int dim1) -> Tensor(a!)
  variants: method
  device_check: NoCheck
  device_guard: False

- func: cholesky.out(Tensor self, bool upper=False, *, Tensor(a!) out) -> Tensor(a!)
  dispatch:
    CPU, CUDA: cholesky_out

- func: cholesky(Tensor self, bool upper=False) -> Tensor
  variants: method, function
  dispatch:
    CPU, CUDA: cholesky

- func: cholesky_solve.out(Tensor self, Tensor input2, bool upper=False, *, Tensor(a!) out) -> Tensor(a!)
  dispatch:
    CompositeExplicitAutograd: cholesky_solve_out

- func: cholesky_solve(Tensor self, Tensor input2, bool upper=False) -> Tensor
  variants: method, function
  dispatch:
    CompositeExplicitAutograd: cholesky_solve

- func: _cholesky_solve_helper(Tensor self, Tensor A, bool upper) -> Tensor
  variants: function
  dispatch:
    CPU: _cholesky_solve_helper_cpu
    CUDA: _cholesky_solve_helper_cuda

- func: solve(Tensor self, Tensor A) -> (Tensor solution, Tensor LU)
  variants: function, method
  dispatch:
    CompositeExplicitAutograd: solve

- func: solve.solution(Tensor self, Tensor A, *, Tensor(a!) solution, Tensor(b!) lu) -> (Tensor(a!) solution, Tensor(b!) LU)
  dispatch:
    CompositeExplicitAutograd: solve_out

- func: _solve_helper(Tensor self, Tensor A) -> (Tensor, Tensor)
  variants: function
  dispatch:
    CPU: _solve_helper_cpu
    CUDA: _solve_helper_cuda

- func: cholesky_inverse(Tensor self, bool upper=False) -> Tensor
  variants: method, function
  dispatch:
    CPU, CUDA: cholesky_inverse

- func: cholesky_inverse.out(Tensor self, bool upper=False, *, Tensor(a!) out) -> Tensor(a!)
  dispatch:
    CPU, CUDA: cholesky_inverse_out

- func: qr.Q(Tensor self, bool some=True, *, Tensor(a!) Q, Tensor(b!) R) -> (Tensor(a!) Q, Tensor(b!) R)

- func: qr(Tensor self, bool some=True) -> (Tensor Q, Tensor R)
  variants: method, function

- func: geqrf.a(Tensor self, *, Tensor(a!) a, Tensor(b!) tau) -> (Tensor(a!) a, Tensor(b!) tau)
  dispatch:
    CPU, CUDA: geqrf_out

- func: geqrf(Tensor self) -> (Tensor a, Tensor tau)
  variants: method, function
  dispatch:
    CPU, CUDA: geqrf

# orgqr, alias for linalg_householder_product
- func: orgqr(Tensor self, Tensor input2) -> Tensor
  variants: method, function

- func: orgqr.out(Tensor self, Tensor input2, *, Tensor(a!) out) -> Tensor(a!)

- func: ormqr.out(Tensor self, Tensor input2, Tensor input3, bool left=True, bool transpose=False, *, Tensor(a!) out) -> Tensor(a!)
  dispatch:
    CPU, CUDA: ormqr_out

- func: ormqr(Tensor self, Tensor input2, Tensor input3, bool left=True, bool transpose=False) -> Tensor
  variants: method, function
  dispatch:
    CPU, CUDA: ormqr

- func: _lu_with_info(Tensor self, bool pivot=True, bool check_errors=True) -> (Tensor, Tensor, Tensor)
  variants: function
  dispatch:
    CPU, CUDA: _lu_with_info

- func: lu_solve.out(Tensor self, Tensor LU_data, Tensor LU_pivots, *, Tensor(a!) out) -> Tensor(a!)
  dispatch:
    CompositeExplicitAutograd: lu_solve_out

- func: lu_solve(Tensor self, Tensor LU_data, Tensor LU_pivots) -> Tensor
  variants: method, function
  dispatch:
    CompositeExplicitAutograd: lu_solve

# TODO: remove dispatch section when porting TH CUDA to ATen
- func: multinomial.out(Tensor self, int num_samples, bool replacement=False, *, Generator? generator=None, Tensor(a!) out) -> Tensor(a!)
  dispatch:
    CPU, CUDA: multinomial_out

- func: multinomial(Tensor self, int num_samples, bool replacement=False, *, Generator? generator=None) -> Tensor
  variants: method, function
  dispatch:
    CPU, CUDA: multinomial

- func: lgamma.out(Tensor self, *, Tensor(a!) out) -> Tensor(a!)
  device_check: NoCheck   # TensorIterator
  structured: True
  structured_inherits: TensorIteratorBase
  dispatch:
    CPU, CUDA: lgamma_out

- func: lgamma_(Tensor(a!) self) -> Tensor(a!)
  device_check: NoCheck   # TensorIterator
  structured_delegate: lgamma.out
  variants: method

- func: lgamma(Tensor self) -> Tensor
  device_check: NoCheck   # TensorIterator
  structured_delegate: lgamma.out
  variants: method, function

- func: digamma.out(Tensor self, *, Tensor(a!) out) -> Tensor(a!)
  device_check: NoCheck   # TensorIterator
  structured: True
  structured_inherits: TensorIteratorBase
  dispatch:
    CPU, CUDA: digamma_out

- func: digamma(Tensor self) -> Tensor
  device_check: NoCheck   # TensorIterator
  structured_delegate: digamma.out
  variants: method, function

- func: polygamma.out(int n, Tensor self, *, Tensor(a!) out) -> Tensor(a!)
  device_check: NoCheck   # TensorIterator
  structured: True
  structured_inherits: TensorIteratorBase
  dispatch:
    CPU, CUDA: polygamma_out

- func: polygamma(int n, Tensor self) -> Tensor
  device_check: NoCheck   # TensorIterator
  structured_delegate: polygamma.out
  variants: method, function

- func: polygamma_(Tensor(a!) self, int n) -> Tensor(a!)
  device_check: NoCheck   # TensorIterator
  variants: method
  dispatch:
    CompositeExplicitAutograd: polygamma_

- func: erfinv(Tensor self) -> Tensor
  device_check: NoCheck   # TensorIterator
  structured_delegate: erfinv.out
  variants: method, function

- func: erfinv_(Tensor(a!) self) -> Tensor(a!)
  device_check: NoCheck   # TensorIterator
  structured_delegate: erfinv.out
  variants: method

- func: erfinv.out(Tensor self, *, Tensor(a!) out) -> Tensor(a!)
  device_check: NoCheck   # TensorIterator
  structured: True
  structured_inherits: TensorIteratorBase
  dispatch:
    CPU, CUDA: erfinv_out

- func: i0(Tensor self) -> Tensor
  structured_delegate: i0.out
  variants: function, method

- func: i0_(Tensor(a!) self) -> Tensor(a!)
  structured_delegate: i0.out
  variants: function, method

- func: i0.out(Tensor self, *, Tensor(a!) out) -> Tensor(a!)
  structured: True
  structured_inherits: TensorIteratorBase
  dispatch:
    CPU, CUDA: i0_out

- func: sign(Tensor self) -> Tensor
  device_check: NoCheck   # TensorIterator
  structured_delegate: sign.out
  variants: function, method
  dispatch:
    CompositeExplicitAutograd: sign

- func: sign_(Tensor(a!) self) -> Tensor(a!)
  device_check: NoCheck   # TensorIterator
  structured_delegate: sign.out
  variants: method
  dispatch:
    CompositeExplicitAutograd: sign_

- func: sign.out(Tensor self, *, Tensor(a!) out) -> Tensor(a!)
  device_check: NoCheck   # TensorIterator
  structured: True
  structured_inherits: TensorIteratorBase
  dispatch:
    CPU, CUDA: sign_out

- func: signbit(Tensor self) -> Tensor
  variants: function, method

- func: signbit.out(Tensor self, *, Tensor(a!) out) -> Tensor(a!)
  dispatch:
    CPU: signbit_out
    CUDA: signbit_out

- func: dist(Tensor self, Tensor other, Scalar p=2) -> Tensor
  device_check: NoCheck   # TensorIterator
  variants: method, function
  dispatch:
    CompositeExplicitAutograd: dist

- func: atan2.out(Tensor self, Tensor other, *, Tensor(a!) out) -> Tensor(a!)
  device_check: NoCheck   # TensorIterator
  structured: True
  structured_inherits: TensorIteratorBase
  dispatch:
    CPU, CUDA: atan2_out

- func: atan2_(Tensor(a!) self, Tensor other) -> Tensor(a!)
  device_check: NoCheck   # TensorIterator
  structured_delegate: atan2.out
  variants: method

- func: atan2(Tensor self, Tensor other) -> Tensor
  device_check: NoCheck   # TensorIterator
  structured_delegate: atan2.out
  variants: method, function

- func: lerp.Scalar_out(Tensor self, Tensor end, Scalar weight, *, Tensor(a!) out) -> Tensor(a!)
  device_check: NoCheck   # TensorIterator
  dispatch:
    CPU: lerp_cpu_scalar_out
    CUDA: lerp_cuda_scalar_out

- func: lerp.Tensor_out(Tensor self, Tensor end, Tensor weight, *, Tensor(a!) out) -> Tensor(a!)
  device_check: NoCheck   # TensorIterator
  dispatch:
    CPU: lerp_cpu_tensor_out
    CUDA: lerp_cuda_tensor_out

- func: lerp.Scalar(Tensor self, Tensor end, Scalar weight) -> Tensor
  device_check: NoCheck   # TensorIterator
  variants: method, function
  dispatch:
    CPU: lerp_cpu_scalar
    CUDA: lerp_cuda_scalar

- func: lerp.Tensor(Tensor self, Tensor end, Tensor weight) -> Tensor
  device_check: NoCheck   # TensorIterator
  variants: method, function
  dispatch:
    CPU: lerp_cpu_tensor
    CUDA: lerp_cuda_tensor

- func: histc.out(Tensor self, int bins=100, Scalar min=0, Scalar max=0, *, Tensor(a!) out) -> Tensor(a!)
  dispatch:
    CPU: legacy::cpu::_th_histc_out
    CUDA: _histc_out_cuda

- func: histc(Tensor self, int bins=100, Scalar min=0, Scalar max=0) -> Tensor
  variants: method, function
  dispatch:
    CPU: legacy::cpu::_th_histc
    CUDA: _histc_cuda

- func: fmod.Scalar_out(Tensor self, Scalar other, *, Tensor(a!) out) -> Tensor(a!)
  device_check: NoCheck   # TensorIterator
  dispatch:
    CPU, CUDA: fmod_out

- func: fmod.Scalar(Tensor self, Scalar other) -> Tensor
  device_check: NoCheck   # TensorIterator
  variants: method, function
  dispatch:
    CPU, CUDA: fmod

- func: fmod.Tensor_out(Tensor self, Tensor other, *, Tensor(a!) out) -> Tensor(a!)
  device_check: NoCheck   # TensorIterator
  dispatch:
    CPU, CUDA: fmod_out

- func: fmod.Tensor(Tensor self, Tensor other) -> Tensor
  device_check: NoCheck   # TensorIterator
  variants: method, function
  dispatch:
    CPU, CUDA: fmod

- func: hypot.out(Tensor self, Tensor other, *, Tensor(a!) out) -> Tensor(a!)
  structured: True
  structured_inherits: TensorIteratorBase
  dispatch:
    CPU, CUDA: hypot_out

- func: hypot(Tensor self, Tensor other) -> Tensor
  structured_delegate: hypot.out
  variants: method, function

- func: hypot_(Tensor(a!) self, Tensor other) -> Tensor(a!)
  structured_delegate: hypot.out
  variants: method
  dispatch:
    CompositeExplicitAutograd: hypot_

- func: igamma.out(Tensor self, Tensor other, *, Tensor(a!) out) -> Tensor(a!)
  structured: True
  structured_inherits: TensorIteratorBase
  dispatch:
    CPU, CUDA: igamma_out

- func: igamma(Tensor self, Tensor other) -> Tensor
  structured_delegate: igamma.out
  variants: method, function

- func: igamma_(Tensor(a!) self, Tensor other) -> Tensor(a!)
  structured_delegate: igamma.out
  variants: method

- func: igammac.out(Tensor self, Tensor other, *, Tensor(a!) out) -> Tensor(a!)
  structured: True
  structured_inherits: TensorIteratorBase
  dispatch:
    CPU, CUDA: igammac_out

- func: igammac(Tensor self, Tensor other) -> Tensor
  structured_delegate: igammac.out
  variants: method, function

- func: igammac_(Tensor(a!) self, Tensor other) -> Tensor(a!)
  structured_delegate: igammac.out
  variants: method

- func: nextafter.out(Tensor self, Tensor other, *, Tensor(a!) out) -> Tensor(a!)
  structured: True
  structured_inherits: TensorIteratorBase
  dispatch:
    CPU, CUDA: nextafter_out

- func: nextafter(Tensor self, Tensor other) -> Tensor
  structured_delegate: nextafter.out
  variants: method, function

- func: nextafter_(Tensor(a!) self, Tensor other) -> Tensor(a!)
  structured_delegate: nextafter.out
  variants: method
  dispatch:
    CompositeExplicitAutograd: nextafter_

- func: remainder.Scalar_out(Tensor self, Scalar other, *, Tensor(a!) out) -> Tensor(a!)
  device_check: NoCheck   # TensorIterator
  dispatch:
    CPU, CUDA: remainder_out

- func: remainder.Scalar(Tensor self, Scalar other) -> Tensor
  device_check: NoCheck   # TensorIterator
  variants: method, function
  dispatch:
    CPU, CUDA: remainder

- func: remainder.Tensor_out(Tensor self, Tensor other, *, Tensor(a!) out) -> Tensor(a!)
  device_check: NoCheck   # TensorIterator
  dispatch:
    CPU, CUDA: remainder_out

- func: remainder.Tensor(Tensor self, Tensor other) -> Tensor
  device_check: NoCheck   # TensorIterator
  variants: method, function
  dispatch:
    CPU, CUDA: remainder

- func: min(Tensor self) -> Tensor
  device_check: NoCheck   # TensorIterator
  variants: method, function
  dispatch:
    CPU, CUDA: min
    QuantizedCPU: min_quantized_cpu

- func: fmin(Tensor self, Tensor other) -> Tensor
  variants: method, function
  dispatch:
    CPU, CUDA: fmin

- func: fmin.out(Tensor self, Tensor other, *, Tensor(a!) out) -> Tensor(a!)
  dispatch:
    CPU, CUDA: fmin_out

- func: max(Tensor self) -> Tensor
  device_check: NoCheck   # TensorIterator
  variants: method, function
  dispatch:
    CPU, CUDA: max
    QuantizedCPU: max_quantized_cpu

- func: fmax(Tensor self, Tensor other) -> Tensor
  variants: method, function
  dispatch:
    CPU, CUDA: fmax

- func: fmax.out(Tensor self, Tensor other, *, Tensor(a!) out) -> Tensor(a!)
  dispatch:
    CPU, CUDA: fmax_out

- func: maximum(Tensor self, Tensor other) -> Tensor
  structured_delegate: maximum.out
  device_check: NoCheck   # TensorIterator
  variants: method, function

- func: maximum.out(Tensor self, Tensor other, *, Tensor(a!) out) -> Tensor(a!)
  structured: True
  structured_inherits: TensorIteratorBase
  device_check: NoCheck   # TensorIterator
  dispatch:
    CPU, CUDA: maximum_out

# binary max, alias of maximum
# NOTE: max is not an alias for maximum, since there is also unary max
- func: max.other(Tensor self, Tensor other) -> Tensor
  device_check: NoCheck   # TensorIterator
  variants: method, function

- func: max.out(Tensor self, Tensor other, *, Tensor(a!) out) -> Tensor(a!)
  device_check: NoCheck   # TensorIterator

- func: minimum(Tensor self, Tensor other) -> Tensor
  structured_delegate: minimum.out
  device_check: NoCheck   # TensorIterator
  variants: method, function

- func: minimum.out(Tensor self, Tensor other, *, Tensor(a!) out) -> Tensor(a!)
  structured: True
  structured_inherits: TensorIteratorBase
  device_check: NoCheck   # TensorIterator
  dispatch:
    CPU, CUDA: minimum_out

# binary min, alias for minimum
# NOTE: min is not an alias for minimum, since there is also unary min
- func: min.out(Tensor self, Tensor other, *, Tensor(a!) out) -> Tensor(a!)
  device_check: NoCheck   # TensorIterator

- func: min.other(Tensor self, Tensor other) -> Tensor
  device_check: NoCheck   # TensorIterator
  variants: method, function

# The following quantile signatures are DEPRECATED in favor of the new ones with the interpolation kwarg.
- func: quantile.scalar_out(Tensor self, float q, int? dim=None, bool keepdim=False, *, Tensor(a!) out) -> Tensor(a!)

- func: quantile.scalar(Tensor self, float q, int? dim=None, bool keepdim=False) -> Tensor
  variants: method, function

- func: quantile.out(Tensor self, Tensor q, int? dim=None, bool keepdim=False, *, Tensor(a!) out) -> Tensor(a!)

- func: quantile(Tensor self, Tensor q, int? dim=None, bool keepdim=False) -> Tensor
  variants: method, function

- func: nanquantile.scalar_out(Tensor self, float q, int? dim=None, bool keepdim=False, *, Tensor(a!) out) -> Tensor(a!)

- func: nanquantile.scalar(Tensor self, float q, int? dim=None, bool keepdim=False) -> Tensor
  variants: method, function

- func: nanquantile.out(Tensor self, Tensor q, int? dim=None, bool keepdim=False, *, Tensor(a!) out) -> Tensor(a!)

- func: nanquantile(Tensor self, Tensor q, int? dim=None, bool keepdim=False) -> Tensor
  variants: method, function

# To keep backward and forward compatibility, and to avoid ambiguity with the original signatures, dim, keepdim and interpolation
# parameters are required for now. Once the deprecated signatures are removed they will be made optional.
- func: quantile.new_scalar_out(Tensor self, float q, int? dim, bool keepdim, *, str interpolation, Tensor(a!) out) -> Tensor(a!)

- func: quantile.new_scalar(Tensor self, float q, int? dim, bool keepdim, *, str interpolation) -> Tensor
  variants: method, function

- func: quantile.new_out(Tensor self, Tensor q, int? dim, bool keepdim, *, str interpolation, Tensor(a!) out) -> Tensor(a!)

- func: quantile.new(Tensor self, Tensor q, int? dim, bool keepdim, *, str interpolation) -> Tensor
  variants: method, function

- func: nanquantile.new_scalar_out(Tensor self, float q, int? dim, bool keepdim, *, str interpolation, Tensor(a!) out) -> Tensor(a!)

- func: nanquantile.new_scalar(Tensor self, float q, int? dim, bool keepdim, *, str interpolation) -> Tensor
  variants: method, function

- func: nanquantile.new_out(Tensor self, Tensor q, int? dim, bool keepdim, *, str interpolation, Tensor(a!) out) -> Tensor(a!)

- func: nanquantile.new(Tensor self, Tensor q, int? dim, bool keepdim, *, str interpolation) -> Tensor
  variants: method, function

- func: sort.values(Tensor self, int dim=-1, bool descending=False, *, Tensor(a!) values, Tensor(b!) indices) -> (Tensor(a!) values, Tensor(b!) indices)
  device_check: NoCheck   # TensorIterator
  dispatch:
    CPU: sort_out_cpu
    CUDA: sort_out_cuda

- func: sort.values_stable(Tensor self, *, bool? stable, int dim=-1, bool descending=False, Tensor(a!) values, Tensor(b!) indices) -> (Tensor(a!) values, Tensor(b!) indices)
  dispatch:
    CPU: sort_out_cpu_stable
    CUDA: sort_out_stable_cuda

- func: sort(Tensor self, int dim=-1, bool descending=False) -> (Tensor values, Tensor indices)
  device_check: NoCheck   # TensorIterator
  variants: method, function
  dispatch:
    CPU: sort_cpu
    CUDA: sort_cuda
    QuantizedCPU: sort_quantized_cpu

- func: sort.stable(Tensor self, *, bool? stable, int dim=-1, bool descending=False) -> (Tensor values, Tensor indices)
  variants: method, function
  dispatch:
    CPU: sort_cpu_stable
    CUDA: sort_stable_cuda
    QuantizedCPU: sort_quantized_cpu_stable

- func: sort.dimname_values(Tensor self, Dimname dim, bool descending=False, *, Tensor(a!) values, Tensor(b!) indices) -> (Tensor(a!) values, Tensor(b!) indices)

- func: sort.dimname_values_stable(Tensor self, *, bool? stable, Dimname dim, bool descending=False, Tensor(a!) values, Tensor(b!) indices) -> (Tensor(a!) values, Tensor(b!) indices)

- func: sort.dimname(Tensor self, Dimname dim, bool descending=False) -> (Tensor values, Tensor indices)
  variants: method, function

- func: sort.dimname_stable(Tensor self, *, bool? stable, Dimname dim, bool descending=False) -> (Tensor values, Tensor indices)
  variants: method, function

- func: msort.out(Tensor self, *, Tensor(a!) out) -> Tensor(a!)

- func: msort(Tensor self) -> Tensor
  variants: method, function

- func: argsort(Tensor self, int dim=-1, bool descending=False) -> Tensor
  device_check: NoCheck   # TensorIterator
  variants: method, function

- func: argsort.dimname(Tensor self, Dimname dim, bool descending=False) -> Tensor
  variants: method, function

- func: topk.values(Tensor self, int k, int dim=-1, bool largest=True, bool sorted=True, *, Tensor(a!) values, Tensor(b!) indices) -> (Tensor(a!) values, Tensor(b!) indices)
  dispatch:
    CPU: topk_out_cpu
    CUDA: topk_out_cuda

- func: topk(Tensor self, int k, int dim=-1, bool largest=True, bool sorted=True) -> (Tensor values, Tensor indices)
  variants: method, function
  dispatch:
    CPU: topk
    CUDA: topk_cuda
    QuantizedCPU: topk_quantized_cpu

- func: all(Tensor self) -> Tensor
  device_check: NoCheck   # TensorIterator
  variants: method, function
  dispatch:
    CPU, CUDA: all

- func: any(Tensor self) -> Tensor
  device_check: NoCheck   # TensorIterator
  variants: method, function
  dispatch:
    CPU, CUDA: any
    SparseCPU, SparseCUDA: any_sparse

- func: renorm.out(Tensor self, Scalar p, int dim, Scalar maxnorm, *, Tensor(a!) out) -> Tensor(a!)
  device_check: NoCheck   # TensorIterator
  dispatch:
    CPU: legacy::cpu::_th_renorm_out
    CUDA: legacy::cuda::_th_renorm_out

- func: renorm(Tensor self, Scalar p, int dim, Scalar maxnorm) -> Tensor
  device_check: NoCheck   # TensorIterator
  variants: method, function
  dispatch:
    CPU: legacy::cpu::_th_renorm
    CUDA: legacy::cuda::_th_renorm

- func: unfold(Tensor(a) self, int dimension, int size, int step) -> Tensor(a)
  variants: method
  device_check: NoCheck
  device_guard: False
  dispatch:
    CPU, CUDA: unfold
    QuantizedCPU, QuantizedCUDA: unfold

- func: unfold_backward(Tensor grad_in, int[] input_sizes, int dim, int size, int step) -> Tensor
  variants: function
  dispatch:
    CPU, CUDA: unfold_backward

- func: equal(Tensor self, Tensor other) -> bool
  variants: method, function
  dispatch:
    CPU: cpu_equal
    CUDA: cuda_equal
    QuantizedCPU: equal_quantized_cpu

- func: pow.Tensor_Tensor_out(Tensor self, Tensor exponent, *, Tensor(a!) out) -> Tensor(a!)
  device_check: NoCheck   # TensorIterator
  structured: True
  structured_inherits: TensorIteratorBase
  dispatch:
    CPU, CUDA: pow_Tensor_Tensor_out

- func: pow.Tensor_Tensor(Tensor self, Tensor exponent) -> Tensor
  device_check: NoCheck   # TensorIterator
  structured_delegate: pow.Tensor_Tensor_out
  variants: method, function

- func: pow.Scalar_out(Scalar self, Tensor exponent, *, Tensor(a!) out) -> Tensor(a!)
  device_check: NoCheck   # TensorIterator
  structured: True
  dispatch:
    CPU, CUDA: pow_Scalar_out

- func: pow.Scalar(Scalar self, Tensor exponent) -> Tensor
  device_check: NoCheck   # TensorIterator
  structured_delegate: pow.Scalar_out

- func: pow.Tensor_Scalar_out(Tensor self, Scalar exponent, *, Tensor(a!) out) -> Tensor(a!)
  device_check: NoCheck   # TensorIterator
  structured: True
  structured_inherits: TensorIteratorBase
  dispatch:
    CPU, CUDA: pow_Tensor_Scalar_out
    SparseCPU, SparseCUDA: pow_out_sparse_scalar

- func: pow.Tensor_Scalar(Tensor self, Scalar exponent) -> Tensor
  device_check: NoCheck   # TensorIterator
  structured_delegate: pow.Tensor_Scalar_out
  variants: function, method
  dispatch:
    SparseCPU, SparseCUDA: pow_sparse_scalar

- func: pow_.Scalar(Tensor(a!) self, Scalar exponent) -> Tensor(a!)
  device_check: NoCheck   # TensorIterator
  structured_delegate: pow.Tensor_Scalar_out
  variants: method

- func: pow_.Tensor(Tensor(a!) self, Tensor exponent) -> Tensor(a!)
  device_check: NoCheck   # TensorIterator
  structured_delegate: pow.Tensor_Tensor_out
  variants: method

- func: float_power.Tensor_Tensor_out(Tensor self, Tensor exponent, *, Tensor(a!) out) -> Tensor(a!)

- func: float_power.Tensor_Tensor(Tensor self, Tensor exponent) -> Tensor
  variants: function, method

- func: float_power.Scalar_out(Scalar self, Tensor exponent, *, Tensor(a!) out) -> Tensor(a!)

- func: float_power.Scalar(Scalar self, Tensor exponent) -> Tensor

- func: float_power.Tensor_Scalar_out(Tensor self, Scalar exponent, *, Tensor(a!) out) -> Tensor(a!)

- func: float_power.Tensor_Scalar(Tensor self, Scalar exponent) -> Tensor
  variants: function, method

- func: float_power_.Scalar(Tensor(a!) self, Scalar exponent) -> Tensor(a!)
  variants: method

- func: float_power_.Tensor(Tensor(a!) self, Tensor exponent) -> Tensor(a!)
  variants: method

- func: normal_(Tensor(a!) self, float mean=0, float std=1, *, Generator? generator=None) -> Tensor(a!)
  device_check: NoCheck   # TensorIterator
  variants: method
  dispatch:
    CPU, CUDA: normal_
    Meta: normal_meta_

- func: normal.Tensor_float_out(Tensor mean, float std=1, *, Generator? generator=None, Tensor(a!) out) -> Tensor(a!)
  dispatch:
    CPU, CUDA: normal_out

- func: normal.Tensor_float(Tensor mean, float std=1, *, Generator? generator=None) -> Tensor
  dispatch:
    CPU, CUDA: normal

- func: normal.float_Tensor_out(float mean, Tensor std, *, Generator? generator=None, Tensor(a!) out) -> Tensor(a!)
  dispatch:
    CPU, CUDA: normal_out

- func: normal.float_Tensor(float mean, Tensor std, *, Generator? generator=None) -> Tensor
  dispatch:
    CPU, CUDA: normal

- func: normal.Tensor_Tensor_out(Tensor mean, Tensor std, *, Generator? generator=None, Tensor(a!) out) -> Tensor(a!)
  dispatch:
    CPU, CUDA: normal_out

- func: normal.Tensor_Tensor(Tensor mean, Tensor std, *, Generator? generator=None) -> Tensor
  dispatch:
    CPU, CUDA: normal

- func: normal.float_float(float mean, float std, int[] size, *, Generator? generator=None, ScalarType? dtype=None, Layout? layout=None, Device? device=None, bool? pin_memory=None) -> Tensor

- func: normal.float_float_out(float mean, float std, int[] size, *, Generator? generator=None, Tensor(a!) out) -> Tensor(a!)

- func: alias(Tensor(a) self) -> Tensor(a)
  variants: method, function
  dispatch:
    CompositeExplicitAutograd: alias

- func: _index_copy_(Tensor(a!) self, int dim, Tensor index, Tensor source) -> Tensor(a!)
  dispatch:
    CPU: _index_copy_impl_
    CUDA: _index_copy_impl_

- func: _cumsum(Tensor self, int dim) -> Tensor
  dispatch:
    CPU: _cumsum_cpu
    CUDA: _cumsum_cuda

- func: _cumsum.out(Tensor self, int dim, *, Tensor(a!) out) -> Tensor(a!)
  dispatch:
    CPU: _cumsum_out_cpu
    CUDA: _cumsum_out_cuda

- func: _cumprod(Tensor self, int dim) -> Tensor
  dispatch:
    CPU: _cumprod_cpu
    CUDA: _cumprod_cuda

- func: _cumprod.out(Tensor self, int dim, *, Tensor(a!) out) -> Tensor(a!)
  dispatch:
    CPU: _cumprod_out_cpu
    CUDA: _cumprod_out_cuda

- func: _amp_foreach_non_finite_check_and_unscale_(Tensor(a!)[] self, Tensor(b!) found_inf, Tensor inv_scale) -> ()
  variants: function
  dispatch:
    CUDA: _amp_foreach_non_finite_check_and_unscale_cuda_

- func: _amp_update_scale_(Tensor(a!) self, Tensor(b!) growth_tracker, Tensor found_inf, float scale_growth_factor, float scale_backoff_factor, int growth_interval) -> Tensor(a!)
  variants: function
  dispatch:
    CUDA: _amp_update_scale_cuda_

- func: _cat(Tensor[] tensors, int dim=0) -> Tensor
  dispatch:
    CPU: _cat_cpu
    CUDA: cat_cuda
    QuantizedCPU: cat_quantized_cpu

- func: _cat.out(Tensor[] tensors, int dim=0, *, Tensor(a!) out) -> Tensor(a!)
  dispatch:
    CPU: _cat_out_cpu
    CUDA: cat_out_cuda
    QuantizedCPU: cat_out_quantized_cpu

- func: _foreach_add.Scalar(Tensor[] tensors, Scalar scalar) -> Tensor[]
  device_check: NoCheck   # foreach kernels fall back to slow path when tensor are on different devices
  variants: function
  dispatch:
    CPU: foreach_tensor_add_scalar_kernel_slow
    CUDA: foreach_tensor_add_scalar_kernel_cuda

- func: _foreach_add_.Scalar(Tensor(a!)[] self, Scalar scalar) -> ()
  device_check: NoCheck   # foreach kernels fall back to slow path when tensor are on different devices
  variants: function
  dispatch:
    CPU: foreach_tensor_add_scalar_kernel_slow_
    CUDA: foreach_tensor_add_scalar_kernel_cuda_

- func: _foreach_sub.Scalar(Tensor[] tensors, Scalar scalar) -> Tensor[]
  device_check: NoCheck   # foreach kernels fall back to slow path when tensor are on different devices
  variants: function
  dispatch:
    CPU: foreach_tensor_sub_scalar_kernel_slow
    CUDA: foreach_tensor_sub_scalar_kernel_cuda

- func: _foreach_sub_.Scalar(Tensor(a!)[] self, Scalar scalar) -> ()
  device_check: NoCheck   # foreach kernels fall back to slow path when tensor are on different devices
  variants: function
  dispatch:
    CPU: foreach_tensor_sub_scalar_kernel_slow_
    CUDA: foreach_tensor_sub_scalar_kernel_cuda_

- func: _foreach_mul.Scalar(Tensor[] tensors, Scalar scalar) -> Tensor[]
  device_check: NoCheck   # foreach kernels fall back to slow path when tensor are on different devices
  variants: function
  dispatch:
    CPU: foreach_tensor_mul_scalar_kernel_slow
    CUDA: foreach_tensor_mul_scalar_kernel_cuda

- func: _foreach_mul_.Scalar(Tensor(a!)[] self, Scalar scalar) -> ()
  device_check: NoCheck   # foreach kernels fall back to slow path when tensor are on different devices
  variants: function
  dispatch:
    CPU: foreach_tensor_mul_scalar_kernel_slow_
    CUDA: foreach_tensor_mul_scalar_kernel_cuda_

- func: _foreach_div.Scalar(Tensor[] tensors, Scalar scalar) -> Tensor[]
  device_check: NoCheck   # foreach kernels fall back to slow path when tensor are on different devices
  variants: function
  dispatch:
    CPU: foreach_tensor_div_scalar_kernel_slow
    CUDA: foreach_tensor_div_scalar_kernel_cuda

- func: _foreach_div_.Scalar(Tensor(a!)[] self, Scalar scalar) -> ()
  device_check: NoCheck   # foreach kernels fall back to slow path when tensor are on different devices
  variants: function
  dispatch:
    CPU: foreach_tensor_div_scalar_kernel_slow_
    CUDA: foreach_tensor_div_scalar_kernel_cuda_

- func: _foreach_add.List(Tensor[] tensors1, Tensor[] tensors2, *, Scalar alpha=1) -> Tensor[]
  device_check: NoCheck   # foreach kernels fall back to slow path when tensor are on different devices
  variants: function
  dispatch:
    CPU: foreach_tensor_add_list_kernel_slow
    CUDA: foreach_tensor_add_list_kernel_cuda

- func: _foreach_add_.List(Tensor(a!)[] self, Tensor[] other, *, Scalar alpha=1) -> ()
  device_check: NoCheck   # foreach kernels fall back to slow path when tensor are on different devices
  variants: function
  dispatch:
    CPU: foreach_tensor_add_list_kernel_slow_
    CUDA: foreach_tensor_add_list_kernel_cuda_

- func: _foreach_sub.List(Tensor[] tensors1, Tensor[] tensors2, *, Scalar alpha=1) -> Tensor[]
  device_check: NoCheck   # foreach kernels fall back to slow path when tensor are on different devices
  variants: function
  dispatch:
    CPU: foreach_tensor_sub_list_kernel_slow
    CUDA: foreach_tensor_sub_list_kernel_cuda

- func: _foreach_sub_.List(Tensor(a!)[] self, Tensor[] other, *, Scalar alpha=1) -> ()
  device_check: NoCheck   # foreach kernels fall back to slow path when tensor are on different devices
  variants: function
  dispatch:
    CPU: foreach_tensor_sub_list_kernel_slow_
    CUDA: foreach_tensor_sub_list_kernel_cuda_

- func: _foreach_mul.List(Tensor[] tensors1, Tensor[] tensors2) -> Tensor[]
  device_check: NoCheck   # foreach kernels fall back to slow path when tensor are on different devices
  variants: function
  dispatch:
    CPU: foreach_tensor_mul_list_kernel_slow
    CUDA: foreach_tensor_mul_list_kernel_cuda

- func: _foreach_mul_.List(Tensor(a!)[] self, Tensor[] other) -> ()
  device_check: NoCheck   # foreach kernels fall back to slow path when tensor are on different devices
  variants: function
  dispatch:
    CPU: foreach_tensor_mul_list_kernel_slow_
    CUDA: foreach_tensor_mul_list_kernel_cuda_

- func: _foreach_div.List(Tensor[] tensors1, Tensor[] tensors2) -> Tensor[]
  device_check: NoCheck   # foreach kernels fall back to slow path when tensor are on different devices
  variants: function
  dispatch:
    CPU: foreach_tensor_div_list_kernel_slow
    CUDA: foreach_tensor_div_list_kernel_cuda

- func: _foreach_div_.List(Tensor(a!)[] self, Tensor[] other) -> ()
  device_check: NoCheck   # foreach kernels fall back to slow path when tensor are on different devices
  variants: function
  dispatch:
    CPU: foreach_tensor_div_list_kernel_slow_
    CUDA: foreach_tensor_div_list_kernel_cuda_

- func: _foreach_add.ScalarList(Tensor[] tensors, Scalar[] scalars) -> Tensor[]
  device_check: NoCheck   # foreach kernels fall back to slow path when tensor are on different devices
  variants: function
  dispatch:
    CPU: foreach_tensor_add_scalarlist_kernel_slow
    CUDA: foreach_tensor_add_scalarlist_kernel_cuda

- func: _foreach_add_.ScalarList(Tensor(a!)[] self, Scalar[] scalars) -> ()
  device_check: NoCheck   # foreach kernels fall back to slow path when tensor are on different devices
  variants: function
  dispatch:
    CPU: foreach_tensor_add_scalarlist_kernel_slow_
    CUDA: foreach_tensor_add_scalarlist_kernel_cuda_

- func: _foreach_sub.ScalarList(Tensor[] tensors, Scalar[] scalars) -> Tensor[]
  device_check: NoCheck   # foreach kernels fall back to slow path when tensor are on different devices
  variants: function
  dispatch:
    CPU: foreach_tensor_sub_scalarlist_kernel_slow
    CUDA: foreach_tensor_sub_scalarlist_kernel_cuda

- func: _foreach_sub_.ScalarList(Tensor(a!)[] self, Scalar[] scalars) -> ()
  device_check: NoCheck   # foreach kernels fall back to slow path when tensor are on different devices
  variants: function
  dispatch:
    CPU: foreach_tensor_sub_scalarlist_kernel_slow_
    CUDA: foreach_tensor_sub_scalarlist_kernel_cuda_

- func: _foreach_div.ScalarList(Tensor[] tensors, Scalar[] scalars) -> Tensor[]
  device_check: NoCheck   # foreach kernels fall back to slow path when tensor are on different devices
  variants: function
  dispatch:
    CPU: foreach_tensor_div_scalarlist_kernel_slow
    CUDA: foreach_tensor_div_scalarlist_kernel_cuda

- func: _foreach_div_.ScalarList(Tensor(a!)[] self, Scalar[] scalars) -> ()
  device_check: NoCheck   # foreach kernels fall back to slow path when tensor are on different devices
  variants: function
  dispatch:
    CPU: foreach_tensor_div_scalarlist_kernel_slow_
    CUDA: foreach_tensor_div_scalarlist_kernel_cuda_

- func: _foreach_mul.ScalarList(Tensor[] tensors, Scalar[] scalars) -> Tensor[]
  device_check: NoCheck   # foreach kernels fall back to slow path when tensor are on different devices
  variants: function
  dispatch:
    CPU: foreach_tensor_mul_scalarlist_kernel_slow
    CUDA: foreach_tensor_mul_scalarlist_kernel_cuda

- func: _foreach_mul_.ScalarList(Tensor(a!)[] self, Scalar[] scalars) -> ()
  device_check: NoCheck   # foreach kernels fall back to slow path when tensor are on different devices
  variants: function
  dispatch:
    CPU: foreach_tensor_mul_scalarlist_kernel_slow_
    CUDA: foreach_tensor_mul_scalarlist_kernel_cuda_

- func: _foreach_exp(Tensor[] tensors) -> Tensor[]
  device_check: NoCheck   # foreach kernels fall back to slow path when tensor are on different devices
  variants: function
  dispatch:
    CPU: foreach_tensor_exp_slow
    CUDA: foreach_tensor_exp_cuda

- func: _foreach_zero_(Tensor(a!)[] self) -> ()
  device_check: NoCheck   # foreach kernels fall back to slow path when tensor are on different devices
  variants: function
  dispatch:
    CPU: foreach_tensor_zero_slow_
    CUDA: foreach_tensor_zero_cuda_

- func: _foreach_exp_(Tensor(a!)[] self) -> ()
  device_check: NoCheck   # foreach kernels fall back to slow path when tensor are on different devices
  variants: function
  dispatch:
    CPU: foreach_tensor_exp_slow_
    CUDA: foreach_tensor_exp_cuda_

- func: _foreach_sqrt(Tensor[] tensors) -> Tensor[]
  device_check: NoCheck   # foreach kernels fall back to slow path when tensor are on different devices
  variants: function
  dispatch:
    CPU: foreach_tensor_sqrt_slow
    CUDA: foreach_tensor_sqrt_cuda

- func: _foreach_sqrt_(Tensor(a!)[] self) -> ()
  device_check: NoCheck   # foreach kernels fall back to slow path when tensor are on different devices
  variants: function
  dispatch:
    CPU: foreach_tensor_sqrt_slow_
    CUDA: foreach_tensor_sqrt_cuda_

- func: _foreach_abs(Tensor[] tensors) -> Tensor[]
  device_check: NoCheck   # foreach kernels fall back to slow path when tensor are on different devices
  variants: function
  dispatch:
    CPU: foreach_tensor_abs_slow
    CUDA: foreach_tensor_abs_cuda

- func: _foreach_abs_(Tensor(a!)[] self) -> ()
  device_check: NoCheck   # foreach kernels fall back to slow path when tensor are on different devices
  variants: function
  dispatch:
    CPU: foreach_tensor_abs_slow_
    CUDA: foreach_tensor_abs_cuda_

- func: _foreach_acos(Tensor[] tensors) -> Tensor[]
  device_check: NoCheck   # foreach kernels fall back to slow path when tensor are on different devices
  variants: function
  dispatch:
    CPU: foreach_tensor_acos_slow
    CUDA: foreach_tensor_acos_cuda

- func: _foreach_acos_(Tensor(a!)[] self) -> ()
  device_check: NoCheck   # foreach kernels fall back to slow path when tensor are on different devices
  variants: function
  dispatch:
    CPU: foreach_tensor_acos_slow_
    CUDA: foreach_tensor_acos_cuda_

- func: _foreach_asin(Tensor[] tensors) -> Tensor[]
  device_check: NoCheck   # foreach kernels fall back to slow path when tensor are on different devices
  variants: function
  dispatch:
    CPU: foreach_tensor_asin_slow
    CUDA: foreach_tensor_asin_cuda

- func: _foreach_asin_(Tensor(a!)[] self) -> ()
  device_check: NoCheck   # foreach kernels fall back to slow path when tensor are on different devices
  variants: function
  dispatch:
    CPU: foreach_tensor_asin_slow_
    CUDA: foreach_tensor_asin_cuda_

- func: _foreach_atan(Tensor[] tensors) -> Tensor[]
  device_check: NoCheck   # foreach kernels fall back to slow path when tensor are on different devices
  variants: function
  dispatch:
    CPU: foreach_tensor_atan_slow
    CUDA: foreach_tensor_atan_cuda

- func: _foreach_atan_(Tensor(a!)[] self) -> ()
  device_check: NoCheck   # foreach kernels fall back to slow path when tensor are on different devices
  variants: function
  dispatch:
    CPU: foreach_tensor_atan_slow_
    CUDA: foreach_tensor_atan_cuda_

- func: _foreach_ceil(Tensor[] tensors) -> Tensor[]
  device_check: NoCheck   # foreach kernels fall back to slow path when tensor are on different devices
  variants: function
  dispatch:
    CPU: foreach_tensor_ceil_slow
    CUDA: foreach_tensor_ceil_cuda

- func: _foreach_ceil_(Tensor(a!)[] self) -> ()
  device_check: NoCheck   # foreach kernels fall back to slow path when tensor are on different devices
  variants: function
  dispatch:
    CPU: foreach_tensor_ceil_slow_
    CUDA: foreach_tensor_ceil_cuda_

- func: _foreach_cos(Tensor[] tensors) -> Tensor[]
  device_check: NoCheck   # foreach kernels fall back to slow path when tensor are on different devices
  variants: function
  dispatch:
    CPU: foreach_tensor_cos_slow
    CUDA: foreach_tensor_cos_cuda

- func: _foreach_cos_(Tensor(a!)[] self) -> ()
  device_check: NoCheck   # foreach kernels fall back to slow path when tensor are on different devices
  variants: function
  dispatch:
    CPU: foreach_tensor_cos_slow_
    CUDA: foreach_tensor_cos_cuda_

- func: _foreach_cosh(Tensor[] tensors) -> Tensor[]
  device_check: NoCheck   # foreach kernels fall back to slow path when tensor are on different devices
  variants: function
  dispatch:
    CPU: foreach_tensor_cosh_slow
    CUDA: foreach_tensor_cosh_cuda

- func: _foreach_cosh_(Tensor(a!)[] self) -> ()
  device_check: NoCheck   # foreach kernels fall back to slow path when tensor are on different devices
  variants: function
  dispatch:
    CPU: foreach_tensor_cosh_slow_
    CUDA: foreach_tensor_cosh_cuda_

- func: _foreach_erf(Tensor[] tensors) -> Tensor[]
  device_check: NoCheck   # foreach kernels fall back to slow path when tensor are on different devices
  variants: function
  dispatch:
    CPU: foreach_tensor_erf_slow
    CUDA: foreach_tensor_erf_cuda

- func: _foreach_erf_(Tensor(a!)[] self) -> ()
  device_check: NoCheck   # foreach kernels fall back to slow path when tensor are on different devices
  variants: function
  dispatch:
    CPU: foreach_tensor_erf_slow_
    CUDA: foreach_tensor_erf_cuda_

- func: _foreach_erfc(Tensor[] tensors) -> Tensor[]
  device_check: NoCheck   # foreach kernels fall back to slow path when tensor are on different devices
  variants: function
  dispatch:
    CPU: foreach_tensor_erfc_slow
    CUDA: foreach_tensor_erfc_cuda

- func: _foreach_erfc_(Tensor(a!)[] self) -> ()
  device_check: NoCheck   # foreach kernels fall back to slow path when tensor are on different devices
  variants: function
  dispatch:
    CPU: foreach_tensor_erfc_slow_
    CUDA: foreach_tensor_erfc_cuda_

- func: _foreach_expm1(Tensor[] tensors) -> Tensor[]
  device_check: NoCheck   # foreach kernels fall back to slow path when tensor are on different devices
  variants: function
  dispatch:
    CPU: foreach_tensor_expm1_slow
    CUDA: foreach_tensor_expm1_cuda

- func: _foreach_expm1_(Tensor(a!)[] self) -> ()
  device_check: NoCheck   # foreach kernels fall back to slow path when tensor are on different devices
  variants: function
  dispatch:
    CPU: foreach_tensor_expm1_slow_
    CUDA: foreach_tensor_expm1_cuda_

- func: _foreach_floor(Tensor[] tensors) -> Tensor[]
  device_check: NoCheck   # foreach kernels fall back to slow path when tensor are on different devices
  variants: function
  dispatch:
    CPU: foreach_tensor_floor_slow
    CUDA: foreach_tensor_floor_cuda

- func: _foreach_floor_(Tensor(a!)[] self) -> ()
  device_check: NoCheck   # foreach kernels fall back to slow path when tensor are on different devices
  variants: function
  dispatch:
    CPU: foreach_tensor_floor_slow_
    CUDA: foreach_tensor_floor_cuda_

- func: _foreach_log(Tensor[] tensors) -> Tensor[]
  device_check: NoCheck   # foreach kernels fall back to slow path when tensor are on different devices
  variants: function
  dispatch:
    CPU: foreach_tensor_log_slow
    CUDA: foreach_tensor_log_cuda

- func: _foreach_log_(Tensor(a!)[] self) -> ()
  device_check: NoCheck   # foreach kernels fall back to slow path when tensor are on different devices
  variants: function
  dispatch:
    CPU: foreach_tensor_log_slow_
    CUDA: foreach_tensor_log_cuda_

- func: _foreach_log10(Tensor[] tensors) -> Tensor[]
  device_check: NoCheck   # foreach kernels fall back to slow path when tensor are on different devices
  variants: function
  dispatch:
    CPU: foreach_tensor_log10_slow
    CUDA: foreach_tensor_log10_cuda

- func: _foreach_log10_(Tensor(a!)[] self) -> ()
  device_check: NoCheck   # foreach kernels fall back to slow path when tensor are on different devices
  variants: function
  dispatch:
    CPU: foreach_tensor_log10_slow_
    CUDA: foreach_tensor_log10_cuda_

- func: _foreach_log1p(Tensor[] tensors) -> Tensor[]
  device_check: NoCheck   # foreach kernels fall back to slow path when tensor are on different devices
  variants: function
  dispatch:
    CPU: foreach_tensor_log1p_slow
    CUDA: foreach_tensor_log1p_cuda

- func: _foreach_log1p_(Tensor(a!)[] self) -> ()
  device_check: NoCheck   # foreach kernels fall back to slow path when tensor are on different devices
  variants: function
  dispatch:
    CPU: foreach_tensor_log1p_slow_
    CUDA: foreach_tensor_log1p_cuda_

- func: _foreach_log2(Tensor[] tensors) -> Tensor[]
  device_check: NoCheck   # foreach kernels fall back to slow path when tensor are on different devices
  variants: function
  dispatch:
    CPU: foreach_tensor_log2_slow
    CUDA: foreach_tensor_log2_cuda

- func: _foreach_log2_(Tensor(a!)[] self) -> ()
  device_check: NoCheck   # foreach kernels fall back to slow path when tensor are on different devices
  variants: function
  dispatch:
    CPU: foreach_tensor_log2_slow_
    CUDA: foreach_tensor_log2_cuda_

- func: _foreach_neg(Tensor[] tensors) -> Tensor[]
  device_check: NoCheck   # foreach kernels fall back to slow path when tensor are on different devices
  variants: function
  dispatch:
    CPU: foreach_tensor_neg_slow
    CUDA: foreach_tensor_neg_cuda

- func: _foreach_neg_(Tensor(a!)[] self) -> ()
  device_check: NoCheck   # foreach kernels fall back to slow path when tensor are on different devices
  variants: function
  dispatch:
    CPU: foreach_tensor_neg_slow_
    CUDA: foreach_tensor_neg_cuda_

- func: _foreach_tan(Tensor[] tensors) -> Tensor[]
  device_check: NoCheck   # foreach kernels fall back to slow path when tensor are on different devices
  variants: function
  dispatch:
    CPU: foreach_tensor_tan_slow
    CUDA: foreach_tensor_tan_cuda

- func: _foreach_tan_(Tensor(a!)[] self) -> ()
  device_check: NoCheck   # foreach kernels fall back to slow path when tensor are on different devices
  variants: function
  dispatch:
    CPU: foreach_tensor_tan_slow_
    CUDA: foreach_tensor_tan_cuda_

- func: _foreach_tanh(Tensor[] tensors) -> Tensor[]
  device_check: NoCheck   # foreach kernels fall back to slow path when tensor are on different devices
  variants: function
  dispatch:
    CPU: foreach_tensor_tanh_slow
    CUDA: foreach_tensor_tanh_cuda

- func: _foreach_tanh_(Tensor(a!)[] self) -> ()
  device_check: NoCheck   # foreach kernels fall back to slow path when tensor are on different devices
  variants: function
  dispatch:
    CPU: foreach_tensor_tanh_slow_
    CUDA: foreach_tensor_tanh_cuda_

- func: _foreach_sin(Tensor[] tensors) -> Tensor[]
  device_check: NoCheck   # foreach kernels fall back to slow path when tensor are on different devices
  variants: function
  dispatch:
    CPU: foreach_tensor_sin_slow
    CUDA: foreach_tensor_sin_cuda

- func: _foreach_sin_(Tensor(a!)[] self) -> ()
  device_check: NoCheck   # foreach kernels fall back to slow path when tensor are on different devices
  variants: function
  dispatch:
    CPU: foreach_tensor_sin_slow_
    CUDA: foreach_tensor_sin_cuda_

- func: _foreach_sinh(Tensor[] tensors) -> Tensor[]
  device_check: NoCheck   # foreach kernels fall back to slow path when tensor are on different devices
  variants: function
  dispatch:
    CPU: foreach_tensor_sinh_slow
    CUDA: foreach_tensor_sinh_cuda

- func: _foreach_sinh_(Tensor(a!)[] self) -> ()
  device_check: NoCheck   # foreach kernels fall back to slow path when tensor are on different devices
  variants: function
  dispatch:
    CPU: foreach_tensor_sinh_slow_
    CUDA: foreach_tensor_sinh_cuda_

- func: _foreach_round(Tensor[] tensors) -> Tensor[]
  device_check: NoCheck   # foreach kernels fall back to slow path when tensor are on different devices
  variants: function
  dispatch:
    CPU: foreach_tensor_round_slow
    CUDA: foreach_tensor_round_cuda

- func: _foreach_round_(Tensor(a!)[] self) -> ()
  device_check: NoCheck   # foreach kernels fall back to slow path when tensor are on different devices
  variants: function
  dispatch:
    CPU: foreach_tensor_round_slow_
    CUDA: foreach_tensor_round_cuda_

- func: _foreach_lgamma(Tensor[] tensors) -> Tensor[]
  device_check: NoCheck   # foreach kernels fall back to slow path when tensor are on different devices
  variants: function
  dispatch:
    CPU: foreach_tensor_lgamma_slow
    CUDA: foreach_tensor_lgamma_cuda

- func: _foreach_lgamma_(Tensor(a!)[] self) -> ()
  device_check: NoCheck   # foreach kernels fall back to slow path when tensor are on different devices
  variants: function
  dispatch:
    CPU: foreach_tensor_lgamma_slow_
    CUDA: foreach_tensor_lgamma_cuda_

- func: _foreach_frac(Tensor[] tensors) -> Tensor[]
  device_check: NoCheck   # foreach kernels fall back to slow path when tensor are on different devices
  variants: function
  dispatch:
    CPU: foreach_tensor_frac_slow
    CUDA: foreach_tensor_frac_cuda

- func: _foreach_frac_(Tensor(a!)[] self) -> ()
  device_check: NoCheck   # foreach kernels fall back to slow path when tensor are on different devices
  variants: function
  dispatch:
    CPU: foreach_tensor_frac_slow_
    CUDA: foreach_tensor_frac_cuda_

- func: _foreach_reciprocal(Tensor[] tensors) -> Tensor[]
  device_check: NoCheck   # foreach kernels fall back to slow path when tensor are on different devices
  variants: function
  dispatch:
    CPU: foreach_tensor_reciprocal_slow
    CUDA: foreach_tensor_reciprocal_cuda

- func: _foreach_reciprocal_(Tensor(a!)[] self) -> ()
  device_check: NoCheck   # foreach kernels fall back to slow path when tensor are on different devices
  variants: function
  dispatch:
    CPU: foreach_tensor_reciprocal_slow_
    CUDA: foreach_tensor_reciprocal_cuda_

- func: _foreach_sigmoid(Tensor[] tensors) -> Tensor[]
  device_check: NoCheck   # foreach kernels fall back to slow path when tensor are on different devices
  variants: function
  dispatch:
    CPU: foreach_tensor_sigmoid_slow
    CUDA: foreach_tensor_sigmoid_cuda

- func: _foreach_sigmoid_(Tensor(a!)[] self) -> ()
  device_check: NoCheck   # foreach kernels fall back to slow path when tensor are on different devices
  variants: function
  dispatch:
    CPU: foreach_tensor_sigmoid_slow_
    CUDA: foreach_tensor_sigmoid_cuda_

- func: _foreach_trunc(Tensor[] tensors) -> Tensor[]
  device_check: NoCheck   # foreach kernels fall back to slow path when tensor are on different devices
  variants: function
  dispatch:
    CPU: foreach_tensor_trunc_slow
    CUDA: foreach_tensor_trunc_cuda

- func: _foreach_trunc_(Tensor(a!)[] self) -> ()
  device_check: NoCheck   # foreach kernels fall back to slow path when tensor are on different devices
  variants: function
  dispatch:
    CPU: foreach_tensor_trunc_slow_
    CUDA: foreach_tensor_trunc_cuda_

- func: _foreach_addcdiv_.Scalar(Tensor(a!)[] self, Tensor[] tensor1, Tensor[] tensor2, Scalar value=1) -> ()
  device_check: NoCheck   # foreach kernels fall back to slow path when tensor are on different devices
  variants: function
  dispatch:
    CPU: foreach_tensor_addcdiv_scalar_slow_
    CUDA: foreach_tensor_addcdiv_scalar_cuda_

- func: _foreach_addcmul_.Scalar(Tensor(a!)[] self, Tensor[] tensor1, Tensor[] tensor2, Scalar value=1) -> ()
  device_check: NoCheck   # foreach kernels fall back to slow path when tensor are on different devices
  variants: function
  dispatch:
    CPU: foreach_tensor_addcmul_scalar_slow_
    CUDA: foreach_tensor_addcmul_scalar_cuda_

- func: _foreach_addcdiv_.ScalarList(Tensor(a!)[] self, Tensor[] tensor1, Tensor[] tensor2, Scalar[] scalars) -> ()
  device_check: NoCheck   # foreach kernels fall back to slow path when tensor are on different devices
  variants: function
  dispatch:
    CPU: foreach_tensor_addcdiv_scalarlist_slow_
    CUDA: foreach_tensor_addcdiv_scalarlist_cuda_

- func: _foreach_addcmul_.ScalarList(Tensor(a!)[] self, Tensor[] tensor1, Tensor[] tensor2, Scalar[] scalars) -> ()
  device_check: NoCheck   # foreach kernels fall back to slow path when tensor are on different devices
  variants: function
  dispatch:
    CPU: foreach_tensor_addcmul_scalarlist_slow_
    CUDA: foreach_tensor_addcmul_scalarlist_cuda_

- func: _foreach_addcdiv.Scalar(Tensor[] input, Tensor[] tensor1, Tensor[] tensor2, Scalar value=1) -> Tensor[]
  device_check: NoCheck   # foreach kernels fall back to slow path when tensor are on different devices
  variants: function
  dispatch:
    CPU: foreach_tensor_addcdiv_scalar_slow
    CUDA: foreach_tensor_addcdiv_scalar_cuda

- func: _foreach_addcmul.Scalar(Tensor[] input, Tensor[] tensor1, Tensor[] tensor2, Scalar value=1) -> Tensor[]
  device_check: NoCheck   # foreach kernels fall back to slow path when tensor are on different devices
  variants: function
  dispatch:
    CPU: foreach_tensor_addcmul_scalar_slow
    CUDA: foreach_tensor_addcmul_scalar_cuda

- func: _foreach_addcdiv.ScalarList(Tensor[] input, Tensor[] tensor1, Tensor[] tensor2, Scalar[] scalars) -> Tensor[]
  device_check: NoCheck   # foreach kernels fall back to slow path when tensor are on different devices
  variants: function
  dispatch:
    CPU: foreach_tensor_addcdiv_scalarlist_slow
    CUDA: foreach_tensor_addcdiv_scalarlist_cuda

- func: _foreach_addcmul.ScalarList(Tensor[] input, Tensor[] tensor1, Tensor[] tensor2, Scalar[] scalars) -> Tensor[]
  device_check: NoCheck   # foreach kernels fall back to slow path when tensor are on different devices
  variants: function
  dispatch:
    CPU: foreach_tensor_addcmul_scalarlist_slow
    CUDA: foreach_tensor_addcmul_scalarlist_cuda

- func: _foreach_maximum.List(Tensor[] tensors1, Tensor[] tensors2) -> Tensor[]
  device_check: NoCheck   # foreach kernels fall back to slow path when tensor are on different devices
  variants: function
  dispatch:
    CPU: foreach_tensor_maximum_slow
    CUDA: foreach_tensor_maximum_cuda

- func: _foreach_minimum.List(Tensor[] tensors1, Tensor[] tensors2) -> Tensor[]
  device_check: NoCheck   # foreach kernels fall back to slow path when tensor are on different devices
  variants: function
  dispatch:
    CPU: foreach_tensor_minimum_slow
    CUDA: foreach_tensor_minimum_cuda

- func: bucketize.Tensor(Tensor self, Tensor boundaries, *, bool out_int32=False, bool right=False) -> Tensor
  dispatch:
    CPU: bucketize_cpu
    CUDA: bucketize_cuda

- func: bucketize.Tensor_out(Tensor self, Tensor boundaries, *, bool out_int32=False, bool right=False, Tensor(a!) out) -> Tensor(a!)
  dispatch:
    CPU: bucketize_out_cpu
    CUDA: bucketize_out_cuda

- func: bucketize.Scalar(Scalar self, Tensor boundaries, *, bool out_int32=False, bool right=False) -> Tensor
  dispatch:
    CPU: bucketize_cpu
    CUDA: bucketize_cuda

- func: searchsorted.Tensor(Tensor sorted_sequence, Tensor self, *, bool out_int32=False, bool right=False) -> Tensor
  dispatch:
    CPU: searchsorted_cpu
    CUDA: searchsorted_cuda

- func: searchsorted.Tensor_out(Tensor sorted_sequence, Tensor self, *, bool out_int32=False, bool right=False, Tensor(a!) out) -> Tensor(a!)
  dispatch:
    CPU: searchsorted_out_cpu
    CUDA: searchsorted_out_cuda

- func: searchsorted.Scalar(Tensor sorted_sequence, Scalar self, *, bool out_int32=False, bool right=False) -> Tensor
  dispatch:
    CPU: searchsorted_cpu
    CUDA: searchsorted_cuda

## NN wrappers

- func: mse_loss.out(Tensor self, Tensor target, int reduction=Mean, *, Tensor(a!) out) -> Tensor(a!)
  device_check: NoCheck   # TensorIterator
  python_module: nn
  dispatch:
    CPU, CUDA: mse_loss_out

- func: mse_loss(Tensor self, Tensor target, int reduction=Mean) -> Tensor
  device_check: NoCheck   # TensorIterator
  python_module: nn
  dispatch:
    CPU, CUDA: mse_loss

- func: mse_loss_backward.grad_input(Tensor grad_output, Tensor self, Tensor target, int reduction, *, Tensor(a!) grad_input) -> Tensor(a!)
  python_module: nn
  dispatch:
    CPU, CUDA: mse_loss_backward_out

- func: mse_loss_backward(Tensor grad_output, Tensor self, Tensor target, int reduction) -> Tensor
  python_module: nn
  dispatch:
    CPU, CUDA: mse_loss_backward

- func: l1_loss.out(Tensor self, Tensor target, int reduction=Mean, *, Tensor(a!) out) -> Tensor(a!)
  python_module: nn
  dispatch:
    CompositeExplicitAutograd: l1_loss_out

- func: l1_loss(Tensor self, Tensor target, int reduction=Mean) -> Tensor
  python_module: nn
  dispatch:
    CompositeExplicitAutograd: l1_loss

- func: l1_loss_backward.grad_input(Tensor grad_output, Tensor self, Tensor target, int reduction, *, Tensor(a!) grad_input) -> Tensor(a!)
  python_module: nn
  dispatch:
    CPU, CUDA: l1_loss_backward_out

- func: l1_loss_backward(Tensor grad_output, Tensor self, Tensor target, int reduction) -> Tensor
  python_module: nn
  dispatch:
    CompositeExplicitAutograd: l1_loss_backward

- func: multi_margin_loss.out(Tensor self, Tensor target, Scalar p=1, Scalar margin=1, Tensor? weight=None, int reduction=Mean, *, Tensor(a!) out) -> Tensor(a!)
  python_module: nn
  dispatch:
    CPU: multi_margin_loss_cpu_out
    CUDA: legacy::cuda::_thnn_multi_margin_loss_forward_out

- func: multi_margin_loss(Tensor self, Tensor target, Scalar p=1, Scalar margin=1, Tensor? weight=None, int reduction=Mean) -> Tensor
  python_module: nn
  dispatch:
    CPU: multi_margin_loss_cpu
    CUDA: legacy::cuda::_thnn_multi_margin_loss_forward

- func: multi_margin_loss_backward.grad_input(Tensor grad_output, Tensor self, Tensor target, Scalar p, Scalar margin, Tensor? weight=None, int reduction=Mean, *, Tensor(a!) grad_input) -> Tensor(a!)
  python_module: nn
  dispatch:
    CPU: multi_margin_loss_cpu_backward_out
    CUDA: legacy::cuda::_thnn_multi_margin_loss_backward_out

- func: multi_margin_loss_backward(Tensor grad_output, Tensor self, Tensor target, Scalar p, Scalar margin, Tensor? weight=None, int reduction=Mean) -> Tensor
  python_module: nn
  dispatch:
    CPU: multi_margin_loss_cpu_backward
    CUDA: legacy::cuda::_thnn_multi_margin_loss_backward

- func: multilabel_margin_loss.out(Tensor self, Tensor target, int reduction=Mean, *, Tensor(a!) out) -> Tensor(a!)
  python_module: nn

- func: multilabel_margin_loss(Tensor self, Tensor target, int reduction=Mean) -> Tensor
  python_module: nn

- func: multilabel_margin_loss_forward.output(Tensor self, Tensor target, int reduction, *, Tensor(a!) output, Tensor(b!) is_target) -> (Tensor(a!), Tensor(b!))
  python_module: nn
  dispatch:
    CPU: multilabel_margin_loss_forward_out_cpu
    CUDA: legacy::cuda::_thnn_multilabel_margin_loss_forward_out

- func: multilabel_margin_loss_forward(Tensor self, Tensor target, int reduction) -> (Tensor output, Tensor is_target)
  python_module: nn
  dispatch:
    CPU: multilabel_margin_loss_forward_cpu
    CUDA: legacy::cuda::_thnn_multilabel_margin_loss_forward

- func: multilabel_margin_loss_backward.grad_input(Tensor grad_output, Tensor self, Tensor target, int reduction, Tensor is_target, *, Tensor(a!) grad_input) -> Tensor(a!)
  python_module: nn
  dispatch:
    CPU: multilabel_margin_loss_backward_cpu_out
    CUDA: legacy::cuda::_thnn_multilabel_margin_loss_backward_out

- func: multilabel_margin_loss_backward(Tensor grad_output, Tensor self, Tensor target, int reduction, Tensor is_target) -> Tensor
  python_module: nn
  dispatch:
    CPU: multilabel_margin_loss_backward_cpu
    CUDA: legacy::cuda::_thnn_multilabel_margin_loss_backward

- func: nll_loss.out(Tensor self, Tensor target, Tensor? weight=None, int reduction=Mean, int ignore_index=-100, *, Tensor(a!) out) -> Tensor(a!)
  python_module: nn

- func: nll_loss_nd(Tensor self, Tensor target, Tensor? weight=None, int reduction=Mean, int ignore_index=-100) -> Tensor
  python_module: nn

- func: nll_loss(Tensor self, Tensor target, Tensor? weight=None, int reduction=Mean, int ignore_index=-100) -> Tensor
  python_module: nn

- func: nll_loss_forward.output(Tensor self, Tensor target, Tensor? weight, int reduction, int ignore_index, *, Tensor(a!) output, Tensor(b!) total_weight) -> (Tensor(a!), Tensor(b!))
  python_module: nn
  dispatch:
    CPU: nll_loss_forward_out_cpu
    CUDA: legacy::cuda::_thnn_nll_loss_forward_out

- func: nll_loss_forward(Tensor self, Tensor target, Tensor? weight, int reduction, int ignore_index) -> (Tensor output, Tensor total_weight)
  python_module: nn
  dispatch:
    CPU: nll_loss_forward_cpu
    CUDA: legacy::cuda::_thnn_nll_loss_forward

- func: nll_loss_backward.grad_input(Tensor grad_output, Tensor self, Tensor target, Tensor? weight, int reduction, int ignore_index, Tensor total_weight, *, Tensor(a!) grad_input) -> Tensor(a!)
  python_module: nn
  dispatch:
    CPU: nll_loss_backward_out_cpu
    CUDA: legacy::cuda::_thnn_nll_loss_backward_out

- func: nll_loss_backward(Tensor grad_output, Tensor self, Tensor target, Tensor? weight, int reduction, int ignore_index, Tensor total_weight) -> Tensor
  python_module: nn
  dispatch:
    CPU: nll_loss_backward_cpu
    CUDA: legacy::cuda::_thnn_nll_loss_backward

- func: nll_loss2d.out(Tensor self, Tensor target, Tensor? weight=None, int reduction=Mean, int ignore_index=-100, *, Tensor(a!) out) -> Tensor(a!)
  python_module: nn

- func: nll_loss2d(Tensor self, Tensor target, Tensor? weight=None, int reduction=Mean, int ignore_index=-100) -> Tensor
  python_module: nn

- func: nll_loss2d_forward.output(Tensor self, Tensor target, Tensor? weight, int reduction, int ignore_index, *, Tensor(a!) output, Tensor(b!) total_weight) -> (Tensor(a!), Tensor(b!))
  python_module: nn
  dispatch:
    CPU: nll_loss2d_forward_out_cpu
    CUDA: legacy::cuda::_thnn_nll_loss2d_forward_out

- func: nll_loss2d_forward(Tensor self, Tensor target, Tensor? weight, int reduction, int ignore_index) -> (Tensor output, Tensor total_weight)
  python_module: nn
  dispatch:
    CPU: nll_loss2d_forward_cpu
    CUDA: legacy::cuda::_thnn_nll_loss2d_forward

- func: nll_loss2d_backward.grad_input(Tensor grad_output, Tensor self, Tensor target, Tensor? weight, int reduction, int ignore_index, Tensor total_weight, *, Tensor(a!) grad_input) -> Tensor(a!)
  python_module: nn
  dispatch:
    CPU: nll_loss2d_backward_out_cpu
    CUDA: legacy::cuda::_thnn_nll_loss2d_backward_out

- func: nll_loss2d_backward(Tensor grad_output, Tensor self, Tensor target, Tensor? weight, int reduction, int ignore_index, Tensor total_weight) -> Tensor
  python_module: nn
  dispatch:
    CPU: nll_loss2d_backward_cpu
    CUDA: legacy::cuda::_thnn_nll_loss2d_backward

- func: smooth_l1_loss.out(Tensor self, Tensor target, int reduction=Mean, float beta=1.0, *, Tensor(a!) out) -> Tensor(a!)
  device_check: NoCheck   # TensorIterator
  python_module: nn
  dispatch:
    CPU: smooth_l1_loss_out
    CUDA: smooth_l1_loss_out

- func: smooth_l1_loss(Tensor self, Tensor target, int reduction=Mean, float beta=1.0) -> Tensor
  device_check: NoCheck   # TensorIterator
  python_module: nn
  dispatch:
    CPU, CUDA: smooth_l1_loss

- func: smooth_l1_loss_backward.grad_input(Tensor grad_output, Tensor self, Tensor target, int reduction, float beta, *, Tensor(a!) grad_input) -> Tensor(a!)
  python_module: nn
  dispatch:
    CPU: smooth_l1_loss_backward_out
    CUDA: smooth_l1_loss_backward_out

- func: smooth_l1_loss_backward(Tensor grad_output, Tensor self, Tensor target, int reduction, float beta) -> Tensor
  python_module: nn
  dispatch:
    CompositeExplicitAutograd: smooth_l1_loss_backward

- func: huber_loss.out(Tensor self, Tensor target, int reduction=Mean, float delta=1.0, *, Tensor(a!) out) -> Tensor(a!)
  python_module: nn
  dispatch:
    CPU, CUDA: huber_loss_out

- func: huber_loss(Tensor self, Tensor target, int reduction=Mean, float delta=1.0) -> Tensor
  python_module: nn
  dispatch:
    CPU, CUDA: huber_loss

- func: huber_loss_backward.out(Tensor grad_output, Tensor self, Tensor target, int reduction, float delta, *, Tensor(a!) grad_input) -> Tensor(a!)
  python_module: nn
  dispatch:
    CPU, CUDA: huber_loss_backward_out

- func: huber_loss_backward(Tensor grad_output, Tensor self, Tensor target, int reduction, float delta) -> Tensor
  python_module: nn
  dispatch:
    CompositeExplicitAutograd: huber_loss_backward

- func: soft_margin_loss.out(Tensor self, Tensor target, int reduction=Mean, *, Tensor(a!) out) -> Tensor(a!)
  python_module: nn
  dispatch:
    CompositeExplicitAutograd: soft_margin_loss_out

- func: soft_margin_loss(Tensor self, Tensor target, int reduction=Mean) -> Tensor
  python_module: nn
  dispatch:
    CompositeExplicitAutograd: soft_margin_loss

- func: soft_margin_loss_backward.grad_input(Tensor grad_output, Tensor self, Tensor target, int reduction, *, Tensor(a!) grad_input) -> Tensor(a!)
  python_module: nn
  dispatch:
    CompositeExplicitAutograd: soft_margin_loss_backward_out

- func: soft_margin_loss_backward(Tensor grad_output, Tensor self, Tensor target, int reduction) -> Tensor
  python_module: nn
  dispatch:
    CompositeExplicitAutograd: soft_margin_loss_backward

- func: elu.out(Tensor self, Scalar alpha=1, Scalar scale=1, Scalar input_scale=1, *, Tensor(a!) out) -> Tensor(a!)
  device_check: NoCheck   # TensorIterator
  python_module: nn
  dispatch:
    CPU, CUDA: elu_out

- func: elu(Tensor self, Scalar alpha=1, Scalar scale=1, Scalar input_scale=1) -> Tensor
  device_check: NoCheck   # TensorIterator
  python_module: nn
  dispatch:
    CPU, CUDA: elu

- func: elu_backward(Tensor grad_output, Scalar alpha, Scalar scale, Scalar input_scale, bool is_result, Tensor self_or_result) -> Tensor
  python_module: nn
  dispatch:
    CPU, CUDA: elu_backward

- func: elu_(Tensor(a!) self, Scalar alpha=1, Scalar scale=1, Scalar input_scale=1) -> Tensor(a!)
  device_check: NoCheck   # TensorIterator
  python_module: nn
  dispatch:
    CompositeExplicitAutograd: elu_

- func: glu.out(Tensor self, int dim=-1, *, Tensor(a!) out) -> Tensor(a!)
  python_module: nn
  dispatch:
    CPU: glu_out
    CUDA: legacy::cuda::_thnn_glu_forward_out

- func: glu(Tensor self, int dim=-1) -> Tensor
  python_module: nn
  dispatch:
    CPU: glu
    CUDA: legacy::cuda::_thnn_glu_forward

- func: glu_backward.grad_input(Tensor grad_output, Tensor self, int dim, *, Tensor(a!) grad_input) -> Tensor(a!)
  python_module: nn
  dispatch:
    CPU: glu_backward_out
    CUDA: legacy::cuda::_thnn_glu_backward_out

- func: glu_backward(Tensor grad_output, Tensor self, int dim) -> Tensor
  python_module: nn
  dispatch:
    CPU: glu_backward
    CUDA: legacy::cuda::_thnn_glu_backward

- func: hardsigmoid.out(Tensor self, *, Tensor(a!) out) -> Tensor(a!)
  device_check: NoCheck   # TensorIterator
  python_module: nn
  dispatch:
    CPU, CUDA: hardsigmoid_out

- func: hardsigmoid(Tensor self) -> Tensor
  device_check: NoCheck   # TensorIterator
  python_module: nn
  dispatch:
    CPU, CUDA: hardsigmoid
    QuantizedCPU: hardsigmoid_quantized_cpu

- func: hardsigmoid_(Tensor(a!) self) -> Tensor(a!)
  device_check: NoCheck   # TensorIterator
  python_module: nn
  dispatch:
    CPU, CUDA: hardsigmoid_

- func: hardsigmoid_backward(Tensor grad_output, Tensor self) -> Tensor
  python_module: nn
  dispatch:
    CPU, CUDA: hardsigmoid_backward

- func: hardtanh.out(Tensor self, Scalar min_val=-1, Scalar max_val=1, *, Tensor(a!) out) -> Tensor(a!)
  device_check: NoCheck   # TensorIterator
  python_module: nn
  dispatch:
    CPU, CUDA: hardtanh_out
    QuantizedCPU: hardtanh_out_quantized_cpu

- func: hardtanh(Tensor self, Scalar min_val=-1, Scalar max_val=1) -> Tensor
  device_check: NoCheck   # TensorIterator
  python_module: nn
  dispatch:
    CPU, CUDA: hardtanh
    QuantizedCPU: hardtanh_quantized_cpu

- func: hardtanh_backward.grad_input(Tensor grad_output, Tensor self, Scalar min_val, Scalar max_val, *, Tensor(a!) grad_input) -> Tensor(a!)
  python_module: nn
  dispatch:
    CPU, CUDA: hardtanh_backward_out

- func: hardtanh_backward(Tensor grad_output, Tensor self, Scalar min_val, Scalar max_val) -> Tensor
  python_module: nn
  dispatch:
    CPU, CUDA: hardtanh_backward

- func: hardtanh_(Tensor(a!) self, Scalar min_val=-1, Scalar max_val=1) -> Tensor(a!)
  device_check: NoCheck   # TensorIterator
  python_module: nn
  dispatch:
    CPU, CUDA: hardtanh_
    QuantizedCPU: hardtanh_quantized_cpu_

- func: hardswish.out(Tensor self, *, Tensor(a!) out) -> Tensor(a!)
  device_check: NoCheck   # TensorIterator
  python_module: nn
  dispatch:
    CPU, CUDA: hardswish_out

- func: hardswish(Tensor self) -> Tensor
  device_check: NoCheck   # TensorIterator
  python_module: nn
  dispatch:
    CPU, CUDA: hardswish

- func: hardswish_(Tensor(a!) self) -> Tensor(a!)
  device_check: NoCheck   # TensorIterator
  python_module: nn
  dispatch:
    CPU, CUDA: hardswish_

- func: hardswish_backward(Tensor grad_output, Tensor self) -> Tensor
  python_module: nn
  dispatch:
    CPU, CUDA: hardswish_backward

- func: leaky_relu.out(Tensor self, Scalar negative_slope=0.01, *, Tensor(a!) out) -> Tensor(a!)
  device_check: NoCheck   # TensorIterator
  python_module: nn
  dispatch:
    CPU, CUDA: leaky_relu_out
    QuantizedCPU: leaky_relu_out_quantized_cpu

- func: leaky_relu(Tensor self, Scalar negative_slope=0.01) -> Tensor
  device_check: NoCheck   # TensorIterator
  python_module: nn
  dispatch:
    CPU, CUDA: leaky_relu
    QuantizedCPU: leaky_relu_quantized_cpu

- func: leaky_relu_backward(Tensor grad_output, Tensor self, Scalar negative_slope, bool self_is_result) -> Tensor
  python_module: nn
  dispatch:
    CPU, CUDA: leaky_relu_backward

- func: leaky_relu_(Tensor(a!) self, Scalar negative_slope=0.01) -> Tensor(a!)
  device_check: NoCheck   # TensorIterator
  python_module: nn
  dispatch:
    CPU, CUDA: leaky_relu_
    QuantizedCPU: leaky_relu_quantized_cpu_

- func: log_sigmoid.out(Tensor self, *, Tensor(a!) out) -> Tensor(a!)
  device_check: NoCheck   # TensorIterator
  python_module: nn

- func: log_sigmoid(Tensor self) -> Tensor
  device_check: NoCheck   # TensorIterator
  python_module: nn

- func: log_sigmoid_forward.output(Tensor self, *, Tensor(a!) output, Tensor(b!) buffer) -> (Tensor(a!), Tensor(b!))
  device_check: NoCheck   # TensorIterator
  python_module: nn
  dispatch:
    CPU: log_sigmoid_forward_out_cpu
    CUDA: legacy::cuda::_thnn_log_sigmoid_forward_out

- func: log_sigmoid_forward(Tensor self) -> (Tensor output, Tensor buffer)
  device_check: NoCheck   # TensorIterator
  python_module: nn
  dispatch:
    CPU: log_sigmoid_forward_cpu
    CUDA: legacy::cuda::_thnn_log_sigmoid_forward

- func: log_sigmoid_backward.grad_input(Tensor grad_output, Tensor self, Tensor buffer, *, Tensor(a!) grad_input) -> Tensor(a!)
  python_module: nn
  dispatch:
    CPU: log_sigmoid_backward_out_cpu
    CUDA: legacy::cuda::_thnn_log_sigmoid_backward_out

- func: log_sigmoid_backward(Tensor grad_output, Tensor self, Tensor buffer) -> Tensor
  python_module: nn
  dispatch:
    CPU: log_sigmoid_backward_cpu
    CUDA: legacy::cuda::_thnn_log_sigmoid_backward

- func: rrelu_with_noise.out(Tensor self, Tensor noise, Scalar lower=0.125, Scalar upper=0.3333333333333333, bool training=False, Generator? generator=None, *, Tensor(a!) out) -> Tensor(a!)
  python_module: nn
  dispatch:
    CPU: rrelu_with_noise_out_cpu
    CUDA: legacy::cuda::_thnn_rrelu_with_noise_forward_out

- func: rrelu_with_noise(Tensor self, Tensor noise, Scalar lower=0.125, Scalar upper=0.3333333333333333, bool training=False, Generator? generator=None) -> Tensor
  python_module: nn
  dispatch:
    CPU: rrelu_with_noise_cpu
    CUDA: legacy::cuda::_thnn_rrelu_with_noise_forward

- func: rrelu_with_noise_backward(Tensor grad_output, Tensor self, Tensor noise, Scalar lower, Scalar upper, bool training, bool self_is_result) -> Tensor
  python_module: nn
  dispatch:
    CompositeExplicitAutograd: rrelu_with_noise_backward

- func: rrelu_with_noise_(Tensor(a!) self, Tensor noise, Scalar lower=0.125, Scalar upper=0.3333333333333333, bool training=False, Generator? generator=None) -> Tensor(a!)
  python_module: nn
  dispatch:
    CPU: rrelu_with_noise_cpu_
    CUDA: legacy::cuda::_thnn_rrelu_with_noise_forward_

- func: softplus.out(Tensor self, Scalar beta=1, Scalar threshold=20, *, Tensor(a!) out) -> Tensor(a!)
  device_check: NoCheck   # TensorIterator
  python_module: nn
  dispatch:
    CPU, CUDA: softplus_out

- func: softplus(Tensor self, Scalar beta=1, Scalar threshold=20) -> Tensor
  device_check: NoCheck   # TensorIterator
  python_module: nn
  dispatch:
    CPU, CUDA: softplus

- func: softplus_backward.grad_input(Tensor grad_output, Tensor self, Scalar beta, Scalar threshold, Tensor output, *, Tensor(a!) grad_input) -> Tensor(a!)
  python_module: nn
  dispatch:
    CPU, CUDA: softplus_backward_out

- func: softplus_backward(Tensor grad_output, Tensor self, Scalar beta, Scalar threshold, Tensor output) -> Tensor
  python_module: nn
  dispatch:
    CPU, CUDA: softplus_backward

- func: softshrink.out(Tensor self, Scalar lambd=0.5, *, Tensor(a!) out) -> Tensor(a!)
  device_check: NoCheck   # TensorIterator
  python_module: nn
  dispatch:
    CPU, CUDA: softshrink_out

- func: softshrink(Tensor self, Scalar lambd=0.5) -> Tensor
  device_check: NoCheck   # TensorIterator
  python_module: nn
  dispatch:
    CPU, CUDA: softshrink

- func: softshrink_backward.grad_input(Tensor grad_output, Tensor self, Scalar lambd, *, Tensor(a!) grad_input) -> Tensor(a!)
  python_module: nn
  dispatch:
    CPU, CUDA: softshrink_backward_out

- func: softshrink_backward(Tensor grad_output, Tensor self, Scalar lambd) -> Tensor
  python_module: nn
  dispatch:
    CPU, CUDA: softshrink_backward

- func: adaptive_avg_pool2d.out(Tensor self, int[2] output_size, *, Tensor(a!) out) -> Tensor(a!)
  python_module: nn
  dispatch:
    CPU, CUDA: adaptive_avg_pool2d_out_cpu
    MkldnnCPU: mkldnn_adaptive_avg_pool2d_out

- func: adaptive_avg_pool2d(Tensor self, int[2] output_size) -> Tensor
  python_module: nn

- func: mkldnn_adaptive_avg_pool2d(Tensor self, int[2] output_size) -> Tensor
  dispatch:
    MkldnnCPU: mkldnn_adaptive_avg_pool2d

- func: mkldnn_adaptive_avg_pool2d_backward(Tensor grad_output, Tensor self) -> Tensor
  dispatch:
    MkldnnCPU: mkldnn_adaptive_avg_pool2d_backward

- func: _adaptive_avg_pool2d(Tensor self, int[2] output_size) -> Tensor
  dispatch:
    CPU: adaptive_avg_pool2d_cpu
    CUDA: adaptive_avg_pool2d_cuda
    QuantizedCPU: adaptive_avg_pool2d_quantized_cpu

- func: _adaptive_avg_pool2d_backward(Tensor grad_output, Tensor self) -> Tensor
  python_module: nn
  dispatch:
    CPU: adaptive_avg_pool2d_backward_cpu
    CUDA: adaptive_avg_pool2d_backward_cuda

- func: adaptive_avg_pool3d.out(Tensor self, int[3] output_size, *, Tensor(a!) out) -> Tensor(a!)
  python_module: nn
  dispatch:
    CPU: adaptive_avg_pool3d_out_cpu
    CUDA: adaptive_avg_pool3d_out_cuda
    QuantizedCPU: adaptive_avg_pool3d_out_quantized_cpu

- func: adaptive_avg_pool3d(Tensor self, int[3] output_size) -> Tensor
  python_module: nn

- func: _adaptive_avg_pool3d(Tensor self, int[3] output_size) -> Tensor
  dispatch:
    CPU: adaptive_avg_pool3d_cpu
    CUDA: adaptive_avg_pool3d_cuda
    QuantizedCPU: adaptive_avg_pool3d_quantized_cpu

- func: adaptive_avg_pool3d_backward.grad_input(Tensor grad_output, Tensor self, *, Tensor(a!) grad_input) -> Tensor(a!)
  python_module: nn
  dispatch:
    CPU: adaptive_avg_pool3d_backward_out_cpu
    CUDA: adaptive_avg_pool3d_backward_out_cuda

- func: _adaptive_avg_pool3d_backward(Tensor grad_output, Tensor self) -> Tensor
  python_module: nn
  dispatch:
    CPU: adaptive_avg_pool3d_backward_cpu
    CUDA: adaptive_avg_pool3d_backward_cuda

# Return: (Tensor output, Tensor indices)
- func: adaptive_max_pool2d.out(Tensor self, int[2] output_size, *, Tensor(a!) out, Tensor(b!) indices) -> (Tensor(a!), Tensor(b!))
  python_module: nn
  structured: True
  dispatch:
    CPU: adaptive_max_pool2d_out_cpu
    CUDA: adaptive_max_pool2d_out_cuda

# Return: (Tensor output, Tensor indices)
- func: adaptive_max_pool2d(Tensor self, int[2] output_size) -> (Tensor, Tensor)
  python_module: nn
  structured_delegate: adaptive_max_pool2d.out

- func: adaptive_max_pool2d_backward.grad_input(Tensor grad_output, Tensor self, Tensor indices, *, Tensor(a!) grad_input) -> Tensor(a!)
  python_module: nn
  structured: True
  dispatch:
    CPU: adaptive_max_pool2d_backward_out_cpu
    CUDA: adaptive_max_pool2d_backward_out_cuda

- func: adaptive_max_pool2d_backward(Tensor grad_output, Tensor self, Tensor indices) -> Tensor
  python_module: nn
  structured_delegate: adaptive_max_pool2d_backward.grad_input

# Return: (Tensor output, Tensor indices)
- func: adaptive_max_pool3d.out(Tensor self, int[3] output_size, *, Tensor(a!) out, Tensor(b!) indices) -> (Tensor(a!), Tensor(b!))
  python_module: nn
  structured: True
  dispatch:
    CPU: adaptive_max_pool3d_out_cpu
    CUDA: adaptive_max_pool3d_out_cuda

# Return: (Tensor output, Tensor indices)
- func: adaptive_max_pool3d(Tensor self, int[3] output_size) -> (Tensor, Tensor)
  python_module: nn
  structured_delegate: adaptive_max_pool3d.out

- func: adaptive_max_pool3d_backward.grad_input(Tensor grad_output, Tensor self, Tensor indices, *, Tensor(a!) grad_input) -> Tensor(a!)
  python_module: nn
  structured: True
  dispatch:
    CPU: adaptive_max_pool3d_backward_out_cpu
    CUDA: adaptive_max_pool3d_backward_out_cuda

- func: adaptive_max_pool3d_backward(Tensor grad_output, Tensor self, Tensor indices) -> Tensor
  python_module: nn
  structured_delegate: adaptive_max_pool3d_backward.grad_input

- func: avg_pool2d.out(Tensor self, int[2] kernel_size, int[2] stride=[], int[2] padding=0, bool ceil_mode=False, bool count_include_pad=True, int? divisor_override=None, *, Tensor(a!) out) -> Tensor(a!)
  python_module: nn
  dispatch:
    CPU: avg_pool2d_out_cpu
    CUDA: avg_pool2d_out_cuda
    MkldnnCPU: mkldnn_avg_pool2d_out

- func: avg_pool2d(Tensor self, int[2] kernel_size, int[2] stride=[], int[2] padding=0, bool ceil_mode=False, bool count_include_pad=True, int? divisor_override=None) -> Tensor
  python_module: nn
  dispatch:
    CPU: avg_pool2d_cpu
    CUDA: avg_pool2d_cuda
    MkldnnCPU: mkldnn_avg_pool2d
    QuantizedCPU: avg_pool2d_quantized_cpu

- func: avg_pool2d_backward.grad_input(Tensor grad_output, Tensor self, int[2] kernel_size, int[2] stride, int[2] padding, bool ceil_mode, bool count_include_pad, int? divisor_override, *, Tensor(a!) grad_input) -> Tensor(a!)
  python_module: nn
  dispatch:
    CPU: avg_pool2d_backward_out_cpu
    CUDA: avg_pool2d_backward_out_cuda
    MkldnnCPU: mkldnn_avg_pool2d_backward_out

- func: avg_pool2d_backward(Tensor grad_output, Tensor self, int[2] kernel_size, int[2] stride, int[2] padding, bool ceil_mode, bool count_include_pad, int? divisor_override) -> Tensor
  python_module: nn
  dispatch:
    CPU: avg_pool2d_backward_cpu
    CUDA: avg_pool2d_backward_cuda
    MkldnnCPU: mkldnn_avg_pool2d_backward

- func: avg_pool3d.out(Tensor self, int[3] kernel_size, int[3] stride=[], int[3] padding=0, bool ceil_mode=False, bool count_include_pad=True, int? divisor_override=None, *, Tensor(a!) out) -> Tensor(a!)
  python_module: nn
  dispatch:
    CPU: avg_pool3d_out_cpu
    CUDA: avg_pool3d_out_cuda
    MkldnnCPU: mkldnn_avg_pool3d_out

- func: avg_pool3d(Tensor self, int[3] kernel_size, int[3] stride=[], int[3] padding=0, bool ceil_mode=False, bool count_include_pad=True, int? divisor_override=None) -> Tensor
  python_module: nn
  dispatch:
    CPU: avg_pool3d_cpu
    CUDA: avg_pool3d_cuda
    MkldnnCPU: mkldnn_avg_pool3d
    QuantizedCPU: avg_pool3d_quantized_cpu

- func: avg_pool3d_backward.grad_input(Tensor grad_output, Tensor self, int[3] kernel_size, int[3] stride, int[3] padding, bool ceil_mode, bool count_include_pad, int? divisor_override, *, Tensor(a!) grad_input) -> Tensor(a!)
  python_module: nn
  dispatch:
    CPU: avg_pool3d_backward_out_cpu
    CUDA: avg_pool3d_backward_out_cuda
    MkldnnCPU: mkldnn_avg_pool3d_backward_out

- func: avg_pool3d_backward(Tensor grad_output, Tensor self, int[3] kernel_size, int[3] stride, int[3] padding, bool ceil_mode, bool count_include_pad, int? divisor_override) -> Tensor
  python_module: nn
  dispatch:
    CPU: avg_pool3d_backward_cpu
    CUDA: avg_pool3d_backward_cuda
    MkldnnCPU: mkldnn_avg_pool3d_backward

# Return: (Tensor output, Tensor indices)
- func: fractional_max_pool2d.output(Tensor self, int[2] kernel_size, int[2] output_size, Tensor random_samples, *, Tensor(a!) output, Tensor(b!) indices) -> (Tensor(a!), Tensor(b!))
  python_module: nn
  structured: True
  dispatch:
    CPU: fractional_max_pool2d_out_cpu
    CUDA: fractional_max_pool2d_out_cuda

# Return: (Tensor output, Tensor indices)
- func: fractional_max_pool2d(Tensor self, int[2] kernel_size, int[2] output_size, Tensor random_samples) -> (Tensor, Tensor)
  python_module: nn
  structured_delegate: fractional_max_pool2d.output

- func: fractional_max_pool2d_backward.grad_input(Tensor grad_output, Tensor self, int[2] kernel_size, int[2] output_size, Tensor indices, *, Tensor(a!) grad_input) -> Tensor(a!)
  python_module: nn
  dispatch:
    CPU: fractional_max_pool2d_backward_out_cpu
    CUDA: fractional_max_pool2d_backward_out_cuda

- func: fractional_max_pool2d_backward(Tensor grad_output, Tensor self, int[2] kernel_size, int[2] output_size, Tensor indices) -> Tensor
  python_module: nn
  dispatch:
    CPU: fractional_max_pool2d_backward_cpu
    CUDA: fractional_max_pool2d_backward_cuda

# Return: (Tensor output, Tensor indices)
- func: fractional_max_pool3d.output(Tensor self, int[3] kernel_size, int[3] output_size, Tensor random_samples, *, Tensor(a!) output, Tensor(b!) indices) -> (Tensor(a!), Tensor(b!))
  python_module: nn
  dispatch:
    CPU: fractional_max_pool3d_out_cpu
    CUDA: fractional_max_pool3d_out_cuda

# Return: (Tensor output, Tensor indices)
- func: fractional_max_pool3d(Tensor self, int[3] kernel_size, int[3] output_size, Tensor random_samples) -> (Tensor, Tensor)
  python_module: nn
  dispatch:
    CPU: fractional_max_pool3d_cpu
    CUDA: fractional_max_pool3d_cuda

- func: fractional_max_pool3d_backward.grad_input(Tensor grad_output, Tensor self, int[3] kernel_size, int[3] output_size, Tensor indices, *, Tensor(a!) grad_input) -> Tensor(a!)
  python_module: nn
  dispatch:
    CPU: fractional_max_pool3d_backward_out_cpu
    CUDA: fractional_max_pool3d_backward_out_cuda

- func: fractional_max_pool3d_backward(Tensor grad_output, Tensor self, int[3] kernel_size, int[3] output_size, Tensor indices) -> Tensor
  python_module: nn
  dispatch:
    CPU: fractional_max_pool3d_backward_cpu
    CUDA: fractional_max_pool3d_backward_cuda

# Return: (Tensor output, Tensor indices)
- func: max_pool2d_with_indices.out(Tensor self, int[2] kernel_size, int[2] stride=[], int[2] padding=0, int[2] dilation=1, bool ceil_mode=False, *, Tensor(a!) out, Tensor(b!) indices) -> (Tensor(a!), Tensor(b!))
  python_module: nn
  structured: True
  dispatch:
    CPU: max_pool2d_with_indices_out_cpu
    CUDA: max_pool2d_with_indices_out_cuda

# Return: (Tensor output, Tensor indices)
- func: max_pool2d_with_indices(Tensor self, int[2] kernel_size, int[2] stride=[], int[2] padding=0, int[2] dilation=1, bool ceil_mode=False) -> (Tensor, Tensor)
  python_module: nn
  structured_delegate: max_pool2d_with_indices.out

- func: max_pool2d_with_indices_backward.grad_input(Tensor grad_output, Tensor self, int[2] kernel_size, int[2] stride, int[2] padding, int[2] dilation, bool ceil_mode, Tensor indices, *, Tensor(a!) grad_input) -> Tensor(a!)
  python_module: nn
  dispatch:
    CPU: max_pool2d_with_indices_backward_out_cpu
    CUDA: max_pool2d_with_indices_backward_out_cuda

- func: max_pool2d_with_indices_backward(Tensor grad_output, Tensor self, int[2] kernel_size, int[2] stride, int[2] padding, int[2] dilation, bool ceil_mode, Tensor indices) -> Tensor
  python_module: nn
  dispatch:
    CPU: max_pool2d_with_indices_backward_cpu
    CUDA: max_pool2d_with_indices_backward_cuda

# Return: (Tensor output, Tensor indices)
- func: max_pool3d_with_indices.out(Tensor self, int[3] kernel_size, int[3] stride=[], int[3] padding=0, int[3] dilation=1, bool ceil_mode=False, *, Tensor(a!) out, Tensor(b!) indices) -> (Tensor(a!), Tensor(b!))
  python_module: nn
  dispatch:
    CPU: max_pool3d_with_indices_out_cpu
    CUDA: max_pool3d_with_indices_out_cuda

# Return: (Tensor output, Tensor indices)
- func: max_pool3d_with_indices(Tensor self, int[3] kernel_size, int[3] stride=[], int[3] padding=0, int[3] dilation=1, bool ceil_mode=False) -> (Tensor, Tensor)
  python_module: nn
  dispatch:
    CPU: max_pool3d_with_indices_cpu
    CUDA: max_pool3d_with_indices_cuda

- func: max_pool3d_with_indices_backward.grad_input(Tensor grad_output, Tensor self, int[3] kernel_size, int[3] stride, int[3] padding, int[3] dilation, bool ceil_mode, Tensor indices, *, Tensor(a!) grad_input) -> Tensor(a!)
  python_module: nn
  dispatch:
    CPU: max_pool3d_with_indices_backward_out_cpu
    CUDA: max_pool3d_with_indices_backward_out_cuda

- func: max_pool3d_with_indices_backward(Tensor grad_output, Tensor self, int[3] kernel_size, int[3] stride, int[3] padding, int[3] dilation, bool ceil_mode, Tensor indices) -> Tensor
  python_module: nn
  dispatch:
    CPU: max_pool3d_with_indices_backward_cpu
    CUDA: max_pool3d_with_indices_backward_cuda

- func: max_unpool2d.out(Tensor self, Tensor indices, int[2] output_size, *, Tensor(a!) out) -> Tensor(a!)
  python_module: nn
  dispatch:
    CPU: max_unpooling2d_forward_out_cpu
    CUDA: max_unpooling2d_forward_out_cuda

- func: max_unpool2d(Tensor self, Tensor indices, int[2] output_size) -> Tensor
  python_module: nn
  dispatch:
    CPU: max_unpooling2d_forward_cpu
    CUDA: max_unpooling2d_forward_cuda

- func: max_unpool2d_backward.grad_input(Tensor grad_output, Tensor self, Tensor indices, int[2] output_size, *, Tensor(a!) grad_input) -> Tensor(a!)
  python_module: nn
  dispatch:
    CPU: max_unpooling2d_backward_out_cpu
    CUDA: max_unpooling2d_backward_out_cuda

- func: max_unpool2d_backward(Tensor grad_output, Tensor self, Tensor indices, int[2] output_size) -> Tensor
  python_module: nn
  dispatch:
    CPU: max_unpooling2d_backward_cpu
    CUDA: max_unpooling2d_backward_cuda

- func: max_unpool3d.out(Tensor self, Tensor indices, int[3] output_size, int[3] stride, int[3] padding, *, Tensor(a!) out) -> Tensor(a!)
  python_module: nn
  dispatch:
    CPU: max_unpooling3d_forward_out_cpu
    CUDA: max_unpooling3d_forward_out_cuda

- func: max_unpool3d(Tensor self, Tensor indices, int[3] output_size, int[3] stride, int[3] padding) -> Tensor
  python_module: nn
  dispatch:
    CPU: max_unpooling3d_forward_cpu
    CUDA: max_unpooling3d_forward_cuda

- func: max_unpool3d_backward.grad_input(Tensor grad_output, Tensor self, Tensor indices, int[3] output_size, int[3] stride, int[3] padding, *, Tensor(a!) grad_input) -> Tensor(a!)
  python_module: nn
  dispatch:
    CPU: max_unpooling3d_backward_out_cpu
    CUDA: max_unpooling3d_backward_out_cuda

- func: max_unpool3d_backward(Tensor grad_output, Tensor self, Tensor indices, int[3] output_size, int[3] stride, int[3] padding) -> Tensor
  python_module: nn
  dispatch:
    CPU: max_unpooling3d_backward_cpu
    CUDA: max_unpooling3d_backward_cuda

- func: reflection_pad1d.out(Tensor self, int[2] padding, *, Tensor(a!) out) -> Tensor(a!)
  python_module: nn
  structured: True
  dispatch:
    CPU, QuantizedCPU: reflection_pad1d_out_cpu
    CUDA: reflection_pad1d_out_cuda

- func: reflection_pad1d(Tensor self, int[2] padding) -> Tensor
  python_module: nn
  structured_delegate: reflection_pad1d.out
  dispatch:
    QuantizedCPU: reflection_pad1d_cpu

- func: reflection_pad1d_backward.grad_input(Tensor grad_output, Tensor self, int[2] padding, *, Tensor(a!) grad_input) -> Tensor(a!)
  python_module: nn
  dispatch:
    CPU: reflection_pad1d_backward_out_cpu
    CUDA: reflection_pad1d_backward_out_cuda

- func: reflection_pad1d_backward(Tensor grad_output, Tensor self, int[2] padding) -> Tensor
  python_module: nn
  dispatch:
    CPU: reflection_pad1d_backward_cpu
    CUDA: reflection_pad1d_backward_cuda

- func: reflection_pad2d.out(Tensor self, int[4] padding, *, Tensor(a!) out) -> Tensor(a!)
  python_module: nn
  dispatch:
    CPU, QuantizedCPU: reflection_pad2d_out_cpu
    CUDA: reflection_pad2d_out_cuda

- func: reflection_pad2d(Tensor self, int[4] padding) -> Tensor
  python_module: nn
  dispatch:
    CPU, QuantizedCPU: reflection_pad2d_cpu
    CUDA: reflection_pad2d_cuda

- func: reflection_pad2d_backward.grad_input(Tensor grad_output, Tensor self, int[4] padding, *, Tensor(a!) grad_input) -> Tensor(a!)
  python_module: nn
  dispatch:
    CPU: reflection_pad2d_backward_out_cpu
    CUDA: reflection_pad2d_backward_out_cuda

- func: reflection_pad2d_backward(Tensor grad_output, Tensor self, int[4] padding) -> Tensor
  python_module: nn
  dispatch:
    CPU: reflection_pad2d_backward_cpu
    CUDA: reflection_pad2d_backward_cuda

- func: replication_pad1d.out(Tensor self, int[2] padding, *, Tensor(a!) out) -> Tensor(a!)
  python_module: nn
  structured: True
  dispatch:
    CPU: replication_pad1d_out_cpu
    CUDA: replication_pad1d_out_cuda

- func: replication_pad1d(Tensor self, int[2] padding) -> Tensor
  python_module: nn
  structured_delegate: replication_pad1d.out

- func: replication_pad1d_backward.grad_input(Tensor grad_output, Tensor self, int[2] padding, *, Tensor(a!) grad_input) -> Tensor(a!)
  python_module: nn
  structured: True
  dispatch:
    CPU: replication_pad1d_backward_out_cpu
    CUDA: replication_pad1d_backward_out_cuda

- func: replication_pad1d_backward(Tensor grad_output, Tensor self, int[2] padding) -> Tensor
  python_module: nn
  structured_delegate: replication_pad1d_backward.grad_input

- func: replication_pad2d.out(Tensor self, int[4] padding, *, Tensor(a!) out) -> Tensor(a!)
  python_module: nn
  structured: True
  dispatch:
    CPU: replication_pad2d_out_cpu
    CUDA: replication_pad2d_out_cuda

- func: replication_pad2d(Tensor self, int[4] padding) -> Tensor
  python_module: nn
  structured_delegate: replication_pad2d.out

- func: replication_pad2d_backward.grad_input(Tensor grad_output, Tensor self, int[4] padding, *, Tensor(a!) grad_input) -> Tensor(a!)
  python_module: nn
  dispatch:
    CPU: replication_pad2d_backward_out_cpu
    CUDA: replication_pad2d_backward_out_cuda

- func: replication_pad2d_backward(Tensor grad_output, Tensor self, int[4] padding) -> Tensor
  python_module: nn
  dispatch:
    CPU: replication_pad2d_backward_cpu
    CUDA: replication_pad2d_backward_cuda

- func: replication_pad3d.out(Tensor self, int[6] padding, *, Tensor(a!) out) -> Tensor(a!)
  python_module: nn
  structured: True
  dispatch:
    CPU: replication_pad3d_out_cpu
    CUDA: replication_pad3d_out_cuda

- func: replication_pad3d(Tensor self, int[6] padding) -> Tensor
  python_module: nn
  structured_delegate: replication_pad3d.out

- func: replication_pad3d_backward.grad_input(Tensor grad_output, Tensor self, int[6] padding, *, Tensor(a!) grad_input) -> Tensor(a!)
  python_module: nn
  dispatch:
    CPU: replication_pad3d_backward_out_cpu
    CUDA: replication_pad3d_backward_out_cuda

- func: replication_pad3d_backward(Tensor grad_output, Tensor self, int[6] padding) -> Tensor
  python_module: nn
  dispatch:
    CPU: replication_pad3d_backward_cpu
    CUDA: replication_pad3d_backward_cuda

- func: upsample_linear1d.vec(Tensor input, int[]? output_size, bool align_corners, float[]? scale_factors) -> Tensor
  python_module: nn
  dispatch:
    CompositeExplicitAutograd: upsample_linear1d

- func: upsample_linear1d_backward.vec(Tensor grad_output, int[]? output_size, int[] input_size, bool align_corners, float[]? scale_factors) -> Tensor
  python_module: nn
  dispatch:
    CompositeExplicitAutograd: upsample_linear1d_backward

- func: upsample_bilinear2d.vec(Tensor input, int[]? output_size, bool align_corners, float[]? scale_factors) -> Tensor
  python_module: nn
  dispatch:
    CompositeExplicitAutograd: upsample_bilinear2d

- func: upsample_bilinear2d_backward.vec(Tensor grad_output, int[]? output_size, int[] input_size, bool align_corners, float[]? scale_factors) -> Tensor
  python_module: nn
  dispatch:
    CompositeExplicitAutograd: upsample_bilinear2d_backward

- func: upsample_trilinear3d.vec(Tensor input, int[]? output_size, bool align_corners, float[]? scale_factors) -> Tensor
  python_module: nn
  dispatch:
    CompositeExplicitAutograd: upsample_trilinear3d

- func: upsample_trilinear3d_backward.vec(Tensor grad_output, int[]? output_size, int[] input_size, bool align_corners, float[]? scale_factors) -> Tensor
  python_module: nn
  dispatch:
    CompositeExplicitAutograd: upsample_trilinear3d_backward

- func: upsample_bicubic2d.vec(Tensor input, int[]? output_size, bool align_corners, float[]? scale_factors) -> Tensor
  python_module: nn
  dispatch:
    CompositeExplicitAutograd: upsample_bicubic2d

- func: upsample_bicubic2d_backward.vec(Tensor grad_output, int[]? output_size, int[] input_size, bool align_corners, float[]? scale_factors) -> Tensor
  python_module: nn
  dispatch:
    CompositeExplicitAutograd: upsample_bicubic2d_backward

- func: upsample_nearest1d.vec(Tensor input, int[]? output_size, float[]? scale_factors) -> Tensor
  python_module: nn
  dispatch:
    CompositeExplicitAutograd: upsample_nearest1d

- func: upsample_nearest1d_backward.vec(Tensor grad_output, int[]? output_size, int[] input_size, float[]? scale_factors) -> Tensor
  python_module: nn
  dispatch:
    CompositeExplicitAutograd: upsample_nearest1d_backward

- func: upsample_nearest2d.vec(Tensor input, int[]? output_size, float[]? scale_factors) -> Tensor
  python_module: nn
  dispatch:
    CompositeExplicitAutograd: upsample_nearest2d

- func: upsample_nearest2d_backward.vec(Tensor grad_output, int[]? output_size, int[] input_size, float[]? scale_factors) -> Tensor
  python_module: nn
  dispatch:
    CompositeExplicitAutograd: upsample_nearest2d_backward

- func: upsample_nearest3d.vec(Tensor input, int[]? output_size, float[]? scale_factors) -> Tensor
  python_module: nn
  dispatch:
    CPU: upsample_nearest3d_cpu
    CUDA: upsample_nearest3d_cuda
    QuantizedCPU: upsample_nearest3d_quantized_cpu

- func: upsample_nearest3d_backward.vec(Tensor grad_output, int[]? output_size, int[] input_size, float[]? scale_factors) -> Tensor
  python_module: nn
  dispatch:
    CPU: upsample_nearest3d_backward_cpu
    CUDA: upsample_nearest3d_backward_cuda

# NOTE: all of the non-"vec" upsample overloads are only kept for backward compatibility.
- func: upsample_linear1d.out(Tensor self, int[1] output_size, bool align_corners, float? scales=None, *, Tensor(a!) out) -> Tensor(a!)
  python_module: nn
  structured: True
  dispatch:
    CPU: upsample_linear1d_out_cpu
    CUDA: upsample_linear1d_out_cuda

- func: upsample_linear1d(Tensor self, int[1] output_size, bool align_corners, float? scales=None) -> Tensor
  python_module: nn
  structured_delegate: upsample_linear1d.out

- func: upsample_linear1d_backward.grad_input(Tensor grad_output, int[1] output_size, int[3] input_size, bool align_corners, float? scales=None, *, Tensor(a!) grad_input) -> Tensor(a!)
  python_module: nn
  structured: True
  dispatch:
    CPU: upsample_linear1d_backward_out_cpu
    CUDA: upsample_linear1d_backward_out_cuda

- func: upsample_linear1d_backward(Tensor grad_output, int[1] output_size, int[3] input_size, bool align_corners, float? scales=None) -> Tensor
  python_module: nn
  structured_delegate: upsample_linear1d_backward.grad_input

- func: upsample_bilinear2d.out(Tensor self, int[2] output_size, bool align_corners, float? scales_h=None, float? scales_w=None, *, Tensor(a!) out) -> Tensor(a!)
  python_module: nn
  structured: True
  dispatch:
    CPU: upsample_bilinear2d_out_cpu
    CUDA: upsample_bilinear2d_out_cuda

- func: upsample_bilinear2d(Tensor self, int[2] output_size, bool align_corners, float? scales_h=None, float? scales_w=None) -> Tensor
  python_module: nn
  structured_delegate: upsample_bilinear2d.out
  dispatch:
    QuantizedCPU: upsample_bilinear2d_quantized_cpu

- func: upsample_bilinear2d_backward.grad_input(Tensor grad_output, int[2] output_size, int[4] input_size, bool align_corners, float? scales_h=None, float? scales_w=None, *, Tensor(a!) grad_input) -> Tensor(a!)
  python_module: nn
  structured: True
  dispatch:
    CPU: upsample_bilinear2d_backward_out_cpu
    CUDA: upsample_bilinear2d_backward_out_cuda

- func: upsample_bilinear2d_backward(Tensor grad_output, int[2] output_size, int[4] input_size, bool align_corners, float? scales_h=None, float? scales_w=None) -> Tensor
  python_module: nn
  structured_delegate: upsample_bilinear2d_backward.grad_input

- func: upsample_bicubic2d.out(Tensor self, int[2] output_size, bool align_corners, float? scales_h=None, float? scales_w=None, *, Tensor(a!) out) -> Tensor(a!)
  python_module: nn
  structured: True
  dispatch:
    CPU: upsample_bicubic2d_out_cpu
    CUDA: upsample_bicubic2d_out_cuda

- func: upsample_bicubic2d(Tensor self, int[2] output_size, bool align_corners, float? scales_h=None, float? scales_w=None) -> Tensor
  python_module: nn
  structured_delegate: upsample_bicubic2d.out

- func: upsample_bicubic2d_backward.grad_input(Tensor grad_output, int[2] output_size, int[4] input_size, bool align_corners, float? scales_h=None, float? scales_w=None, *, Tensor(a!) grad_input) -> Tensor(a!)
  python_module: nn
  structured: True
  dispatch:
    CPU: upsample_bicubic2d_backward_out_cpu
    CUDA: upsample_bicubic2d_backward_out_cuda

- func: upsample_bicubic2d_backward(Tensor grad_output, int[2] output_size, int[4] input_size, bool align_corners, float? scales_h=None, float? scales_w=None) -> Tensor
  python_module: nn
  structured_delegate: upsample_bicubic2d_backward.grad_input

- func: upsample_trilinear3d.out(Tensor self, int[3] output_size, bool align_corners, float? scales_d=None, float? scales_h=None, float? scales_w=None, *, Tensor(a!) out) -> Tensor(a!)
  python_module: nn
  structured: True
  dispatch:
    CPU: upsample_trilinear3d_out_cpu
    CUDA: upsample_trilinear3d_out_cuda

- func: upsample_trilinear3d(Tensor self, int[3] output_size, bool align_corners, float? scales_d=None, float? scales_h=None, float? scales_w=None) -> Tensor
  python_module: nn
  structured_delegate: upsample_trilinear3d.out

- func: upsample_trilinear3d_backward.grad_input(Tensor grad_output, int[3] output_size, int[5] input_size, bool align_corners, float? scales_d=None, float? scales_h=None, float? scales_w=None, *, Tensor(a!) grad_input) -> Tensor(a!)
  python_module: nn
  structured: True
  dispatch:
    CPU: upsample_trilinear3d_backward_out_cpu
    CUDA: upsample_trilinear3d_backward_out_cuda

- func: upsample_trilinear3d_backward(Tensor grad_output, int[3] output_size, int[5] input_size, bool align_corners, float? scales_d=None, float? scales_h=None, float? scales_w=None) -> Tensor
  python_module: nn
  structured_delegate: upsample_trilinear3d_backward.grad_input

- func: upsample_nearest1d.out(Tensor self, int[1] output_size, float? scales=None, *, Tensor(a!) out) -> Tensor(a!)
  python_module: nn
  structured: True
  dispatch:
    CPU: upsample_nearest1d_out_cpu
    CUDA: upsample_nearest1d_out_cuda

- func: upsample_nearest1d(Tensor self, int[1] output_size, float? scales=None) -> Tensor
  python_module: nn
  structured_delegate: upsample_nearest1d.out

- func: upsample_nearest1d_backward.grad_input(Tensor grad_output, int[1] output_size, int[3] input_size, float? scales=None, *, Tensor(a!) grad_input) -> Tensor(a!)
  python_module: nn
  structured: True
  dispatch:
    CPU: upsample_nearest1d_backward_out_cpu
    CUDA: upsample_nearest1d_backward_out_cuda

- func: upsample_nearest1d_backward(Tensor grad_output, int[1] output_size, int[3] input_size, float? scales=None) -> Tensor
  python_module: nn
  structured_delegate: upsample_nearest1d_backward.grad_input

- func: upsample_nearest2d.out(Tensor self, int[2] output_size, float? scales_h=None, float? scales_w=None, *, Tensor(a!) out) -> Tensor(a!)
  python_module: nn
  structured: True
  dispatch:
    CPU: upsample_nearest2d_out_cpu
    CUDA: upsample_nearest2d_out_cuda

- func: upsample_nearest2d(Tensor self, int[2] output_size, float? scales_h=None, float? scales_w=None) -> Tensor
  python_module: nn
  structured_delegate: upsample_nearest2d.out
  dispatch:
    QuantizedCPU: upsample_nearest2d_quantized_cpu

- func: upsample_nearest2d_backward.grad_input(Tensor grad_output, int[2] output_size, int[4] input_size, float? scales_h=None, float? scales_w=None, *, Tensor(a!) grad_input) -> Tensor(a!)
  python_module: nn
  structured: True
  dispatch:
    CPU: upsample_nearest2d_backward_out_cpu
    CUDA: upsample_nearest2d_backward_out_cuda

- func: upsample_nearest2d_backward(Tensor grad_output, int[2] output_size, int[4] input_size, float? scales_h=None, float? scales_w=None) -> Tensor
  python_module: nn
  structured_delegate: upsample_nearest2d_backward.grad_input

- func: upsample_nearest3d.out(Tensor self, int[3] output_size, float? scales_d=None, float? scales_h=None, float? scales_w=None, *, Tensor(a!) out) -> Tensor(a!)
  python_module: nn
  structured: True
  dispatch:
    CPU: upsample_nearest3d_out_cpu
    CUDA: upsample_nearest3d_out_cuda

- func: upsample_nearest3d(Tensor self, int[3] output_size, float? scales_d=None, float? scales_h=None, float? scales_w=None) -> Tensor
  python_module: nn
  structured_delegate: upsample_nearest3d.out
  dispatch:
    QuantizedCPU: upsample_nearest3d_quantized_cpu

- func: upsample_nearest3d_backward.grad_input(Tensor grad_output, int[3] output_size, int[5] input_size, float? scales_d=None, float? scales_h=None, float? scales_w=None, *, Tensor(a!) grad_input) -> Tensor(a!)
  python_module: nn
  structured: True
  dispatch:
    CPU: upsample_nearest3d_backward_out_cpu
    CUDA: upsample_nearest3d_backward_out_cuda

- func: upsample_nearest3d_backward(Tensor grad_output, int[3] output_size, int[5] input_size, float? scales_d=None, float? scales_h=None, float? scales_w=None) -> Tensor
  python_module: nn
  structured_delegate: upsample_nearest3d_backward.grad_input

- func: sigmoid_backward.grad_input(Tensor grad_output, Tensor output, *, Tensor(a!) grad_input) -> Tensor(a!)
  python_module: nn
  dispatch:
    CPU, CUDA: sigmoid_backward_out

- func: sigmoid_backward(Tensor grad_output, Tensor output) -> Tensor
  python_module: nn
  dispatch:
    CPU, CUDA: sigmoid_backward

- func: logit_backward.grad_input(Tensor grad_output, Tensor self, float? eps=None, *, Tensor(a!) grad_input) -> Tensor(a!)
  python_module: nn
  dispatch:
    CPU, CUDA: logit_backward_out

- func: logit_backward(Tensor grad_output, Tensor self, float? eps=None) -> Tensor
  python_module: nn
  dispatch:
    CPU, CUDA: logit_backward

- func: tanh_backward.grad_input(Tensor grad_output, Tensor output, *, Tensor(a!) grad_input) -> Tensor(a!)
  python_module: nn
  dispatch:
    CPU, CUDA: tanh_backward_out

- func: tanh_backward(Tensor grad_output, Tensor output) -> Tensor
  python_module: nn
  dispatch:
    CPU, CUDA: tanh_backward

# What's a thnn_conv_ versus a slow_conv_?
#
# Historically, we have inefficient implementations of convolutions
# coming from the THNN/THCUNN library.  These convolutions typically
# operated by computing the Toeplitz matrix and then doing a matrix
# multiply with the input; this is very memory inefficient!  However,
# occasionally, we really don't have anything better, so it's helpful
# to have these fallbacks when there is no more optimized implementation
# in cudnn or mkldnn, etc.  Both thnn_ and slow_ convolutions fall
# into this bucket.
#
# The difference between these two designations, is that thnn_ refers
# to a convolution that is still written in the "legacy" style; that is,
# C code in the THNN/ or THCUNN/ directory.  A slow_ convolution is
# one that is written in the native style: modern C++.  Algorithmically,
# these are the same thing, but we give them different prefixes to
# make the operational distinction clear.

- func: slow_conv_transpose2d.out(Tensor self, Tensor weight, int[2] kernel_size, Tensor? bias=None, int[2] stride=1, int[2] padding=0, int[2] output_padding=0, int[2] dilation=1, *, Tensor(a!) out) -> Tensor(a!)
  python_module: nn
  dispatch:
    CPU: slow_conv_transpose2d_out_cpu
    CUDA: slow_conv_transpose2d_out_cuda

- func: slow_conv_transpose2d(Tensor self, Tensor weight, int[2] kernel_size, Tensor? bias=None, int[2] stride=1, int[2] padding=0, int[2] output_padding=0, int[2] dilation=1) -> Tensor
  python_module: nn
  dispatch:
    CPU: slow_conv_transpose2d_cpu
    CUDA: slow_conv_transpose2d_cuda

- func: slow_conv_transpose2d_backward.grad_output(Tensor grad_output, Tensor self, Tensor weight, int[2] kernel_size, int[2] stride, int[2] padding, int[2] output_padding, int[2] dilation, Tensor columns, Tensor ones, *, Tensor(a!) grad_input, Tensor(b!) grad_weight, Tensor(c!) grad_bias) -> (Tensor(a!), Tensor(b!), Tensor(c!))
  python_module: nn
  dispatch:
    CPU: slow_conv_transpose2d_backward_out_cpu
    CUDA: slow_conv_transpose2d_backward_out_cuda

- func: slow_conv_transpose2d_backward.output_mask(Tensor grad_output, Tensor self, Tensor weight, int[2] kernel_size, int[2] stride, int[2] padding, int[2] output_padding, int[2] dilation, Tensor columns, Tensor ones, bool[3] output_mask) -> (Tensor grad_input, Tensor grad_weight, Tensor grad_bias)
  python_module: nn
  dispatch:
    CPU: slow_conv_transpose2d_backward_cpu
    CUDA: slow_conv_transpose2d_backward_cuda

- func: slow_conv_transpose3d.out(Tensor self, Tensor weight, int[3] kernel_size, Tensor? bias=None, int[3] stride=1, int[3] padding=0, int[3] output_padding=0, int[3] dilation=1, *, Tensor(a!) out) -> Tensor(a!)
  python_module: nn
  dispatch:
    CPU: slow_conv_transpose3d_out_cpu
    CUDA: slow_conv_transpose3d_out_cuda

- func: slow_conv_transpose3d(Tensor self, Tensor weight, int[3] kernel_size, Tensor? bias=None, int[3] stride=1, int[3] padding=0, int[3] output_padding=0, int[3] dilation=1) -> Tensor
  python_module: nn
  dispatch:
    CPU: slow_conv_transpose3d_cpu
    CUDA: slow_conv_transpose3d_cuda

- func: slow_conv_transpose3d_backward.grad_output(Tensor grad_output, Tensor self, Tensor weight, int[3] kernel_size, int[3] stride, int[3] padding, int[3] output_padding, int[3] dilation, Tensor finput, Tensor fgrad_input, *, Tensor(a!) grad_input, Tensor(b!) grad_weight, Tensor(c!) grad_bias) -> (Tensor(a!), Tensor(b!), Tensor(c!))
  python_module: nn
  dispatch:
    CPU: slow_conv_transpose3d_backward_out_cpu
    CUDA: slow_conv_transpose3d_backward_out_cuda

- func: slow_conv_transpose3d_backward.output_mask(Tensor grad_output, Tensor self, Tensor weight, int[3] kernel_size, int[3] stride, int[3] padding, int[3] output_padding, int[3] dilation, Tensor finput, Tensor fgrad_input, bool[3] output_mask) -> (Tensor grad_input, Tensor grad_weight, Tensor grad_bias)
  python_module: nn
  dispatch:
    CPU: slow_conv_transpose3d_backward_cpu
    CUDA: slow_conv_transpose3d_backward_cuda

- func: thnn_conv2d.out(Tensor self, Tensor weight, int[2] kernel_size, Tensor? bias=None, int[2] stride=1, int[2] padding=0, *, Tensor(a!) out) -> Tensor(a!)
  python_module: nn

- func: thnn_conv2d(Tensor self, Tensor weight, int[2] kernel_size, Tensor? bias=None, int[2] stride=1, int[2] padding=0) -> Tensor
  python_module: nn

- func: thnn_conv2d_forward.output(Tensor self, Tensor weight, int[2] kernel_size, Tensor? bias, int[2] stride, int[2] padding, *, Tensor(a!) output, Tensor(b!) finput, Tensor(c!) fgrad_input) -> (Tensor(a!), Tensor(b!), Tensor(c!))
  python_module: nn
  dispatch:
    CPU: slow_conv2d_forward_out_cpu
    CUDA: legacy::cuda::_thnn_conv2d_forward_out

- func: thnn_conv2d_forward(Tensor self, Tensor weight, int[2] kernel_size, Tensor? bias, int[2] stride, int[2] padding) -> (Tensor output, Tensor finput, Tensor fgrad_input)
  python_module: nn
  dispatch:
    CPU: slow_conv2d_forward_cpu
    CUDA: legacy::cuda::_thnn_conv2d_forward

- func: thnn_conv2d_backward.grad_input(Tensor grad_output, Tensor self, Tensor weight, int[2] kernel_size, int[2] stride, int[2] padding, Tensor finput, Tensor fgrad_input, *, Tensor(a!) grad_input, Tensor(b!) grad_weight, Tensor(c!) grad_bias) -> (Tensor(a!), Tensor(b!), Tensor(c!))
  python_module: nn
  dispatch:
    CPU: slow_conv2d_backward_out_cpu
    CUDA: slow_conv2d_backward_out_cuda

- func: thnn_conv2d_backward.output_mask(Tensor grad_output, Tensor self, Tensor weight, int[2] kernel_size, int[2] stride, int[2] padding, Tensor finput, Tensor fgrad_input, bool[3] output_mask) -> (Tensor grad_input, Tensor grad_weight, Tensor grad_bias)
  python_module: nn
  dispatch:
    CPU: slow_conv2d_backward_cpu
    CUDA: slow_conv2d_backward_cuda

- func: thnn_conv_depthwise2d.out(Tensor self, Tensor weight, int[2] kernel_size, Tensor? bias=None, int[2] stride=1, int[2] padding=0, int[2] dilation=1, *, Tensor(a!) out) -> Tensor(a!)
  python_module: nn

- func: thnn_conv_depthwise2d(Tensor self, Tensor weight, int[2] kernel_size, Tensor? bias=None, int[2] stride=1, int[2] padding=0, int[2] dilation=1) -> Tensor
  python_module: nn

- func: thnn_conv_depthwise2d_forward.out(Tensor self, Tensor weight, int[2] kernel_size, Tensor? bias, int[2] stride, int[2] padding, int[2] dilation, *, Tensor(a!) out) -> Tensor(a!)
  python_module: nn
  dispatch:
    CUDA: legacy::cuda::_thnn_conv_depthwise2d_forward_out

- func: thnn_conv_depthwise2d_forward(Tensor self, Tensor weight, int[2] kernel_size, Tensor? bias, int[2] stride, int[2] padding, int[2] dilation) -> Tensor
  python_module: nn
  dispatch:
    CUDA: legacy::cuda::_thnn_conv_depthwise2d_forward

- func: thnn_conv_depthwise2d_backward.grad_input(Tensor grad_output, Tensor self, Tensor weight, int[2] kernel_size, int[2] stride, int[2] padding, int[2] dilation, *, Tensor(a!) grad_input, Tensor(b!) grad_weight) -> (Tensor(a!), Tensor(b!))
  python_module: nn
  dispatch:
    CUDA: thnn_conv_depthwise2d_backward_out

- func: thnn_conv_depthwise2d_backward.output_mask(Tensor grad_output, Tensor self, Tensor weight, int[2] kernel_size, int[2] stride, int[2] padding, int[2] dilation, bool[2] output_mask) -> (Tensor grad_input, Tensor grad_weight)
  python_module: nn
  dispatch:
    CUDA: thnn_conv_depthwise2d_backward

- func: conv_depthwise3d(Tensor self, Tensor weight, int[3] kernel_size, Tensor? bias, int[3] stride, int[3] padding, int[3] dilation) -> Tensor
  python_module: nn
  dispatch:
    CUDA: conv_depthwise3d_cuda

- func: conv_depthwise3d_backward.grad_input(Tensor grad_output, Tensor self, Tensor weight, int[3] kernel_size, int[3] stride, int[3] padding, int[3] dilation, *, Tensor(a!) grad_input, Tensor(b!) grad_weight, Tensor(c!) grad_bias) -> (Tensor(a!), Tensor(b!), Tensor(c!))
  python_module: nn
  dispatch:
    CUDA: conv_depthwise3d_backward_cuda_out

- func: conv_depthwise3d_backward.output_mask(Tensor grad_output, Tensor self, Tensor weight, int[3] kernel_size, int[3] stride, int[3] padding, int[3] dilation, bool[3] output_mask) -> (Tensor grad_input, Tensor grad_weight, Tensor grad_bias)
  python_module: nn
  dispatch:
    CUDA: conv_depthwise3d_backward_cuda

- func: slow_conv3d.out(Tensor self, Tensor weight, int[3] kernel_size, Tensor? bias=None, int[3] stride=1, int[3] padding=0, *, Tensor(a!) out) -> Tensor(a!)
  python_module: nn

- func: slow_conv3d(Tensor self, Tensor weight, int[3] kernel_size, Tensor? bias=None, int[3] stride=1, int[3] padding=0) -> Tensor
  python_module: nn

- func: slow_conv3d_forward.output(Tensor self, Tensor weight, int[3] kernel_size, Tensor? bias, int[3] stride, int[3] padding, *, Tensor(a!) output, Tensor(b!) finput, Tensor(c!) fgrad_input) -> (Tensor(a!), Tensor(b!), Tensor(c!))
  python_module: nn
  dispatch:
    CPU: slow_conv3d_forward_out_cpu

- func: slow_conv3d_forward(Tensor self, Tensor weight, int[3] kernel_size, Tensor? bias, int[3] stride, int[3] padding) -> (Tensor output, Tensor finput, Tensor fgrad_input)
  python_module: nn
  dispatch:
    CPU: slow_conv3d_forward_cpu

- func: slow_conv3d_backward.grad_input(Tensor grad_output, Tensor self, Tensor weight, int[3] kernel_size, int[3] stride, int[3] padding, Tensor finput, Tensor fgrad_input, *, Tensor(a!) grad_input, Tensor(b!) grad_weight, Tensor(c!) grad_bias) -> (Tensor(a!), Tensor(b!), Tensor(c!))
  python_module: nn
  dispatch:
    CPU: slow_conv3d_backward_out_cpu

- func: slow_conv3d_backward.output_mask(Tensor grad_output, Tensor self, Tensor weight, int[3] kernel_size, int[3] stride, int[3] padding, Tensor finput, Tensor fgrad_input, bool[3] output_mask) -> (Tensor grad_input, Tensor grad_weight, Tensor grad_bias)
  python_module: nn
  dispatch:
    CPU: slow_conv3d_backward_cpu

- func: slow_conv_dilated2d(Tensor self, Tensor weight, int[2] kernel_size, Tensor? bias=None, int[2] stride=1, int[2] padding=0, int[2] dilation=1) -> Tensor
  python_module: nn
  dispatch:
    CPU: slow_conv_dilated2d_cpu
    CUDA: slow_conv_dilated2d_cuda

- func: slow_conv_dilated2d_backward(Tensor grad_output, Tensor self, Tensor weight, int[2] kernel_size, int[2] stride, int[2] padding, int[2] dilation, bool[3] output_mask) -> (Tensor grad_input, Tensor grad_weight, Tensor grad_bias)
  python_module: nn
  dispatch:
    CPU: slow_conv_dilated2d_backward_cpu
    CUDA: slow_conv_dilated2d_backward_cuda

- func: slow_conv_dilated3d(Tensor self, Tensor weight, int[3] kernel_size, Tensor? bias=None, int[3] stride=1, int[3] padding=0, int[3] dilation=1) -> Tensor
  python_module: nn
  dispatch:
    CPU: slow_conv_dilated3d_cpu
    CUDA: slow_conv_dilated3d_cuda

- func: slow_conv_dilated3d_backward(Tensor grad_output, Tensor self, Tensor weight, int[3] kernel_size, int[3] stride, int[3] padding, int[3] dilation, bool[3] output_mask) -> (Tensor grad_input, Tensor grad_weight, Tensor grad_bias)
  python_module: nn
  dispatch:
    CPU: slow_conv_dilated3d_backward_cpu
    CUDA: slow_conv_dilated3d_backward_cuda

- func: col2im.out(Tensor self, int[2] output_size, int[2] kernel_size, int[2] dilation, int[2] padding, int[2] stride, *, Tensor(a!) out) -> Tensor(a!)
  python_module: nn
  dispatch:
    CPU: col2im_out_cpu
    CUDA: col2im_out_cuda

- func: col2im(Tensor self, int[2] output_size, int[2] kernel_size, int[2] dilation, int[2] padding, int[2] stride) -> Tensor
  python_module: nn
  dispatch:
    CPU: col2im_cpu
    CUDA: col2im_cuda

- func: col2im_backward.grad_input(Tensor grad_output, int[2] kernel_size, int[2] dilation, int[2] padding, int[2] stride, *, Tensor(a!) grad_input) -> Tensor(a!)
  python_module: nn
  dispatch:
    CPU: col2im_backward_out_cpu
    CUDA: col2im_backward_out_cuda

- func: col2im_backward(Tensor grad_output, int[2] kernel_size, int[2] dilation, int[2] padding, int[2] stride) -> Tensor
  python_module: nn
  dispatch:
    CPU: col2im_backward_cpu
    CUDA: col2im_backward_cuda

- func: column_stack(Tensor[] tensors) -> Tensor

- func: column_stack.out(Tensor[] tensors, *, Tensor(a!) out) -> Tensor(a!)

- func: im2col.out(Tensor self, int[2] kernel_size, int[2] dilation, int[2] padding, int[2] stride, *, Tensor(a!) out) -> Tensor(a!)
  python_module: nn
  dispatch:
    CPU: im2col_out_cpu
    CUDA: im2col_out_cuda

- func: im2col(Tensor self, int[2] kernel_size, int[2] dilation, int[2] padding, int[2] stride) -> Tensor
  python_module: nn
  dispatch:
    CPU: im2col_cpu
    CUDA: im2col_cuda

- func: im2col_backward.grad_input(Tensor grad_output, int[2] input_size, int[2] kernel_size, int[2] dilation, int[2] padding, int[2] stride, *, Tensor(a!) grad_input) -> Tensor(a!)
  python_module: nn
  dispatch:
    CPU: im2col_backward_out_cpu
    CUDA: im2col_backward_out_cuda

- func: im2col_backward(Tensor grad_output, int[2] input_size, int[2] kernel_size, int[2] dilation, int[2] padding, int[2] stride) -> Tensor
  python_module: nn
  dispatch:
    CPU: im2col_backward_cpu
    CUDA: im2col_backward_cuda

- func: isfinite(Tensor self) -> Tensor
  variants: function, method
  device_check: NoCheck
  device_guard: False

- func: isinf(Tensor self) -> Tensor
  variants: function, method
  device_check: NoCheck
  device_guard: False

- func: record_stream(Tensor(a!) self, Stream s) -> ()
  variants: method
  dispatch:
    CUDA: record_stream_cuda

- func: isposinf(Tensor self) -> Tensor
  variants: function, method

- func: isposinf.out(Tensor self, *, Tensor(a!) out) -> Tensor(a!)
  dispatch:
    CPU, CUDA: isposinf_out

- func: isneginf(Tensor self) -> Tensor
  variants: function, method

- func: isneginf.out(Tensor self, *, Tensor(a!) out) -> Tensor(a!)
  dispatch:
    CPU, CUDA: isneginf_out

# NOTE [_add_batch_dim and _remove_batch_dim]
# _add_batch_dim and _remove_batch_dim are meant to be used in the implementation
# of the vmap frontend API (see torch/_vmap_internals.py). They are not
# user-facing, hence the leading underscore. Please don't use them them anywhere else.
- func: _add_batch_dim(Tensor self, int batch_dim, int level) -> Tensor
  variants: function

# See NOTE [_add_batch_dim and _remove_batch_dim]
- func: _remove_batch_dim(Tensor self, int level, int batch_size, int out_dim) -> Tensor
  variants: function

## Functions related to the `torch.special` namespace
# Note [special namespace binding]
# Functions in the special python module should have their names start with
#   "special_" underscore and be bound to the desired Python name in
#   torch/special/__init__.py, and the desired C++ name in torch/csrc/api/include/torch/special.h.
#   The "special_" names should be hidden from the user and not documented.

- func: special_entr(Tensor self) -> Tensor
  structured_delegate: special_entr.out
  python_module: special
  variants: function

- func: special_entr.out(Tensor self, *, Tensor(a!) out) -> Tensor(a!)
  structured: True
  structured_inherits: TensorIteratorBase
  python_module: special
  variants: function
  dispatch:
    CPU, CUDA: special_entr_out

- func: special_expm1(Tensor self) -> Tensor
  python_module: special
  variants: function

- func: special_expm1.out(Tensor self, *, Tensor(a!) out) -> Tensor(a!)
  python_module: special
  variants: function

- func: special_exp2(Tensor self) -> Tensor
  python_module: special
  variants: function

- func: special_exp2.out(Tensor self, *, Tensor(a!) out) -> Tensor(a!)
  python_module: special
  variants: function

- func: special_gammaln(Tensor self) -> Tensor
  python_module: special
  variants: function

- func: special_gammaln.out(Tensor self, *, Tensor(a!) out) -> Tensor(a!)
  python_module: special
  variants: function

- func: special_erf(Tensor self) -> Tensor
  python_module: special
  variants: function

- func: special_erf.out(Tensor self, *, Tensor(a!) out) -> Tensor(a!)
  python_module: special
  variants: function

- func: special_erfc(Tensor self) -> Tensor
  python_module: special
  variants: function

- func: special_erfc.out(Tensor self, *, Tensor(a!) out) -> Tensor(a!)
  python_module: special

- func: special_erfinv(Tensor self) -> Tensor
  python_module: special
  variants: function

- func: special_erfinv.out(Tensor self, *, Tensor(a!) out) -> Tensor(a!)
  python_module: special

- func: special_xlog1py(Tensor self, Tensor other) -> Tensor
  device_check: NoCheck   # TensorIterator
  python_module: special
  variants: function
  structured_delegate: special_xlog1py.out

- func: special_xlog1py.self_scalar(Scalar self, Tensor other) -> Tensor
  device_check: NoCheck   # TensorIterator
  python_module: special
  variants: function
  dispatch:
    CompositeExplicitAutograd: special_xlog1py

- func: special_xlog1py.other_scalar(Tensor self, Scalar other) -> Tensor
  device_check: NoCheck   # TensorIterator
  python_module: special
  variants: function
  dispatch:
    CompositeExplicitAutograd: special_xlog1py

- func: special_xlog1py.out(Tensor self, Tensor other, *, Tensor(a!) out) -> Tensor(a!)
  device_check: NoCheck   # TensorIterator
  structured: True
  structured_inherits: TensorIteratorBase
  python_module: special
  variants: function
  dispatch:
    CPU, CUDA: special_xlog1py_out

- func: special_xlog1py.self_scalar_out(Scalar self, Tensor other, *, Tensor(a!) out) -> Tensor(a!)
  device_check: NoCheck   # TensorIterator
  python_module: special
  variants: function
  dispatch:
    CompositeExplicitAutograd: special_xlog1py_out

- func: special_xlog1py.other_scalar_out(Tensor self, Scalar other, *, Tensor(a!) out) -> Tensor(a!)
  device_check: NoCheck   # TensorIterator
  python_module: special
  variants: function
  dispatch:
    CompositeExplicitAutograd: special_xlog1py_out

- func: special_i0e(Tensor self) -> Tensor
  python_module: special
  variants: function
  structured_delegate: special_i0e.out

- func: special_i0e.out(Tensor self, *, Tensor(a!) out) -> Tensor(a!)
  python_module: special
  structured: True
  structured_inherits: TensorIteratorBase
  dispatch:
    CPU, CUDA: special_i0e_out

- func: special_logit(Tensor self, float? eps=None) -> Tensor
  python_module: special
  variants: function

- func: special_logit.out(Tensor self, float? eps=None, *, Tensor(a!) out) -> Tensor(a!)
  python_module: special

- func: special_expit(Tensor self) -> Tensor
  python_module: special
  variants: function

- func: special_expit.out(Tensor self, *, Tensor(a!) out) -> Tensor(a!)
  python_module: special
  variants: function

## Functions related to the fast Fourier transform and the torch.fft namespace
# Note [FFT namespace binding]
# Functions in the fft python module should have their names start with
#   "fft_" underscore and be bound to the desired Python name in
#   torch/fft/__init__.py, and the desired C++ name in torch/csrc/api/include/torch/fft.h.
#   The "fft_" names should be hidden from the user and not documented.
#
# See fft_fft as an example.

# torch.fft.fft
# NOTE: NOT an alias for torch.fft, which has different semantics
- func: fft_fft(Tensor self, int? n=None, int dim=-1, str? norm=None) -> Tensor
  python_module: fft
  variants: function

- func: fft_fft.out(Tensor self, int? n=None, int dim=-1, str? norm=None, *, Tensor(a!) out) -> Tensor(a!)
  python_module: fft
  variants: function

- func: fft_ifft(Tensor self, int? n=None, int dim=-1, str? norm=None) -> Tensor
  python_module: fft
  variants: function

- func: fft_ifft.out(Tensor self, int? n=None, int dim=-1, str? norm=None, *, Tensor(a!) out) -> Tensor(a!)
  python_module: fft
  variants: function

- func: fft_rfft(Tensor self, int? n=None, int dim=-1, str? norm=None) -> Tensor
  python_module: fft
  variants: function

- func: fft_rfft.out(Tensor self, int? n=None, int dim=-1, str? norm=None, *, Tensor(a!) out) -> Tensor(a!)
  python_module: fft
  variants: function

- func: fft_irfft(Tensor self, int? n=None, int dim=-1, str? norm=None) -> Tensor
  python_module: fft
  variants: function

- func: fft_irfft.out(Tensor self, int? n=None, int dim=-1, str? norm=None, *, Tensor(a!) out) -> Tensor(a!)
  python_module: fft
  variants: function

- func: fft_hfft(Tensor self, int? n=None, int dim=-1, str? norm=None) -> Tensor
  python_module: fft
  variants: function

- func: fft_hfft.out(Tensor self, int? n=None, int dim=-1, str? norm=None, *, Tensor(a!) out) -> Tensor(a!)
  python_module: fft
  variants: function

- func: fft_ihfft(Tensor self, int? n=None, int dim=-1, str? norm=None) -> Tensor
  python_module: fft
  variants: function

- func: fft_ihfft.out(Tensor self, int? n=None, int dim=-1, str? norm=None, *, Tensor(a!) out) -> Tensor(a!)
  python_module: fft
  variants: function

- func: fft_fft2(Tensor self, int[1]? s=None, int[1] dim=[-2,-1], str? norm=None) -> Tensor
  python_module: fft
  variants: function

- func: fft_fft2.out(Tensor self, int[1]? s=None, int[1] dim=[-2,-1], str? norm=None, *, Tensor(a!) out) -> Tensor(a!)
  python_module: fft
  variants: function

- func: fft_ifft2(Tensor self, int[1]? s=None, int[1] dim=[-2,-1], str? norm=None) -> Tensor
  python_module: fft
  variants: function

- func: fft_ifft2.out(Tensor self, int[1]? s=None, int[1] dim=[-2,-1], str? norm=None, *, Tensor(a!) out) -> Tensor(a!)
  python_module: fft
  variants: function

- func: fft_rfft2(Tensor self, int[1]? s=None, int[1] dim=[-2,-1], str? norm=None) -> Tensor
  python_module: fft
  variants: function

- func: fft_rfft2.out(Tensor self, int[1]? s=None, int[1] dim=[-2,-1], str? norm=None, *, Tensor(a!) out) -> Tensor(a!)
  python_module: fft
  variants: function

- func: fft_irfft2(Tensor self, int[1]? s=None, int[1] dim=[-2,-1], str? norm=None) -> Tensor
  python_module: fft
  variants: function

- func: fft_irfft2.out(Tensor self, int[1]? s=None, int[1] dim=[-2,-1], str? norm=None, *, Tensor(a!) out) -> Tensor(a!)
  python_module: fft
  variants: function

- func: fft_fftn(Tensor self, int[1]? s=None, int[1]? dim=None, str? norm=None) -> Tensor
  python_module: fft
  variants: function

- func: fft_fftn.out(Tensor self, int[1]? s=None, int[1]? dim=None, str? norm=None, *, Tensor(a!) out) -> Tensor(a!)
  python_module: fft
  variants: function

- func: fft_ifftn(Tensor self, int[1]? s=None, int[1]? dim=None, str? norm=None) -> Tensor
  python_module: fft
  variants: function

- func: fft_ifftn.out(Tensor self, int[1]? s=None, int[1]? dim=None, str? norm=None, *, Tensor(a!) out) -> Tensor(a!)
  python_module: fft
  variants: function

- func: fft_rfftn(Tensor self, int[1]? s=None, int[1]? dim=None, str? norm=None) -> Tensor
  python_module: fft
  variants: function

- func: fft_rfftn.out(Tensor self, int[1]? s=None, int[1]? dim=None, str? norm=None, *, Tensor(a!) out) -> Tensor(a!)
  python_module: fft
  variants: function

- func: fft_irfftn(Tensor self, int[1]? s=None, int[1]? dim=None, str? norm=None) -> Tensor
  python_module: fft
  variants: function

- func: fft_irfftn.out(Tensor self, int[1]? s=None, int[1]? dim=None, str? norm=None, *, Tensor(a!) out) -> Tensor(a!)
  python_module: fft
  variants: function

- func: fft_fftfreq(int n, float d=1.0, *, ScalarType? dtype=None, Layout? layout=None, Device? device=None, bool? pin_memory=None) -> Tensor
  python_module: fft
  variants: function

- func: fft_fftfreq.out(int n, float d=1.0, *, Tensor(a!) out) -> Tensor(a!)
  python_module: fft
  variants: function

- func: fft_rfftfreq(int n, float d=1.0, *, ScalarType? dtype=None, Layout? layout=None, Device? device=None, bool? pin_memory=None) -> Tensor
  python_module: fft
  variants: function

- func: fft_rfftfreq.out(int n, float d=1.0, *, Tensor(a!) out) -> Tensor(a!)
  python_module: fft
  variants: function

- func: fft_fftshift(Tensor self, int[1]? dim=None) -> Tensor
  python_module: fft
  variants: function

- func: fft_ifftshift(Tensor self, int[1]? dim=None) -> Tensor
  python_module: fft
  variants: function

## Functions for linear algebra and the torch.linalg namespace
# Note [linalg namespace binding]
# Functions in the linalg python module should have their names start with
#   "linalg_" and be bound to the desired Python name in
#   torch/linalg/__init__.py, and the desired C++ name in torch/csrc/api/include/torch/linalg.h.
#   The "linalg_" names should be hidden from the user and not documented.
#
# See linalg_det as an example.

# "_ex" stands for experimental
- func: linalg_cholesky_ex(Tensor self, *, bool check_errors=False) -> (Tensor L, Tensor info)
  python_module: linalg
  variants: function
  dispatch:
    CPU, CUDA: linalg_cholesky_ex

- func: linalg_cholesky_ex.L(Tensor self, *, bool check_errors=False, Tensor(a!) L, Tensor(b!) info) -> (Tensor(a!) L, Tensor(b!) info)
  python_module: linalg
  variants: function
  dispatch:
    CPU, CUDA: linalg_cholesky_ex_out

- func: linalg_cholesky(Tensor self) -> Tensor
  python_module: linalg
  variants: function

- func: linalg_cholesky.out(Tensor self, *, Tensor(a!) out) -> Tensor(a!)
  python_module: linalg
  variants: function

- func: linalg_det(Tensor self) -> Tensor
  python_module: linalg
  variants: function
  dispatch:
    CompositeExplicitAutograd: linalg_det

- func: linalg_det.out(Tensor self, *, Tensor(a!) out) -> Tensor(a!)
  python_module: linalg
  dispatch:
    CompositeExplicitAutograd: linalg_det_out

# torch.det, alias for torch.linalg.det
- func: det(Tensor self) -> Tensor
  variants: function, method

- func: linalg_lstsq(Tensor self, Tensor b, float? rcond=None, *, str? driver=None) -> (Tensor solution, Tensor residuals, Tensor rank, Tensor singular_values)
  python_module: linalg
  variants: function
  dispatch:
    CompositeExplicitAutograd: linalg_lstsq

- func: linalg_lstsq.out(Tensor self, Tensor b, float? rcond=None, *, str? driver=None, Tensor(a!) solution, Tensor(b!) residuals, Tensor(c!) rank, Tensor(d!) singular_values) -> (Tensor(a!) solution, Tensor(b!) residuals, Tensor(c!) rank, Tensor(d!) singular_values)
  python_module: linalg
  variants: function
  dispatch:
    CPU, CUDA: linalg_lstsq_out

- func: linalg_slogdet(Tensor self) -> (Tensor sign, Tensor logabsdet)
  python_module: linalg
  variants: function
  dispatch:
    CPU, CUDA: linalg_slogdet

- func: linalg_slogdet.out(Tensor self, *, Tensor(a!) sign, Tensor(b!) logabsdet) -> (Tensor(a!) sign, Tensor(b!) logabsdet)
  python_module: linalg
  dispatch:
    CPU, CUDA: linalg_slogdet_out

- func: linalg_eig(Tensor self) -> (Tensor eigenvalues, Tensor eigenvectors)
  python_module: linalg
  variants: function
  dispatch:
    CPU, CUDA: linalg_eig

- func: linalg_eig.out(Tensor self, *, Tensor(a!) eigenvalues, Tensor(b!) eigenvectors) -> (Tensor(a!) eigenvalues, Tensor(b!) eigenvectors)
  python_module: linalg
  dispatch:
    CPU, CUDA: linalg_eig_out

- func: linalg_eigvals(Tensor self) -> Tensor
  python_module: linalg
  variants: function
  dispatch:
    CPU, CUDA: linalg_eigvals

- func: linalg_eigvals.out(Tensor self, *, Tensor(a!) out) -> Tensor(a!)
  python_module: linalg
  dispatch:
    CPU, CUDA: linalg_eigvals_out

- func: linalg_eigh(Tensor self, str UPLO="L") -> (Tensor eigenvalues, Tensor eigenvectors)
  python_module: linalg
  variants: function
  dispatch:
    CompositeExplicitAutograd: linalg_eigh

- func: linalg_eigh.eigvals(Tensor self, str UPLO="L", *, Tensor(a!) eigvals, Tensor(b!) eigvecs) -> (Tensor(a!) eigenvalues, Tensor(b!) eigenvectors)
  python_module: linalg
  dispatch:
    CompositeExplicitAutograd: linalg_eigh_out

- func: linalg_eigvalsh(Tensor self, str UPLO="L") -> Tensor
  python_module: linalg
  variants: function

- func: linalg_eigvalsh.out(Tensor self, str UPLO='L', *, Tensor(a!) out) -> Tensor(a!)
  python_module: linalg

- func: linalg_householder_product(Tensor input, Tensor tau) -> Tensor
  python_module: linalg
  variants: function
  dispatch:
    CPU, CUDA: linalg_householder_product

- func: linalg_householder_product.out(Tensor input, Tensor tau, *, Tensor(a!) out) -> Tensor(a!)
  python_module: linalg
  dispatch:
    CPU, CUDA: linalg_householder_product_out

- func: _linalg_inv_out_helper_(Tensor(a!) self, Tensor(b!) infos_lu, Tensor(c!) infos_getri) -> Tensor(a!)
  variants: function
  dispatch:
    CPU: _linalg_inv_out_helper_cpu
    CUDA: _linalg_inv_out_helper_cuda

- func: linalg_inv(Tensor self) -> Tensor
  python_module: linalg
  variants: function
  dispatch:
    CompositeExplicitAutograd: linalg_inv

- func: linalg_inv.out(Tensor self, *, Tensor(a!) out) -> Tensor(a!)
  python_module: linalg
  variants: function
  dispatch:
    CompositeExplicitAutograd: linalg_inv_out

- func: inner(Tensor self, Tensor other) -> Tensor
  variants: function, method

- func: inner.out(Tensor self, Tensor other, *, Tensor(a!) out) -> Tensor(a!)

# torch.outer, alias for torch.ger
- func: outer(Tensor self, Tensor vec2) -> Tensor
  variants: function, method

- func: outer.out(Tensor self, Tensor vec2, *, Tensor(a!) out) -> Tensor(a!)

- func: ger(Tensor self, Tensor vec2) -> Tensor
  variants: function, method
  dispatch:
    CompositeExplicitAutograd: ger

- func: ger.out(Tensor self, Tensor vec2, *, Tensor(a!) out) -> Tensor(a!)
  dispatch:
    CompositeExplicitAutograd: ger_out

- func: linalg_norm(Tensor self, Scalar? ord=None, int[1]? dim=None, bool keepdim=False, *, ScalarType? dtype=None) -> Tensor
  python_module: linalg
  variants: function

- func: linalg_norm.ord_str(Tensor self, str ord, int[1]? dim=None, bool keepdim=False, *, ScalarType? dtype=None) -> Tensor
  python_module: linalg
  variants: function

- func: linalg_norm.out(Tensor self, Scalar? ord=None, int[1]? dim=None, bool keepdim=False, *, ScalarType? dtype=None, Tensor(a!) out) -> Tensor(a!)
  python_module: linalg
  variants: function

- func: linalg_norm.ord_str_out(Tensor self, str ord, int[1]? dim=None, bool keepdim=False, *, ScalarType? dtype=None, Tensor(a!) out) -> Tensor(a!)
  python_module: linalg
  variants: function

- func: linalg_vector_norm(Tensor self, Scalar ord=2, int[1]? dim=None, bool keepdim=False, *, ScalarType? dtype=None) -> Tensor
  python_module: linalg
  variants: function
  dispatch:
    CPU, CUDA: linalg_vector_norm

- func: linalg_vector_norm.out(Tensor self, Scalar ord=2, int[1]? dim=None, bool keepdim=False, *, ScalarType? dtype=None, Tensor(a!) out) -> Tensor(a!)
  python_module: linalg
  dispatch:
    CPU, CUDA: linalg_vector_norm_out

- func: linalg_matrix_norm(Tensor self, Scalar ord, int[] dim=[-2,-1], bool keepdim=False, *, ScalarType? dtype=None) -> Tensor
  python_module: linalg

- func: linalg_matrix_norm.out(Tensor self, Scalar ord, int[] dim=[-2,-1], bool keepdim=False, *, ScalarType? dtype=None, Tensor(a!) out) -> Tensor(a!)
  python_module: linalg

- func: linalg_matrix_norm.str_ord(Tensor self, str ord='fro', int[] dim=[-2,-1], bool keepdim=False, *, ScalarType? dtype=None) -> Tensor
  python_module: linalg

- func: linalg_matrix_norm.str_ord_out(Tensor self, str ord='fro', int[] dim=[-2,-1], bool keepdim=False, *, ScalarType? dtype=None, Tensor(a!) out) -> Tensor(a!)
  python_module: linalg

- func: linalg_svd.U(Tensor self, bool full_matrices=True, *, Tensor(a!) U, Tensor(b!) S, Tensor(c!) Vh) -> (Tensor(a!) U, Tensor(b!) S, Tensor(c!) Vh)
  python_module: linalg

- func: linalg_svd(Tensor self, bool full_matrices=True) -> (Tensor U, Tensor S, Tensor Vh)
  python_module: linalg
  variants: function

- func: linalg_svdvals(Tensor input) -> Tensor
  python_module: linalg
  variants: function

- func: linalg_svdvals.out(Tensor input, *, Tensor(a!) out) -> Tensor(a!)
  python_module: linalg
  variants: function

- func: linalg_cond(Tensor self, Scalar? p=None) -> Tensor
  python_module: linalg
  variants: function

- func: linalg_cond.out(Tensor self, Scalar? p=None, *, Tensor(a!) out) -> Tensor(a!)
  python_module: linalg
  variants: function

- func: linalg_cond.p_str(Tensor self, str p) -> Tensor
  python_module: linalg
  variants: function

- func: linalg_cond.p_str_out(Tensor self, str p, *, Tensor(a!) out) -> Tensor(a!)
  python_module: linalg
  variants: function

- func: linalg_pinv(Tensor self, float rcond=1e-15, bool hermitian=False) -> Tensor
  python_module: linalg
  variants: function

- func: linalg_pinv.rcond_tensor(Tensor self, Tensor rcond, bool hermitian=False) -> Tensor
  python_module: linalg
  variants: function

- func: linalg_pinv.out(Tensor self, float rcond=1e-15, bool hermitian=False, *, Tensor(a!) out) -> Tensor(a!)
  python_module: linalg
  variants: function

- func: linalg_pinv.out_rcond_tensor(Tensor self, Tensor rcond, bool hermitian=False, *, Tensor(a!) out) -> Tensor(a!)
  python_module: linalg
  variants: function

- func: _linalg_solve_out_helper_(Tensor(a!) self, Tensor(b!) other, Tensor(c!) infos) -> Tensor(a!)
  variants: function
  dispatch:
    CPU: _linalg_solve_out_helper_cpu
    CUDA: _linalg_solve_out_helper_cuda

- func: linalg_solve(Tensor input, Tensor other) -> Tensor
  python_module: linalg
  variants: function
  dispatch:
    CompositeExplicitAutograd: linalg_solve

- func: linalg_solve.out(Tensor input, Tensor other, *, Tensor(a!) out) -> Tensor(a!)
  python_module: linalg
  dispatch:
    CompositeExplicitAutograd: linalg_solve_out

- func: linalg_tensorinv(Tensor self, int ind=2) -> Tensor
  python_module: linalg
  variants: function

- func: linalg_tensorinv.out(Tensor self, int ind=2, *, Tensor(a!) out) -> Tensor(a!)
  python_module: linalg
  variants: function

- func: linalg_tensorsolve(Tensor self, Tensor other, int[]? dims=None) -> Tensor
  python_module: linalg
  variants: function

- func: linalg_tensorsolve.out(Tensor self, Tensor other, int[]? dims=None, *, Tensor(a!) out) -> Tensor(a!)
  python_module: linalg
  variants: function

- func: linalg_qr(Tensor self, str mode='reduced') -> (Tensor Q, Tensor R)
  python_module: linalg
  variants: function
  dispatch:
    CompositeExplicitAutograd: linalg_qr

- func: linalg_qr.out(Tensor self, str mode='reduced', *, Tensor(a!) Q, Tensor(b!) R) -> (Tensor(a!) Q, Tensor(b!) R)
  python_module: linalg
  variants: function
  dispatch:
    CompositeExplicitAutograd: linalg_qr_out

- func: _linalg_qr_helper(Tensor self, str mode) -> (Tensor, Tensor)
  variants: function
  dispatch:
    CPU: _linalg_qr_helper_default
    CUDA: _linalg_qr_helper_cuda

- func: linalg_matrix_power(Tensor self, int n) -> Tensor
  python_module: linalg

- func: linalg_matrix_power.out(Tensor self, int n, *, Tensor(a!) out) -> Tensor(a!)
  python_module: linalg

- func: linalg_matrix_rank(Tensor self, float? tol=None, bool hermitian=False) -> Tensor
  python_module: linalg
  variants: function

- func: linalg_matrix_rank.out(Tensor self, float? tol=None, bool hermitian=False, *, Tensor(a!) out) -> Tensor(a!)
  python_module: linalg
  variants: function

- func: linalg_matrix_rank.tol_tensor(Tensor input, Tensor tol, bool hermitian=False) -> Tensor
  python_module: linalg
  variants: function

- func: linalg_matrix_rank.out_tol_tensor(Tensor input, Tensor tol, bool hermitian=False, *, Tensor(a!) out) -> Tensor(a!)
  python_module: linalg
  variants: function

- func: linalg_multi_dot(Tensor[] tensors) -> Tensor
  python_module: linalg

- func: linalg_multi_dot.out(Tensor[] tensors, *, Tensor(a!) out) -> Tensor(a!)
  python_module: linalg

## Functions that are only for testing
# It is undocumented and should not be used outside of tests.
- func: _test_serialization_subcmul(Tensor self, Tensor other, Scalar alpha=1) -> Tensor

# Note: this function is only for testing.
- func: _test_optional_intlist(Tensor values, int[]? addends) -> Tensor
  python_module: nn
  dispatch:
    CPU: _test_optional_intlist

# Note: this function is only for testing.
- func: _test_optional_filled_intlist(Tensor values, int[2]? addends) -> Tensor
  python_module: nn
  dispatch:
    CPU: _test_optional_intlist

# Note: this function is only for testing.
- func: _test_optional_floatlist(Tensor values, float[]? addends) -> Tensor
  python_module: nn
  dispatch:
    CPU: _test_optional_floatlist

# Note: this function is only for testing.
- func: _test_string_default(Tensor dummy, str a="\"'\\", str b='"\'\\') -> Tensor
  python_module: nn

# Note: this function is only for testing.
- func: _test_ambiguous_defaults.a(Tensor dummy, int a=1, int b=1) -> Tensor
  python_module: nn

# Note: this function is only for testing.
- func: _test_ambiguous_defaults.b(Tensor dummy, int a=2, str b="2") -> Tensor
  cpp_no_default_args: ['a', 'b']
  python_module: nn

- func: segment_reduce(Tensor data, str reduce, *, Tensor? lengths=None, Tensor? indices=None, int axis=0, bool unsafe=False, Scalar? initial=None) -> Tensor
  variants: function
  dispatch:
    CPU, CUDA: segment_reduce_kernel

- func: segment_reduce_backward(Tensor grad, Tensor output, Tensor data, *, Tensor? lengths=None) -> Tensor
  variants: function
  dispatch:
    CPU, CUDA: segment_reduce_backward_kernel<|MERGE_RESOLUTION|>--- conflicted
+++ resolved
@@ -315,12 +315,7 @@
 - func: _conj_physical(Tensor self) -> Tensor
   variants: function, method
   dispatch:
-<<<<<<< HEAD
     CompositeExplicitAutograd: _conj_physical
-=======
-    CPU, CUDA: conj_out
-    SparseCPU, SparseCUDA: conj_out_sparse
->>>>>>> fc9c4860
 
 - func: conj_physical(Tensor self) -> Tensor
   variants: function, method
