--- conflicted
+++ resolved
@@ -111,33 +111,18 @@
       "Cannot set memory_format both in TensorOptions and explicit argument; please delete "
       "the redundant setter.");
 
-<<<<<<< HEAD
-  TensorOptions options =
-    qtensor.options()
-        .merge_in(specified_options)
-        .merge_memory_format(memory_format);
-  
-=======
   TensorOptions options = qtensor.options()
                               .merge_in(specified_options)
                               .merge_memory_format(memory_format);
 
->>>>>>> b60c9b55
   Tensor output;
 
   if (qtensor.qscheme() == kPerTensorAffine) {
-<<<<<<< HEAD
-    output = at::_empty_affine_quantized(size, options,
-                                         qtensor.q_scale(),
-                                         qtensor.q_zero_point());
-  } else if (qtensor.qscheme() == kPerChannelAffine || qtensor.qscheme() == kPerChannelAffineFloatQParams) {
-=======
     output = at::_empty_affine_quantized(
         size, options, qtensor.q_scale(), qtensor.q_zero_point());
   } else if (
       qtensor.qscheme() == kPerChannelAffine ||
       qtensor.qscheme() == kPerChannelAffineFloatQParams) {
->>>>>>> b60c9b55
     output = at::_empty_per_channel_affine_quantized(
         size,
         qtensor.q_per_channel_scales(),
