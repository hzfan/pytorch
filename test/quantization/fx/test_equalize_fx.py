import torch
import torch.nn as nn
from torch.quantization import default_qconfig
from torch.quantization.observer import MinMaxObserver, PerChannelMinMaxObserver
from torch.quantization.quantize_fx import prepare_fx, convert_fx
from torch.quantization.fx._equalize import (
    _InputEqualizationObserver,
    _WeightEqualizationObserver,
    calculate_equalization_scale,
    default_equalization_qconfig,
    _convert_equalization_ref
)

from torch.testing._internal.common_quantization import NodeSpec as ns
from torch.testing._internal.common_quantization import QuantizationTestCase

# Standard Libraries
import numpy as np

# Testing utils
from hypothesis import given
from hypothesis import strategies as st


class TestEqualizeFx(QuantizationTestCase):
    @given(input_qdtype=st.sampled_from((torch.qint8, torch.quint8)),
           input_qscheme=st.sampled_from((torch.per_tensor_affine, torch.per_tensor_symmetric)),
           weight_qdtype=st.sampled_from((torch.qint8, torch.quint8)),
           weight_qscheme=st.sampled_from((torch.per_channel_affine, torch.per_channel_symmetric,
                                           torch.per_channel_affine_float_qparams)))
    def test_input_weight_eq_observer(self, input_qdtype, input_qscheme, weight_qdtype, weight_qscheme):
        """ Tests that the Input- and Weight- EqualizationObservers perform as expected
        """

        input_eq_obs = _InputEqualizationObserver(dtype=input_qdtype, qscheme=input_qscheme)
        weight_eq_obs = _WeightEqualizationObserver(dtype=weight_qdtype, qscheme=weight_qscheme)

        width = np.random.randint(1, 10)
        x_height = np.random.randint(2, 10)
        w_height = np.random.randint(2, 10)

        x = (np.random.random(size=(x_height, width)) * 10).round(decimals=2).astype(np.float32)
        w = (np.random.random(size=(w_height, width)) * 10).round(decimals=2).astype(np.float32)

        ret_x = input_eq_obs(torch.tensor(x))
        ret_w = weight_eq_obs(torch.tensor(w))
        self.assertEqual((ret_x, ret_w), (x, w))

        # Check the min/max input columns are correct
        ref_min_inputs = x.min(axis=0)
        ref_max_inputs = x.max(axis=0)
        self.assertEqual(input_eq_obs.get_input_minmax(), (ref_min_inputs, ref_max_inputs))

        # Check the min/max weight columns are correct
        ref_min_weights_col = w.min(axis=0)
        ref_max_weights_col = w.max(axis=0)
        self.assertEqual(weight_eq_obs.get_weight_col_minmax(), (ref_min_weights_col, ref_max_weights_col))

        # Check the equalization scale is correct
        equalization_scale = calculate_equalization_scale(input_eq_obs, weight_eq_obs)
        ref_equalization_scale = np.sqrt((ref_max_weights_col - ref_min_weights_col) /
                                         (ref_max_inputs - ref_min_inputs))
        self.assertEqual(equalization_scale, ref_equalization_scale)

        input_eq_obs.set_equalization_scale(equalization_scale)
        weight_eq_obs.set_equalization_scale(equalization_scale)

        # Check the input scale/zero-point values
        min_input_scaled, max_input_scaled = input_eq_obs.calculate_scaled_minmax()
        input_quant_obs = MinMaxObserver(dtype=input_qdtype, qscheme=input_qscheme)
        input_quant_obs.min_val = min_input_scaled
        input_quant_obs.max_val = max_input_scaled
        input_qparams = input_quant_obs.calculate_qparams()

        ref_min_input_scaled = np.min(ref_min_inputs * ref_equalization_scale)
        ref_min_input_scaled = min(0, ref_min_input_scaled)
        ref_max_input_scaled = np.max(ref_max_inputs * ref_equalization_scale)
        ref_max_input_scaled = max(0, ref_max_input_scaled)

        if input_qscheme == torch.per_tensor_symmetric:
            ref_scale = 2 * max(abs(ref_min_input_scaled), ref_max_input_scaled) / 255
            ref_zero_point = 0 if input_qdtype is torch.qint8 else 128
        else:
            ref_scale = (ref_max_input_scaled - ref_min_input_scaled) / 255
            ref_zero_point = -128 if input_qdtype is torch.qint8 else 0

        self.assertEqual(input_qparams[0].item(), ref_scale, atol=1e-5, rtol=0)
        self.assertEqual(input_qparams[1].item(), ref_zero_point)

        # During input-weight equalization, we will scale the weights so that
        # the following weight quantized observer will have the correct scaled qparams
        # Check the weight scale/zero-point values of the quantized observer
        weight_quant_obs = PerChannelMinMaxObserver(dtype=weight_qdtype, qscheme=weight_qscheme)

        # Scale the weights for input-weight equalization
        ref_w_scaled = w * np.reciprocal(ref_equalization_scale)
        w_scaled = torch.mul(torch.tensor(w), torch.reciprocal(equalization_scale))
        self.assertEqual(ref_w_scaled, w_scaled)

        # Call forward on the weight quantization observer
        weight_quant_obs(w_scaled)

        # Check the min/max weight rows are correct
        ref_min_weights_scaled = ref_w_scaled.min(axis=1)
        ref_max_weights_scaled = ref_w_scaled.max(axis=1)
        self.assertEqual(weight_quant_obs.min_vals, ref_min_weights_scaled)
        self.assertEqual(weight_quant_obs.max_vals, ref_max_weights_scaled)

        weight_qparams = weight_quant_obs.calculate_qparams()

        if weight_qscheme == torch.per_channel_symmetric:
            ref_min_weights_scaled = np.minimum(np.zeros(ref_min_weights_scaled.shape), ref_min_weights_scaled)
            ref_max_weights_scaled = np.maximum(np.zeros(ref_max_weights_scaled.shape), ref_max_weights_scaled)

            ref_scales = 2 * np.maximum(np.abs(ref_min_weights_scaled), ref_max_weights_scaled) / 255
            ref_zero_points = np.zeros_like(
                ref_scales) if weight_qdtype is torch.qint8 else np.ones_like(ref_scales) * 128
        elif weight_qscheme == torch.per_channel_affine_float_qparams:
            ref_scales = (ref_max_weights_scaled - ref_min_weights_scaled) / 255
            ref_scales = np.where(ref_scales > 1e-7, ref_scales, np.ones_like(ref_scales))
            ref_zero_points = -1 * ref_min_weights_scaled / ref_scales
        else:
            ref_min_weights_scaled = np.minimum(np.zeros_like(ref_min_weights_scaled), ref_min_weights_scaled)
            ref_max_weights_scaled = np.maximum(np.zeros_like(ref_max_weights_scaled), ref_max_weights_scaled)

            ref_scales = (ref_max_weights_scaled - ref_min_weights_scaled) / 255
            ref_zero_points = -128 if weight_qdtype is torch.qint8 else 0
            ref_zero_points = ref_zero_points - np.round(ref_min_weights_scaled / ref_scales)

        self.assertTrue(torch.allclose(weight_qparams[0], torch.tensor(
            ref_scales, dtype=weight_qparams[0].dtype), atol=0.0001))
        self.assertTrue(torch.allclose(weight_qparams[1], torch.tensor(
            ref_zero_points, dtype=weight_qparams[1].dtype), atol=1))

    def test_input_weight_equalization_prepare(self):
        """ Tests that graphs created after prepare_fx is as expected
        """
        qconfig_dict = {"": None,
                        "object_type": [(nn.Linear, default_qconfig), (nn.functional.linear, default_qconfig)]}

        default_equalization_qconfig_dict = {
            "": default_qconfig,
            "object_type": [(nn.Linear, default_equalization_qconfig),
                            (nn.functional.linear, default_equalization_qconfig)]
        }

        # Basic test with one linear layer
        class LinearModule(nn.Module):
            def __init__(self):
                super().__init__()
                self.linear = nn.Linear(1, 1)

            def forward(self, x):
                return self.linear(x)

        linear_node_occurrence = {
            ns.call_module(_InputEqualizationObserver): 1,
            ns.call_module(MinMaxObserver): 2,
        }

        # Test with two linear layers
        class Linear2Module(nn.Module):
            def __init__(self):
                super().__init__()
                self.linear1 = nn.Linear(1, 1)
                self.linear2 = nn.Linear(1, 1)

            def forward(self, x):
                x = self.linear1(x)
                x = self.linear2(x)
                return x

        linear2_node_occurrence = {
            ns.call_module(_InputEqualizationObserver): 2,
            ns.call_module(MinMaxObserver): 3,
        }

        class Linear(torch.nn.Module):
            def __init__(self):
                super().__init__()
                self.w = torch.ones(5, 5)
                self.b = torch.zeros(5)

            def forward(self, x):
                return nn.functional.linear(x, self.w, self.b)

        # Test where we have two functional linear layers
        class FunctionalLinearModule(torch.nn.Module):
            def __init__(self):
                super().__init__()
                self.linear1 = Linear()
                self.linear2 = Linear()

            def forward(self, x):
                x = self.linear1(x)
                x = self.linear2(x)
                return x

        functionalLinear_node_occurrence = {
            ns.call_module(_InputEqualizationObserver): 2,
            ns.call_module(_WeightEqualizationObserver): 2,
            ns.call_module(MinMaxObserver): 5,
        }

        # Test where we have a Linear layer followed by a fp32 operation
        # (conv layer) without a qconfig
        class FunctionalLinearFP32Module(torch.nn.Module):
            def __init__(self):
                super().__init__()
                self.linear1 = Linear()
                self.conv = nn.Conv2d(3, 3, 1, 1)
                self.linear2 = Linear()

            def forward(self, x):
                x = self.linear1(x)
                x = torch.add(x, 5)
                x = self.linear2(x)
                return x

        fp32_equalization_qconfig_dict = {
            "": None,
            "object_type": [(nn.Linear, default_equalization_qconfig),
                            (nn.functional.linear, default_equalization_qconfig)]
        }

        functionalLinearFP32_node_occurrence = {
            ns.call_module(_InputEqualizationObserver): 2,
            ns.call_module(_WeightEqualizationObserver): 2,
            ns.call_module(MinMaxObserver): 6,
        }

        tests = [(LinearModule, default_equalization_qconfig_dict, linear_node_occurrence),
                 (Linear2Module, fp32_equalization_qconfig_dict, linear2_node_occurrence),
                 (FunctionalLinearModule, default_equalization_qconfig_dict, functionalLinear_node_occurrence),
                 (FunctionalLinearFP32Module, fp32_equalization_qconfig_dict, functionalLinearFP32_node_occurrence)]


        for (M, equalization_qconfig_dict, node_occurrence) in tests:
            m = M().eval()
            prepared = prepare_fx(m, qconfig_dict, equalization_qconfig_dict=equalization_qconfig_dict)
            self.checkGraphModuleNodes(prepared, expected_node_occurrence=node_occurrence)

    def test_input_weight_equalization_convert(self):
        """
        """
        qconfig_dict = {"": None,
                        "object_type": [(nn.Linear, default_qconfig),
                                        (nn.functional.linear, default_qconfig)]}

        default_equalization_qconfig_dict = {
            "": None,
            "object_type": [(nn.Linear, default_equalization_qconfig),
                            (nn.functional.linear, default_equalization_qconfig)]
        }

        # Basic test with one linear layer
        class LinearModule(nn.Module):
            def __init__(self):
                super().__init__()
                self.linear = nn.Linear(2, 2)

            def forward(self, x):
                return self.linear(x)

        # Test with two linear layer with a fp32 operation between
        class Linear2FP32Module(nn.Module):
            def __init__(self):
                super().__init__()
                self.linear1 = nn.Linear(2, 2)
                self.linear2 = nn.Linear(2, 2)

            def forward(self, x):
                x = self.linear1(x)
                x = torch.add(x, torch.tensor([1, 2]))
                x = self.linear2(x)
                return x

        class Linear(torch.nn.Module):
            def __init__(self):
                super().__init__()
                self.w = torch.rand(2, 2)
                self.b = torch.zeros(2)

            def forward(self, x):
                return nn.functional.linear(x, self.w, self.b)

        # Test where we have one functional linear layer
        class FunctionalLinearModule(torch.nn.Module):
            def __init__(self):
                super().__init__()
                self.linear1 = Linear()

            def forward(self, x):
                x = self.linear1(x)
                return x

        # Test where we have two functional linear layers with fp32 operation between
        class FunctionalLinear2FP32Module(torch.nn.Module):
            def __init__(self):
                super().__init__()
                self.linear1 = Linear()
                self.linear2 = Linear()

            def forward(self, x):
                x = self.linear1(x)
                x = torch.add(x, torch.tensor([1, 2]))
                x = self.linear2(x)
                return x

        tests = [(LinearModule, default_equalization_qconfig_dict),
<<<<<<< HEAD
                 (Linear2FP32Module, fp32_equalization_qconfig_dict),
                 (FunctionalLinearModule, default_equalization_qconfig_dict),
                 (FunctionalLinear2FP32Module, fp32_equalization_qconfig_dict)]
=======
                 (Linear2FP32Module, default_equalization_qconfig_dict)]
>>>>>>> 24dc3af9

        for (M, equalization_qconfig_dict) in tests:
            m = M().eval()
            x = torch.tensor([[1.0, 2.0], [2.0, 2.5], [4.5, 6.0]])
            prepared = prepare_fx(m, qconfig_dict, equalization_qconfig_dict=equalization_qconfig_dict)
            output = prepared(x)

            convert_ref = _convert_equalization_ref(prepared)
            convert_ref_output = convert_ref(x)

            m = M().eval()
            prepared = prepare_fx(m, qconfig_dict, equalization_qconfig_dict=equalization_qconfig_dict)
            prepared(x)
            convert_fx(prepared)  # Check if compile?

            self.assertEqual(output, convert_ref_output)<|MERGE_RESOLUTION|>--- conflicted
+++ resolved
@@ -308,13 +308,9 @@
                 return x
 
         tests = [(LinearModule, default_equalization_qconfig_dict),
-<<<<<<< HEAD
-                 (Linear2FP32Module, fp32_equalization_qconfig_dict),
+                 (Linear2FP32Module, default_equalization_qconfig_dict),
                  (FunctionalLinearModule, default_equalization_qconfig_dict),
-                 (FunctionalLinear2FP32Module, fp32_equalization_qconfig_dict)]
-=======
-                 (Linear2FP32Module, default_equalization_qconfig_dict)]
->>>>>>> 24dc3af9
+                 (FunctionalLinear2FP32Module, default_equalization_qconfig_dict)]
 
         for (M, equalization_qconfig_dict) in tests:
             m = M().eval()
